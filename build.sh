#!/bin/bash -e

BUILD_CONFIG=release
RUN_CMAKE="no"
ROOT_DIR=$(readlink -f $(dirname $0))
VERBOSE_ARGS=""
CMAKE_TARGET=""
CMAKE_EXTRA_ARGS=""
RUN_TEST=""
RUN_BUILD="yes"
DUMP_TEST_ERRORS_STDOUT="no"
NINJA_TOOL="ninja"
INTEGRATION_TEST="no"
ASAN_BUILD="no"
ARGV=$@
EXIT_CODE=0

# Constants
BOLD_PINK='\e[35;1m'
RESET='\e[0m'
GREEN='\e[32;1m'
RED='\e[31;1m'
BLUE='\e[34;1m'

echo "Root directory: ${ROOT_DIR}"

function print_usage() {
cat<<EOF
Usage: build.sh [options...]

    --help | -h               Print this help message and exit.
    --configure               Run cmake stage (aka configure stage).
    --verbose | -v            Run verbose build.
    --debug                   Build for debug version.
    --clean                   Clean the current build configuration (debug or release).
    --run-tests               Run all tests. Optionally, pass a test name to run: "--run-tests=<test-name>".
    --no-build                By default, build.sh always triggers a build. This option disables this behavior.
    --test-errors-stdout      When a test fails, dump the captured tests output to stdout.
    --run-integration-tests   Run integration tests.
    --use-system-modules      Use system's installed gRPC, Protobuf & Abseil dependencies.
    --asan                    Build with address sanitizer enabled.

Example usage:

    # Build the release configuration, run cmake if needed
    build.sh

    # Force run cmake and build the debug configuration
    build.sh --configure --debug

EOF
}

## Parse command line arguments
while [ $# -gt 0 ]
do
    arg=$1
    case $arg in
    --clean)
        shift || true
        CMAKE_TARGET="clean"
        echo "Will run 'make clean'"
        ;;
    --debug)
        shift || true
        BUILD_CONFIG="debug"
        echo "Building in Debug mode"
        ;;
    --configure)
        shift || true
        RUN_CMAKE="yes"
        echo "Running cmake: true"
        ;;
    --no-build)
        shift || true
        RUN_BUILD="no"
        echo "Running build: no"
        ;;
    --run-tests)
        RUN_TEST="all"
        shift || true
        echo "Running all tests"
        ;;
    --run-tests=*)
        RUN_TEST=${1#*=}
        shift || true
        echo "Running test ${RUN_TEST}"
        ;;
    --run-integration-tests)
        INTEGRATION_TEST="yes"
        shift || true
        echo "Running integration tests"
        ;;
    --test-errors-stdout)
        DUMP_TEST_ERRORS_STDOUT="yes"
        shift || true
        echo "Write test errors to stdout on failure"
        ;;
    --use-system-modules)
        CMAKE_EXTRA_ARGS="${CMAKE_EXTRA_ARGS} -DWITH_SUBMODULES_SYSTEM=ON"
        shift || true
        echo "Using extra cmake arguments: ${CMAKE_EXTRA_ARGS}"
        ;;
    --asan)
        CMAKE_EXTRA_ARGS="${CMAKE_EXTRA_ARGS} -DASAN_BUILD=ON"
        ASAN_BUILD="yes"
        shift || true
        echo "Using extra cmake arguments: ${CMAKE_EXTRA_ARGS}"
        ;;
    --verbose|-v)
        shift || true
        VERBOSE_ARGS="-v"
        echo "Verbose build: true"
        ;;
    --help|-h)
        print_usage
        exit 0
        ;;
    *)
        print_usage
        exit 1
        ;;
    esac
done

# Capitalize a word. This method is compatible with bash-3 and bash-4
function capitalize_string() {
    local string=$1
    local first_char=${string:0:1}
    local remainder=${string:1}
    first_char=$(echo "${first_char}" | tr '[:lower:]' '[:upper:]')
    remainder=$(echo "${remainder}" | tr '[:upper:]' '[:lower:]')
    echo ${first_char}${remainder}
}

function configure() {
    printf "${BOLD_PINK}Running cmake...${RESET}\n"
    mkdir -p ${BUILD_DIR}
    cd $_
    local BUILD_TYPE=$(capitalize_string ${BUILD_CONFIG})
    rm -f CMakeCache.txt
    printf "Running: cmake .. -DCMAKE_BUILD_TYPE=${BUILD_TYPE} -DBUILD_TESTS=ON -Wno-dev -GNinja ${CMAKE_EXTRA_ARGS}\n"
    cmake .. -DCMAKE_BUILD_TYPE=${BUILD_TYPE} -DBUILD_TESTS=ON -Wno-dev -GNinja ${CMAKE_EXTRA_ARGS}
    cd ${ROOT_DIR}
}

function build() {
    printf "${BOLD_PINK}Building${RESET}\n"
    if [ -d ${BUILD_DIR} ]; then
        cd ${BUILD_DIR}
        ${NINJA_TOOL} ${VERBOSE_ARGS} ${CMAKE_TARGET}
        cd ${ROOT_DIR}

        printf "\n${GREEN}Build Successful!${RESET}\n\n"
        printf "${BOLD_PINK}Module path:${RESET} ${BUILD_DIR}/libsearch.so\n\n"

        if [ -z "${RUN_TEST}" ]; then
            printf "You may want to run the unit tests by executing:\n"
            printf "    ./build.sh ${ARGV} --run-tests\n\n"
        fi

        printf "To load the module, execute the following command:\n"
        printf "    valkey-server --loadmodule ${BUILD_DIR}/libsearch.so\n\n"
    fi
}

function print_test_prefix() {
    printf "${BOLD_PINK}Running:${RESET} $1"
}

function print_test_ok() {
    printf " ... ${GREEN}ok${RESET}\n"
}

function print_test_summary() {
    printf "${BLUE}Test output can be found here:${RESET} ${TEST_OUTPUT_FILE}\n"
}

function print_test_error_and_exit() {
    printf " ... ${RED}failed${RESET}\n"
    if [[ "${DUMP_TEST_ERRORS_STDOUT}" == "yes" ]]; then
        cat ${TEST_OUTPUT_FILE}
        # To avoid dumping the content over and over again,
        # clear the file
        cp /dev/null ${TEST_OUTPUT_FILE}
    fi

    # When running tests with ASan enabled, do not terminate the execution after the first failure continue
    # running the remainder of the tests
    if [[ "${ASAN_BUILD}" == "no" ]]; then
        print_test_summary
        exit 1
    else
        # Make sure to exit the script with an error
        EXIT_CODE=1
    fi
}

function check_tool() {
    local tool_name=$1
    local message=$2
    printf "Checking for ${tool_name}..."
    command -v ${tool_name} > /dev/null || \
        (printf "${RED}failed${RESET}.\n${RED}ERROR${RESET} - could not locate tool '${tool_name}'. ${message}\n" && exit 1)
    printf "${GREEN}ok${RESET}\n"
}

function check_tools() {
    local tools="cmake g++ gcc"
    for tool in $tools; do
        check_tool ${tool}
    done

<<<<<<< HEAD
    # Check for ninja. On Red Hat based Linux, it is called ninja-build, while on Debian based Linux, it is simply ninja
    # Ubuntu / Mint et al will report "ID_LIKE=debian"
    local debian_output=$(cat /etc/*-release|grep -i debian|wc -l)
    if [ ${debian_output} -gt 0 ]; then
=======
    os_name=$(uname -s)
    if [[ "${os_name}" == "Darwin" ]]; then
        # ninja is can be installed via "brew"
>>>>>>> 2af5e6c0
        NINJA_TOOL="ninja"
    else
        # Check for ninja. On RedHat based Linux, it is called ninja-build, while on Debian based Linux, it is simply ninja
        # Ubuntu / Mint et al will report "ID_LIKE=debian"
        local debian_output=$(cat /etc/*-release|grep -i debian|wc -l)
        if [ ${debian_output} -gt 0 ]; then
            NINJA_TOOL="ninja"
        else
            NINJA_TOOL="ninja-build"
        fi
    fi
    check_tool ${NINJA_TOOL}
}

# If any of the CMake files is newer than our "build.ninja" file, force "cmake" before building
function is_configure_required() {
    local ninja_build_file=${BUILD_DIR}/build.ninja
    if [[ "${RUN_CMAKE}" == "yes" ]]; then
        # User asked for configure
        echo "yes"
        return
    fi

    if [ ! -f ${ninja_build_file} ] || [ ! -f ${BUILD_DIR}/CMakeCache.txt ]; then
        # No ninja build file
        echo "yes"
        return
    fi
    local build_file_lastmodified=$(date -r ${ninja_build_file} +%s)
    local cmake_files=$(find ${ROOT_DIR} -name "CMakeLists.txt" -o -name "*.cmake"| grep -v ".build-release" | grep -v ".build-debug")
    for cmake_file in ${cmake_files}; do
        local cmake_file_modified=$(date -r ${cmake_file} +%s)
        if [ ${cmake_file_modified} -gt ${build_file_lastmodified} ]; then
            echo "yes"
            return
        fi
    done
    echo "no"
}


cleanup() {
  cd ${ROOT_DIR}
}

# Ensure cleanup runs on exit
trap cleanup EXIT

BUILD_DIR=${ROOT_DIR}/.build-${BUILD_CONFIG}
if [[ "${ASAN_BUILD}" == "yes" ]]; then
    printf "${BOLD_PINK}ASAN build is enabled${RESET}\n"
    BUILD_DIR=${BUILD_DIR}-asan
fi

TESTS_DIR=${BUILD_DIR}/tests
TEST_OUTPUT_FILE=${BUILD_DIR}/tests.out

printf "Checking if configure is required..."
FORCE_CMAKE=$(is_configure_required)
printf "${GREEN}${FORCE_CMAKE}${RESET}\n"
check_tools

START_TIME=`date +%s`
if [[ "${RUN_CMAKE}" == "yes" ]] || [[ "${FORCE_CMAKE}" == "yes" ]]; then
    configure
fi

if [[ "${RUN_BUILD}" == "yes" ]]; then
    build
fi

END_TIME=`date +%s`
BUILD_RUNTIME=$((END_TIME - START_TIME))

START_TIME=`date +%s`

if [[ "${ASAN_BUILD}" == "yes" ]]; then
    export ASAN_OPTIONS="detect_odr_violation=0"
fi

if [[ "${RUN_TEST}" == "all" ]]; then
    rm -f ${TEST_OUTPUT_FILE}
    TESTS=$(ls ${TESTS_DIR}/*_test)
    for test in $TESTS; do
        echo "==> Running executable: ${test}" >> ${TEST_OUTPUT_FILE}
        echo "" >> ${TEST_OUTPUT_FILE}
        print_test_prefix "${test}"
        (${test} >> ${TEST_OUTPUT_FILE} 2>&1 && print_test_ok) || print_test_error_and_exit
    done
    print_test_summary
elif [ ! -z "${RUN_TEST}" ]; then
    rm -f ${TEST_OUTPUT_FILE}
    echo "==> Running executable: ${TESTS_DIR}/${RUN_TEST}" >> ${TEST_OUTPUT_FILE}
    echo "" >> ${TEST_OUTPUT_FILE}
    print_test_prefix "${TESTS_DIR}/${RUN_TEST}"
    (${TESTS_DIR}/${RUN_TEST} && print_test_ok) || print_test_error_and_exit
    print_test_summary
elif [[ "${INTEGRATION_TEST}" == "yes" ]]; then
    cd testing/integration
    params=""
    if [[ "${DUMP_TEST_ERRORS_STDOUT}" == "yes" ]]; then
        params=" --test-errors-stdout"
    fi
    if [[ "${BUILD_CONFIG}" == "debug" ]]; then
        params="${params} --debug"
    fi

    if [[ "${ASAN_BUILD}" == "yes" ]]; then
        params="${params} --asan"
    fi
    ./run.sh ${params}
fi

END_TIME=`date +%s`
TEST_RUNTIME=$((END_TIME - START_TIME))
exit ${EXIT_CODE}<|MERGE_RESOLUTION|>--- conflicted
+++ resolved
@@ -211,16 +211,9 @@
         check_tool ${tool}
     done
 
-<<<<<<< HEAD
-    # Check for ninja. On Red Hat based Linux, it is called ninja-build, while on Debian based Linux, it is simply ninja
-    # Ubuntu / Mint et al will report "ID_LIKE=debian"
-    local debian_output=$(cat /etc/*-release|grep -i debian|wc -l)
-    if [ ${debian_output} -gt 0 ]; then
-=======
     os_name=$(uname -s)
     if [[ "${os_name}" == "Darwin" ]]; then
         # ninja is can be installed via "brew"
->>>>>>> 2af5e6c0
         NINJA_TOOL="ninja"
     else
         # Check for ninja. On RedHat based Linux, it is called ninja-build, while on Debian based Linux, it is simply ninja
