--- conflicted
+++ resolved
@@ -205,7 +205,6 @@
     def backfill_complete(self, client: valkey.client) -> bool:
         res = self.info(client)
         return res.backfill_in_progress == 0
-<<<<<<< HEAD
     
     def query(self, client:valkey.client, query_string: str, *args) -> dict[bytes, dict[bytes, bytes]]:
         assert self.type == KeyDataType.HASH, "JSON not supported yet"
@@ -223,7 +222,6 @@
             dict_result[key] = {fields[i]:values[i] for i in range(len(fields))}
         print("Final result", dict_result)
         return dict_result
-=======
 
     def has_field(self, name: str) -> bool:
         return any(f.name == name for f in self.fields)
@@ -231,5 +229,4 @@
     def wait_for_backfill_complete(self, client: valkey.client):
         waiters.wait_for_true(
             lambda: not self.info(client).backfill_in_progress
-            )
->>>>>>> 57e5dfde
+            )