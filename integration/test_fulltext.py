import pytest
from valkey import ResponseError
from valkey.client import Valkey
from valkey_search_test_case import ValkeySearchTestCaseBase
from valkeytestframework.conftest import resource_port_tracker
from ft_info_parser import FTInfoParser
from valkeytestframework.util import waiters
import threading
import time
from utils import IndexingTestHelper

"""
This file contains tests for full text search.
"""

# NOTE: Test data uses lowercase/non-stemmed terms to avoid unpredictable stemming behavior.
# Previous version used "Wonderful" which could stem to "wonder", making tests unreliable.
# TODO: Add exact term match support for words that can be stemmed to allow testing both behaviors.

# Constants for text queries on Hash documents.
text_index_on_hash = "FT.CREATE products ON HASH PREFIX 1 product: SCHEMA desc TEXT"
hash_docs = [
    ["HSET", "product:4", "category", "books", "name", "Book", "price", "19.99", "rating", "4.8", "desc", "Order Opposite. Random Words. Random Words. wonder of wonders. Uncommon random words. Random Words."],
    ["HSET", "product:1", "category", "electronics", "name", "Laptop", "price", "999.99", "rating", "4.5", "desc", "1 2 3 4 5 6 7 8 9 0. Great oaks. Random Words. Random Words. Great oaks from little grey acorns grow. Impressive oak."],
    ["HSET", "product:3", "category", "electronics", "name", "Phone", "price", "299.00", "rating", "3.8", "desc", "Random Words. Experience. Random Words. Ok, this document uses some more common words from other docs. Interesting desc, impressive tablet. Random Words."],
    ["HSET", "product:5", "category", "books", "name", "Book2", "price", "19.99", "rating", "1.0", "desc", "Unique slop word. Random Words. Random Words. greased the inspector's palm"],
    ["HSET", "product:2", "category", "electronics", "name", "Tablet", "price", "499.00", "rating", "4.0", "desc", "Random Words. Random Words. Interesting. Good beginning makes a good ending. Interesting desc"]
]
text_query_term = ["FT.SEARCH", "products", '@desc:"wonder"']
text_query_term_nomatch = ["FT.SEARCH", "products", '@desc:"nomatch"']
text_query_prefix = ["FT.SEARCH", "products", '@desc:wond*']
text_query_prefix2 = ["FT.SEARCH", "products", '@desc:wond*']
text_query_prefix_nomatch = ["FT.SEARCH", "products", '@desc:nomatch*']
text_query_prefix_multimatch = ["FT.SEARCH", "products", '@desc:grea*']
text_query_exact_phrase1 = ["FT.SEARCH", "products", '@desc:"word wonder"']
text_query_exact_phrase2 = ["FT.SEARCH", "products", '@desc:"random word wonder"']

expected_hash_key = b'product:4'
expected_hash_value = {
    b'name': b"Book",
    b'price': b'19.99',
    b'rating': b'4.8',
    b'desc': b"Order Opposite. Random Words. Random Words. wonder of wonders. Uncommon random words. Random Words.",
    b'category': b"books"
}

# Constants for per-field text search test
text_index_on_hash_two_fields = "FT.CREATE products2 ON HASH PREFIX 1 product: SCHEMA desc TEXT desc2 TEXT"
hash_docs_with_desc2 = [
    ["HSET", "product:2", "category", "electronics", "name", "Tablet", "price", "499.00", "rating", "4.0", "desc", "Good", "desc2", "Hello, where are you here ?"],
    ["HSET", "product:4", "category", "books", "name", "Book", "price", "19.99", "rating", "4.8", "desc", "wonder", "desc2", "Hello, what are you doing Great?"],
    ["HSET", "product:1", "category", "electronics", "name", "Laptop", "price", "999.99", "rating", "4.5", "desc", "Great. 1 2 3 4 5 6 7 8 9 10.", "desc2", "wonder experience here. 2 4 6 8 10."],
    ["HSET", "product:3", "category", "electronics", "name", "Phone", "price", "299.00", "rating", "3.8", "desc", "Ok", "desc2", "Hello, how are you doing?"]
]

# Search queries for specific fields
text_query_desc_field = ["FT.SEARCH", "products2", '@desc:"wonder"']
text_query_desc_prefix = ["FT.SEARCH", "products2", '@desc:wonde*']
text_query_desc2_field = ["FT.SEARCH", "products2", '@desc2:"wonder"']
text_query_desc2_prefix = ["FT.SEARCH", "products2", '@desc2:wonde*']

# Expected results for desc field search
expected_desc_hash_key = b'product:4'
expected_desc_hash_value = {
    b'name': b"Book",
    b'price': b'19.99', 
    b'rating': b'4.8',
    b'desc': b"wonder",
    b'desc2': b"Hello, what are you doing Great?",
    b'category': b"books"
}

# Expected results for desc2 field search  
expected_desc2_hash_key = b'product:1'
expected_desc2_hash_value = {
    b'name': b"Laptop",
    b'price': b'999.99',
    b'rating': b'4.5', 
    b'desc': b"Great. 1 2 3 4 5 6 7 8 9 10.",
    b'desc2': b"wonder experience here. 2 4 6 8 10.",
    b'category': b"electronics"
}

class TestFullText(ValkeySearchTestCaseBase):

    def test_text_search(self):
        """
        Test FT.SEARCH command with a text index.
        """
        client: Valkey = self.server.get_new_client()
        # Create the text index on Hash documents
        assert client.execute_command(text_index_on_hash) == b"OK"
        # Insert documents into the index
        for doc in hash_docs:
            assert client.execute_command(*doc) == 5
        # Perform the text search query with term and prefix operations that return a match.
        # text_query_exact_phrase1 is crashing.
        match = [text_query_term, text_query_prefix, text_query_prefix2, text_query_exact_phrase1, text_query_exact_phrase2]
        for query in match:
            result = client.execute_command(*query)
            assert len(result) == 3
            assert result[0] == 1  # Number of documents found
            assert result[1] == expected_hash_key
            document = result[2]
            doc_fields = dict(zip(document[::2], document[1::2]))
            assert doc_fields == expected_hash_value
        # Perform the text search query with term and prefix operations that return no match.
        nomatch = [text_query_term_nomatch, text_query_prefix_nomatch]
        for query in nomatch:
            result = client.execute_command(*query)
            assert len(result) == 1
            assert result[0] == 0  # Number of documents found
        # Perform a wild card prefix operation with multiple matches
        result = client.execute_command(*text_query_prefix_multimatch)
        assert len(result) == 5
        assert result[0] == 2  # Number of documents found. Both docs below start with Grea* => Great and Greased
        assert (result[1] == b"product:1" and result[3] == b"product:5") or (
            result[1] == b"product:5" and result[3] == b"product:1"
        )
        # Test Prefix wildcard searches with a single match. Also, check that when the starting of the word
        # is missing, no matches are found.
        result1 = client.execute_command("FT.SEARCH", "products", '@desc:experi*')
        result2 = client.execute_command("FT.SEARCH", "products", '@desc:expe*')
        result3 = client.execute_command("FT.SEARCH", "products", '@desc:xpe*')
        assert result1[0] == 1 and result2[0] == 1 and result3[0] == 0
        assert result1[1] == b"product:3" and result2[1] == b"product:3"
        # TODO: Update these queries to non stemmed versions once the stem tree is supported and ingestion is updated.
        # Perform an exact phrase search operation on a unique phrase (exists in one doc).
        result1 = client.execute_command("FT.SEARCH", "products", '@desc:"great oak from littl"')
        result2 = client.execute_command("FT.SEARCH", "products", '@desc:"great oak from littl grey acorn grow"')
        assert result1[0] == 1 and result2[0] == 1
        assert result1[1] == b"product:1" and result2[1] == b"product:1"
        result3 = client.execute_command("FT.SEARCH", "products", 'great oa* from lit* gr* acorn gr*')
        assert result3[0] == 1
        assert result3[1] == b"product:1"
        result3 = client.execute_command("FT.SEARCH", "products", 'great oa* from lit* gr* acorn grea*')
        assert result3[0] == 0
        result3 = client.execute_command("FT.SEARCH", "products", 'great oa* from lit* gr* acorn great')
        assert result3[0] == 0
        # Perform an exact phrase search operation on a phrase existing in 2 documents.
        result = client.execute_command("FT.SEARCH", "products", '@desc:"interest desc"')
        assert result[0] == 2
        assert set(result[1::2]) == {b"product:3", b"product:2"}
        # Perform an exact phrase search operation on a phrase existing in 5 documents.
        result = client.execute_command("FT.SEARCH", "products", '@desc:"random word"')
        assert result[0] == 5
        assert set(result[1::2]) == {b"product:1", b"product:2", b"product:3", b"product:4", b"product:5"}
        # Perform an exact phrase search operation on a phrase existing in 1 document.
        result = client.execute_command("FT.SEARCH", "products", '@desc:"uncommon random word"')
        assert result[0] == 1
        assert result[1] == b"product:4"
        # Test for searches on tokens that have common keys, but in-order does not match.
        result = client.execute_command("FT.SEARCH", "products", '@desc:"opposit order"')
        assert result[0] == 0
        # Test for searches on tokens that have common keys, but slop does not match.
        result = client.execute_command("FT.SEARCH", "products", '@desc:"word uniqu"')
        assert result[0] == 0
        # Test for searches on tokens that have common keys and inorder matches but slop does not match.
        result = client.execute_command("FT.SEARCH", "products", '@desc:"uniqu word"')
        assert result[0] == 0
        # Test for searches on tokens that have common keys and slop matches but inorder does not match.
        result = client.execute_command("FT.SEARCH", "products", '@desc:"uniqu word slop"')
        assert result[0] == 0
        # Now, with the inorder, with no slop, it should match.
        result = client.execute_command("FT.SEARCH", "products", '@desc:"uniqu slop word"')
        assert result[0] == 1
        assert result[1] == b"product:5"
        # Validating the inorder and slop checks for a query with multiple tokens.
        result = client.execute_command("FT.SEARCH", "products", '@desc:"1 2 3 4 5 6 7 9 8 0"')
        assert result[0] == 0
        result = client.execute_command("FT.SEARCH", "products", '@desc:"1 2 3 4 5 6 7 9"')
        assert result[0] == 0
        result = client.execute_command("FT.SEARCH", "products", '@desc:"1 2 3 4 5 6 7 8 9 0"')
        assert result[0] == 1
        assert result[1] == b"product:1"
        # TODO: We can test this once the queries are tokenized with punctuation applied.
        # result = client.execute_command("FT.SEARCH", "products", '@desc:"inspector\'s palm"')
        # TODO: We can test this once the queries are tokenized with punctuation and stopword removal applied.
        # result = client.execute_command("FT.SEARCH", "products", '@desc:"random words, these are not"')

    def test_ft_create_and_info(self):
        """
        Test basic text search for FT.CREATE with multiple cases.
        Validates that the command parsing works correctly even though TEXT indexing is not yet implemented.
        There are some test cases that should pass correctly and some that should not parse correctly
        """
        client: Valkey = self.server.get_new_client()
        
        # Define the FT.CREATE command with punctuation, stopwords, and text field
        command_args = [
            "FT.CREATE", "idx1",
            "ON", "HASH", 
            "PUNCTUATION", ",.;", 
            "WITHOFFSETS", 
            "NOSTEM", 
            "STOPWORDS", "3", "the", "and", "or",
            "SCHEMA", "text_field", "TEXT"
        ]
        
        # Create the index
        assert client.execute_command(*command_args) == b"OK"
        assert b"idx1" in client.execute_command("FT._LIST")
        
        # Invalid command - missing stopwords count
        command_args = [
            "FT.CREATE", "idx2",
            "ON", "HASH",
            "STOPWORDS", "the", "and",  # Missing count before stopwords
            "SCHEMA", "text_field", "TEXT"
        ]
        
        # Should get parsing error before reaching TEXT implementation check
        with pytest.raises(ResponseError):
            client.execute_command(*command_args)

        # Invalid command - PUNCTUATION without value
        command_args = [
            "FT.CREATE", "idx3",
            "ON", "HASH",
            "PUNCTUATION",  # Missing punctuation characters
            "SCHEMA", "text_field", "TEXT"
        ]
        
        # Should get parsing error
        with pytest.raises(ResponseError):
            client.execute_command(*command_args)

        command_args = [
            "FT.CREATE", "idx4", "ON", "HASH",
            "PREFIX", "2", "product:", "item:",
            "STOPWORDS", "2", "the", "and",
            "PUNCTUATION", ".,!",
            "WITHOFFSETS",
            "SCHEMA",
            "title", "TEXT", "NOSTEM",
            "description", "TEXT",
            "price", "NUMERIC",
            "category", "TAG", "SEPARATOR", "|",
            "subcategory", "TAG", "CASESENSITIVE"
        ]
        
        assert client.execute_command(*command_args) == b"OK"
        assert b"idx4" in client.execute_command("FT._LIST")
        
        parser = IndexingTestHelper.get_ft_info(client, "idx4")
        assert parser is not None
        
        # Validate top-level structure
        required_top_level_fields = [
            "index_name", "index_definition", "attributes",
            "num_docs", "num_records", "hash_indexing_failures",
            "backfill_in_progress", "backfill_complete_percent", 
            "mutation_queue_size", "recent_mutations_queue_delay",
            "state", "punctuation", "stop_words", "with_offsets", "language"
        ]
        
        for field in required_top_level_fields:
            assert field in parser.parsed_data, f"Missing required field: {field}"
        
        # Validate index definition structure
        index_def = parser.index_definition
        assert "key_type" in index_def
        assert "prefixes" in index_def
        assert "default_score" in index_def

        text_attr = parser.get_attribute_by_name("title")
        assert text_attr["type"] == "TEXT"
        assert text_attr.get("NO_STEM") == 1
        
        numeric_attr = parser.get_attribute_by_name("price")
        assert numeric_attr["type"] == "NUMERIC"
        
        tag_attr = parser.get_attribute_by_name("category")
        assert tag_attr["type"] == "TAG"
        assert tag_attr.get("SEPARATOR") == "|"

        # Validate backfill fields
        IndexingTestHelper.wait_for_backfill_complete_on_node(client, "idx4")        
        
        # Add validation checks for specific fields
        assert parser.num_docs == 0, f"num_docs should be zero"
        assert parser.num_records == 0, f"num_records should be zero"
        assert parser.hash_indexing_failures == 0, f"hash_indexing_failures should be zero"
        
        # Validate queue and delay fields
        assert parser.mutation_queue_size == 0, f"mutation_queue_size should be non-negative, got: {parser.mutation_queue_size}"
        assert isinstance(parser.recent_mutations_queue_delay, str), f"recent_mutations_queue_delay should be string, got: {type(parser.recent_mutations_queue_delay)}"
        
        # Validate state field
        assert isinstance(parser.state, str), f"state should be string, got: {type(parser.state)}"
        assert parser.state in ["ready", "backfill_in_progress"], f"state should be 'ready' or 'backfill_in_progress', got: {parser.state}"
        
        # Validate punctuation setting
        punctuation = parser.parsed_data.get("punctuation", "")
        assert punctuation == ".,!", f"Expected punctuation '.,!', got: '{punctuation}'"
        
        # Validate stop_words setting
        stop_words = parser.parsed_data.get("stop_words", [])
        assert isinstance(stop_words, list), f"stop_words should be list, got: {type(stop_words)}"
        assert set(stop_words) == {"the", "and"}, f"Expected stop_words ['the', 'and'], got: {stop_words}"
        
        # Validate with_offsets setting
        with_offsets = parser.parsed_data.get("with_offsets")
        assert with_offsets == 1, f"with_offsets is set to true any other value is wrong"
        
        # Validate language setting
        language = parser.parsed_data.get("language", "")
        assert language == "english", f"Expected language 'english', got: '{language}'"

    def test_text_per_field_search(self):
        """
        Test FT.SEARCH command with field-specific text searches.
        Return only documents where the term appears in the specified field.
        """
        client: Valkey = self.server.get_new_client()
        # Create the text index on Hash documents with two text fields
        assert client.execute_command(text_index_on_hash_two_fields) == b"OK"
        
        # Insert documents into the index - each doc has 6 fields now (including desc2)
        for doc in hash_docs_with_desc2:
            assert client.execute_command(*doc) == 6
        
        # 1) Perform a term search on desc field for "wonder"
        # 2) Perform a prefix search on desc field for "Wonder*"
        desc_queries = [text_query_desc_field, text_query_desc_prefix]
        for query in desc_queries:
            result_desc = client.execute_command(*query)
            assert len(result_desc) == 3
            assert result_desc[0] == 1  # Number of documents found
            assert result_desc[1] == expected_desc_hash_key
            document_desc = result_desc[2]
            doc_fields_desc = dict(zip(document_desc[::2], document_desc[1::2]))
            assert doc_fields_desc == expected_desc_hash_value
        
        # 1) Perform a term search on desc2 field for "wonder"
        # 2) Perform a prefix search on desc2 field for "Wonder*"
        desc2_queries = [text_query_desc2_field, text_query_desc2_prefix]
        for query in desc2_queries:
            result_desc2 = client.execute_command(*query)
            assert len(result_desc2) == 3
            assert result_desc2[0] == 1  # Number of documents found
            assert result_desc2[1] == expected_desc2_hash_key
            document_desc2 = result_desc2[2]
            doc_fields_desc2 = dict(zip(document_desc2[::2], document_desc2[1::2]))
            assert doc_fields_desc2 == expected_desc2_hash_value
        # When searching for tokens in the same doc and same field of what is queried, results are returned.
        result = client.execute_command("FT.SEARCH", "products2", '@desc:"1 2 3 4 5 6 7 8 9 10"')
        assert result[0] == 1
        assert result[1] == b"product:1"
        result = client.execute_command("FT.SEARCH", "products2", '@desc2:"2 4 6 8 10"')
        assert result[0] == 1
        assert result[1] == b"product:1"
        # When searching for tokens in the same doc, but in a different field than what is queried, no results are returned.
        result = client.execute_command("FT.SEARCH", "products2", '@desc:"2 4 6 8 10"')
        assert result[0] == 0
        result = client.execute_command("FT.SEARCH", "products2", '@desc2:"1 2 3 4 5 6 7 8 9 10"')
        assert result[0] == 0

    def test_default_tokenization(self):
        """
        Test FT.CREATE → HSET → FT.SEARCH with full tokenization
        """
        client: Valkey = self.server.get_new_client()
        client.execute_command("FT.CREATE idx ON HASH SCHEMA content TEXT")
        client.execute_command("HSET", "doc:1", "content", "The quick-running searches are finding EFFECTIVE results!")
<<<<<<< HEAD
        client.execute_command("HSET", "doc:2", "content", "But slow searches aren't working...")
        # List of queries with match / no match expectations
=======
        
        # List of queries with pass/fail expectations
>>>>>>> 1f2ab93c
        test_cases = [
            ("quick*", True, "Punctuation tokenization - hyphen creates word boundaries"),
            ("effect*", True, "Case insensitivity - lowercase matches uppercase"),
            ("\"The quick-running searches are finding EFFECTIVE results!\"", False, "Stop word cannot be used in exact phrase searches"),
            # TODO: Change to True once the stem tree is supported and ingestion is updated.
            ("\"quick-running searches finding EFFECTIVE results!\"", False, "Exact phrase without stopwords"),
            ("\"quick-run search find EFFECT result!\"", True, "Exact Phrase Query without stopwords and using stemmed words"),
            ("find*", True, "Prefix wildcard - matches 'finding'"),
            ("nonexistent", False, "Non-existent terms return no results")
        ]
        expected_key = b'doc:1'
        expected_fields = [b'content', b"The quick-running searches are finding EFFECTIVE results!"]
        for query_term, should_match, description in test_cases:
            result = client.execute_command("FT.SEARCH", "idx", f'@content:{query_term}')
            if should_match:
                assert result[0] == 1 and result[1] == expected_key and result[2] == expected_fields, f"Failed: {description}"
            else:
                assert result[0] == 0, f"Failed: {description}"

    @pytest.mark.skip(reason="TODO: ingest original words when stemming enabled")
    def test_stemming(self):
        """
        Test text index NOSTEM option
        """
        client: Valkey = self.server.get_new_client()
        client.execute_command("FT.CREATE idx ON HASH SCHEMA title TEXT content TEXT NOSTEM")
        client.execute_command("HSET", "doc:1", "title", "running fast", "content", "running quickly")
<<<<<<< HEAD
        expected_value = {
            b'title': b'running fast',
            b'content': b'running quickly'
        }
        result = client.execute_command("FT.SEARCH", "idx", '@title:"run"')
        actual_fields = dict(zip(result[2][::2], result[2][1::2]))
        assert actual_fields == expected_value
        result = client.execute_command("FT.SEARCH", "idx", '@content:"run"')
        assert result[0] == 0  # Should not find (NOSTEM)
=======

        expected = [1, b'doc:1', [b'content', b'running quickly', b'title', b'running fast']]

        # We can find stems on 'title'
        assert client.execute_command("FT.SEARCH", "idx", '@title:"run"') == expected

        # We cannot find stems on 'content' with NOSTEM
        assert client.execute_command("FT.SEARCH", "idx", '@content:"run"') == [0]

        # We can find original words in both cases
        assert client.execute_command("FT.SEARCH", "idx", '@title:"running"') == expected # TODO: fails here
        assert client.execute_command("FT.SEARCH", "idx", '@content:"running"') == expected
>>>>>>> 1f2ab93c

    def test_custom_stopwords(self):
        """
        Test FT.CREATE STOPWORDS option filters out custom stop words
        """
        client: Valkey = self.server.get_new_client()
        client.execute_command("FT.CREATE idx ON HASH STOPWORDS 2 the and SCHEMA content TEXT")
        client.execute_command("HSET", "doc:1", "content", "the cat and dog are good")
<<<<<<< HEAD
        # non stop words should be findable
        result = client.execute_command("FT.SEARCH", "idx", '@content:"cat dog are good"')
        assert result[0] == 1  # Regular word indexed
        assert result[1] == b'doc:1'
        assert result[2] == [b'content', b"the cat and dog are good"]
=======
        
        # Stop words should not be findable
>>>>>>> 1f2ab93c
        result = client.execute_command("FT.SEARCH", "idx", '@content:"and"')
        assert result[0] == 0  # Stop word "and" filtered out
        # non stop words should be findable
        result = client.execute_command("FT.SEARCH", "idx", '@content:"are"')
        assert result[0] == 1  # Regular word indexed
        assert result[1] == b'doc:1'
        assert result[2] == [b'content', b"the cat and dog are good"]
        # Stop words should not be findable
        result = client.execute_command("FT.SEARCH", "idx", '@content:"and"')
        assert result[0] == 0  # Stop word "and" filtered out

<<<<<<< HEAD
    def test_nostem(self):
        """
        End-to-end test: FT.CREATE NOSTEM config actually affects stemming in search
        """
        client: Valkey = self.server.get_new_client()
        client.execute_command("FT.CREATE idx ON HASH NOSTEM SCHEMA content TEXT")
        client.execute_command("HSET", "doc:1", "content", "running quickly")
        # With NOSTEM, exact tokens should be findable with exact phrase
        result = client.execute_command("FT.SEARCH", "idx", '@content:"running"')
        assert result[0] == 1  # Exact form "running" found
        assert result[1] == b'doc:1'
        assert result[2] == [b'content', b"running quickly"]
        # With NOSTEM, exact tokens should be findable with non exact phrase
        result = client.execute_command("FT.SEARCH", "idx", '@content:"running"')
        assert result[0] == 1  # Exact form "running" found
        assert result[1] == b'doc:1'
        assert result[2] == [b'content', b"running quickly"]
        # With NOSTEM, stemmed tokens should not be findable
        result = client.execute_command("FT.SEARCH", "idx", '@content:"run"')
        assert result[0] == 0

=======
>>>>>>> 1f2ab93c
    def test_custom_punctuation(self):
        """
        Test FT.CREATE PUNCTUATION directive configures custom tokenization separators
        """
        client: Valkey = self.server.get_new_client()
        client.execute_command("FT.CREATE idx ON HASH PUNCTUATION . SCHEMA content TEXT")
        client.execute_command("HSET", "doc:1", "content", "hello.world test@email")
        # Dot configured as separator - should find split words
        result = client.execute_command("FT.SEARCH", "idx", '@content:"hello"')
        assert result[0] == 1  # Found "hello" as separate token
        assert result[1] == b'doc:1'
        assert result[2] == [b'content', b"hello.world test@email"]
        # @ NOT configured as separator - should not be able with split words
        result = client.execute_command("FT.SEARCH", "idx", '@content:"test"')
        assert result[0] == 0
<<<<<<< HEAD
        result = client.execute_command("FT.SEARCH", "idx", '@content:"test@email"')
        assert result[0] == 1  # Found "hello" as separate token
        assert result[1] == b'doc:1'
        assert result[2] == [b'content', b"hello.world test@email"]
=======

    def test_add_update_delete_documents_single_client(self):
        """
        Tests we properly ingest added, updated, and deleted documents from a single client
        """
        client: Valkey = self.server.get_new_client()
        client.execute_command("FT.CREATE", "idx", "ON", "HASH", "PREFIX", "1", "doc:", "SCHEMA", "content", "TEXT")
        num_docs = 5

        # Add
        for i in range(num_docs):
            client.execute_command("HSET", f"doc:{i}", "content", f"What a cool document{i}")
        result = client.execute_command("FT.SEARCH", "idx", "@content:document*")
        assert result[0] == num_docs

        # Update
        for i in range(num_docs):
            client.execute_command("HSET", f"doc:{i}", "content", f"What a cool doc{i}")
        result = client.execute_command("FT.SEARCH", "idx", "@content:document*")
        assert result[0] == 0
        result = client.execute_command("FT.SEARCH", "idx", "@content:doc*")
        assert result[0] == num_docs
        
        # Delete
        for i in range(num_docs):
            client.execute_command("DEL", f"doc:{i}")
        result = client.execute_command("FT.SEARCH", "idx", "@content:doc*")
        assert result[0] == 0

    def test_add_update_delete_documents_multi_client(self):
        """
        Tests we properly ingest added, updated, and deleted documents from multiple clients

        TODO: To ensure concurrent ingestion, add a debug config to pause updates from the
              waiting room and then let them index in batches. Otherwise, we're dependent on
              this Python test sending them faster than the server is cutting indexing batches.
        """
        
        def perform_concurrent_searches(clients, num_clients, searches, phase_name):
            """
            Helper function to perform concurrent searches across multiple clients and validate consistency
            
            Args:
                clients: List of client connections
                num_clients: Number of clients to use
                searches: List of (query, description) tuples to execute
                phase_name: Name of the phase for error reporting (ADD/UPDATE/DELETE)
            """
            search_results = {}
            def concurrent_search(client_id):
                client = clients[client_id]
                client_results = []
                for query, desc in searches:
                    result = client.execute_command("FT.SEARCH", "idx", query)
                    client_results.append((desc, result[0]))  # Store description and count
                search_results[client_id] = client_results
            
            threads = []
            for client_id in range(num_clients):
                thread = threading.Thread(target=concurrent_search, args=(client_id,))
                threads.append(thread)
                thread.start()
            
            for thread in threads:
                thread.join()
            
            # Validate concurrent search results are consistent
            expected_results = search_results[0]  # Use first client as reference
            for client_id in range(1, num_clients):
                assert search_results[client_id] == expected_results, f"{phase_name}: Search results inconsistent between clients 0 and {client_id}"
        
        # Setup
        num_clients = 50
        docs_per_client = 50
        clients = [self.server.get_new_client() for _ in range(num_clients)]
        
        # Create the index
        clients[0].execute_command("FT.CREATE", "idx", "ON", "HASH", "PREFIX", "1", "doc:", "SCHEMA", "content", "TEXT")
        IndexingTestHelper.wait_for_backfill_complete_on_node(clients[0], "idx")        
        
        # Phase 1: Concurrent ADD
        def add_documents(client_id):
            client = clients[client_id]
            for i in range(docs_per_client):
                # Longer content to increase ingestion processing time
                content = f"client{client_id} document doc{i} original content with many additional words to process during indexing. " \
                         f"This extended text includes various terms like analysis, processing, indexing, searching, and retrieval. " \
                         f"The purpose is to create substantial content that requires more computational effort during text analysis. " \
                         f"Additional keywords include: database, storage, performance, optimization, concurrent, threading, synchronization. " \
                         f"More descriptive text about document {i} from client {client_id} with original data and content."
                client.execute_command("HSET", f"doc:{client_id}_{i}", "content", content)
        
        threads = []
        for client_id in range(num_clients):
            thread = threading.Thread(target=add_documents, args=(client_id,))
            threads.append(thread)
            thread.start()
        
        for thread in threads:
            thread.join()
        
        # Validate ADD phase with concurrent searching
        client = clients[0]
        total_docs = num_clients * docs_per_client
        
        result = client.execute_command("FT.SEARCH", "idx", "@content:document")
        assert result[0] == total_docs, f"ADD: Expected {total_docs} documents with 'document', got {result[0]}"
        
        result = client.execute_command("FT.SEARCH", "idx", "@content:origin")  # "original" stems to "origin"
        assert result[0] == total_docs, f"ADD: Expected {total_docs} documents with 'origin', got {result[0]}"
        
        # Concurrent search phase after ADD
        add_searches = [
            ("@content:document", "document"),
            ("@content:origin", "origin"),
            ("@content:analysis", "analysis"),
            ("@content:process*", "process*"),
            ("@content:database", "database"),
            ("@content:concurrent", "concurrent")
        ]
        perform_concurrent_searches(clients, num_clients, add_searches, "ADD")
        
        # Phase 2: Concurrent UPDATE
        def update_documents(client_id):
            client = clients[client_id]
            for i in range(docs_per_client):
                # Longer updated content to increase ingestion processing time
                content = f"client{client_id} document doc{i} updated content with comprehensive text for thorough indexing analysis. " \
                         f"This modified version contains different terminology including: revision, modification, alteration, enhancement. " \
                         f"The updated document now features expanded vocabulary for testing concurrent update operations effectively. " \
                         f"Technical terms added: algorithm, computation, execution, validation, verification, testing, debugging. " \
                         f"Enhanced description of document {i} from client {client_id} with updated information and revised content."
                client.execute_command("HSET", f"doc:{client_id}_{i}", "content", content)
        
        threads = []
        for client_id in range(num_clients):
            thread = threading.Thread(target=update_documents, args=(client_id,))
            threads.append(thread)
            thread.start()
        
        for thread in threads:
            thread.join()
        
        # Validate UPDATE phase with concurrent searching
        result = client.execute_command("FT.SEARCH", "idx", "@content:origin")  # "original" stems to "origin"
        assert result[0] == 0, f"UPDATE: Expected 0 documents with 'origin', got {result[0]}"
        
        result = client.execute_command("FT.SEARCH", "idx", "@content:updat")  # "updated" stems to "updat"
        assert result[0] == total_docs, f"UPDATE: Expected {total_docs} documents with 'updat', got {result[0]}"
        
        # Concurrent search phase after UPDATE
        update_searches = [
            ("@content:document", "document"),
            ("@content:updat", "updat"),
            ("@content:revision", "revision"),
            ("@content:modif*", "modif*"),
            ("@content:algorithm", "algorithm"),
            ("@content:validation", "validation")
        ]
        perform_concurrent_searches(clients, num_clients, update_searches, "UPDATE")
        
        # Phase 3: Concurrent DELETE
        def delete_documents(client_id):
            client = clients[client_id]
            for i in range(docs_per_client // 2):  # Delete half the documents
                client.execute_command("DEL", f"doc:{client_id}_{i}")
        
        threads = []
        for client_id in range(num_clients):
            thread = threading.Thread(target=delete_documents, args=(client_id,))
            threads.append(thread)
            thread.start()
        
        for thread in threads:
            thread.join()
        
        # Validate DELETE phase with concurrent searching
        remaining_docs = total_docs // 2
        
        result = client.execute_command("FT.SEARCH", "idx", "@content:updat")  # "updated" stems to "updat"
        assert result[0] == remaining_docs, f"DELETE: Expected {remaining_docs} documents with 'updat', got {result[0]}"
        
        result = client.execute_command("FT.SEARCH", "idx", "@content:document")
        assert result[0] == remaining_docs, f"DELETE: Expected {remaining_docs} documents with 'document', got {result[0]}"
        
        # Concurrent search phase after DELETE
        delete_searches = [
            ("@content:document", "document"),
            ("@content:updat", "updat"),
            ("@content:revision", "revision"),
            ("@content:algorithm", "algorithm"),
            ("@content:validation", "validation"),
            ("@content:enhanced", "enhanced")
        ]
        perform_concurrent_searches(clients, num_clients, delete_searches, "DELETE")

    def test_suffix_search(self):
        # TODO
        pass
>>>>>>> 1f2ab93c
<|MERGE_RESOLUTION|>--- conflicted
+++ resolved
@@ -363,13 +363,8 @@
         client: Valkey = self.server.get_new_client()
         client.execute_command("FT.CREATE idx ON HASH SCHEMA content TEXT")
         client.execute_command("HSET", "doc:1", "content", "The quick-running searches are finding EFFECTIVE results!")
-<<<<<<< HEAD
         client.execute_command("HSET", "doc:2", "content", "But slow searches aren't working...")
-        # List of queries with match / no match expectations
-=======
-        
-        # List of queries with pass/fail expectations
->>>>>>> 1f2ab93c
+        # List of queries with match / no match expectations        
         test_cases = [
             ("quick*", True, "Punctuation tokenization - hyphen creates word boundaries"),
             ("effect*", True, "Case insensitivity - lowercase matches uppercase"),
@@ -397,17 +392,6 @@
         client: Valkey = self.server.get_new_client()
         client.execute_command("FT.CREATE idx ON HASH SCHEMA title TEXT content TEXT NOSTEM")
         client.execute_command("HSET", "doc:1", "title", "running fast", "content", "running quickly")
-<<<<<<< HEAD
-        expected_value = {
-            b'title': b'running fast',
-            b'content': b'running quickly'
-        }
-        result = client.execute_command("FT.SEARCH", "idx", '@title:"run"')
-        actual_fields = dict(zip(result[2][::2], result[2][1::2]))
-        assert actual_fields == expected_value
-        result = client.execute_command("FT.SEARCH", "idx", '@content:"run"')
-        assert result[0] == 0  # Should not find (NOSTEM)
-=======
 
         expected = [1, b'doc:1', [b'content', b'running quickly', b'title', b'running fast']]
 
@@ -420,7 +404,6 @@
         # We can find original words in both cases
         assert client.execute_command("FT.SEARCH", "idx", '@title:"running"') == expected # TODO: fails here
         assert client.execute_command("FT.SEARCH", "idx", '@content:"running"') == expected
->>>>>>> 1f2ab93c
 
     def test_custom_stopwords(self):
         """
@@ -429,16 +412,13 @@
         client: Valkey = self.server.get_new_client()
         client.execute_command("FT.CREATE idx ON HASH STOPWORDS 2 the and SCHEMA content TEXT")
         client.execute_command("HSET", "doc:1", "content", "the cat and dog are good")
-<<<<<<< HEAD
         # non stop words should be findable
         result = client.execute_command("FT.SEARCH", "idx", '@content:"cat dog are good"')
         assert result[0] == 1  # Regular word indexed
         assert result[1] == b'doc:1'
         assert result[2] == [b'content', b"the cat and dog are good"]
-=======
         
         # Stop words should not be findable
->>>>>>> 1f2ab93c
         result = client.execute_command("FT.SEARCH", "idx", '@content:"and"')
         assert result[0] == 0  # Stop word "and" filtered out
         # non stop words should be findable
@@ -450,7 +430,6 @@
         result = client.execute_command("FT.SEARCH", "idx", '@content:"and"')
         assert result[0] == 0  # Stop word "and" filtered out
 
-<<<<<<< HEAD
     def test_nostem(self):
         """
         End-to-end test: FT.CREATE NOSTEM config actually affects stemming in search
@@ -472,8 +451,6 @@
         result = client.execute_command("FT.SEARCH", "idx", '@content:"run"')
         assert result[0] == 0
 
-=======
->>>>>>> 1f2ab93c
     def test_custom_punctuation(self):
         """
         Test FT.CREATE PUNCTUATION directive configures custom tokenization separators
@@ -489,12 +466,10 @@
         # @ NOT configured as separator - should not be able with split words
         result = client.execute_command("FT.SEARCH", "idx", '@content:"test"')
         assert result[0] == 0
-<<<<<<< HEAD
         result = client.execute_command("FT.SEARCH", "idx", '@content:"test@email"')
         assert result[0] == 1  # Found "hello" as separate token
         assert result[1] == b'doc:1'
         assert result[2] == [b'content', b"hello.world test@email"]
-=======
 
     def test_add_update_delete_documents_single_client(self):
         """
@@ -693,5 +668,4 @@
 
     def test_suffix_search(self):
         # TODO
-        pass
->>>>>>> 1f2ab93c
+        pass