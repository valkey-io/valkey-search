--- conflicted
+++ resolved
@@ -114,14 +114,5 @@
         for field in bytes_fields:
             assert field in info_data
             bytes_value = info_data[field]
-<<<<<<< HEAD
-            if isinstance(bytes_value, bytes):
-                bytes_value = bytes_value.decode('utf-8')
-            elif isinstance(bytes_value, int):
-                bytes_value = str(bytes_value)
-            assert isinstance(bytes_value, str)
-            assert bytes_value.endswith("iB") or bytes_value.isdigit()
-=======
             assert (isinstance(bytes_value, str) and bytes_value.endswith("iB")) or  \
-                   (((os.environ.get('SAN_BUILD'), 'no') != 'no') and bytes_value == 0)
->>>>>>> 1b26dd10
+                   (((os.environ.get('SAN_BUILD'), 'no') != 'no') and bytes_value == 0)