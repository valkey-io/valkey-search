--- conflicted
+++ resolved
@@ -112,15 +112,11 @@
         ++Metrics::GetStats().query_failed_requests_cnt;
         return absl::OkStatus();
       }
-<<<<<<< HEAD
       parameters->SendReply(ctx, search_result);
-=======
-      parameters->SendReply(ctx, neighbors);
       ValkeySearch::Instance().ScheduleSearchResultCleanup(
-          [neighbors = std::move(neighbors)]() mutable {
+          [neighbors = std::move(search_result.neighbors)]() mutable {
             // neighbors destructor runs automatically when lambda completes
           });
->>>>>>> 567f32e5
       return absl::OkStatus();
     }
 
