/*
 * Copyright Valkey Contributors.
 * All rights reserved.
 * SPDX-License-Identifier: BSD 3-Clause
 */

#ifndef VALKEYSEARCH_SRC_COMMANDS_FT_AGGREGATE_PARSER_H
#define VALKEYSEARCH_SRC_COMMANDS_FT_AGGREGATE_PARSER_H

#include "absl/container/flat_hash_map.h"
#include "absl/container/inlined_vector.h"
#include "absl/status/status.h"
#include "src/commands/commands.h"
#include "src/expr/expr.h"
#include "src/expr/value.h"
#include "src/query/search.h"
#include "src/schema_manager.h"
#include "vmsdk/src/command_parser.h"

namespace valkey_search {
namespace aggregate {

class Command;
class Record;
class RecordSet;
class Stage;

struct IndexInterface {
  virtual absl::StatusOr<indexes::IndexerType> GetFieldType(
      absl::string_view s) const = 0;
  virtual absl::StatusOr<std::string> GetIdentifier(
      absl::string_view alias) const = 0;
  virtual absl::StatusOr<std::string> GetAlias(
      absl::string_view identifier) const = 0;
};

struct AggregateParameters : public expr::Expression::CompileContext,
                             public QueryCommand {
  ~AggregateParameters() override = default;
  AggregateParameters() = default;
  absl::Status ParseCommand(vmsdk::ArgsIterator& itr) override;
  void SendReply(ValkeyModuleCtx* ctx,
                 std::deque<indexes::Neighbor>& neighbors) override;
  bool loadall_{false};
  std::vector<std::string> loads_;
  bool load_key{false};
  bool addscores_{false};
  std::vector<std::unique_ptr<Stage>> stages_;

  absl::StatusOr<std::unique_ptr<expr::Expression::AttributeReference>>
  MakeReference(const absl::string_view s, bool create) override;

  absl::StatusOr<expr::Value> GetParam(
      const absl::string_view s) const override {
    auto it = parse_vars.params.find(s);
    if (it != parse_vars.params.end()) {
      it->second.first++;
      return expr::Value(it->second.second);
    } else {
      return absl::NotFoundError(absl::StrCat("parameter ", s, " not found."));
    }
  }

  //
  // Information for each index position in a Record
  //
  struct AttributeRecordInfo {
    std::string identifier_;  // The identifier of the attribute
    std::string alias_;
    indexes::IndexerType data_type_;
  };

  friend std::ostream& operator<<(std::ostream& os,
                                  const AttributeRecordInfo& info) {
    os << info.identifier_;
    if (info.identifier_ != info.alias_) {
      os << '(' << info.alias_ << ")";
    }
    return os << ":" << int(info.data_type_);
  }
  //
  // Maps attribute names to their index in the Record.
  //
  absl::flat_hash_map<std::string, size_t> record_indexes_by_identifier_;
  absl::flat_hash_map<std::string, size_t> record_indexes_by_alias_;
  //
  // Maps indexes in a record into metadata for that index
  //
  std::vector<AttributeRecordInfo> record_info_by_index_;

  size_t AddRecordAttribute(absl::string_view identifier,
                            absl::string_view alias,
                            indexes::IndexerType data_type) {
    auto identifier_itr = record_indexes_by_identifier_.find(identifier);
    auto alias_itr = record_indexes_by_alias_.find(alias);
    if (identifier_itr != record_indexes_by_identifier_.end() &&
        alias_itr != record_indexes_by_alias_.end()) {
      assert(identifier_itr->second == alias_itr->second);
      return identifier_itr->second;
    }
    assert(identifier_itr == record_indexes_by_identifier_.end());
    assert(alias_itr == record_indexes_by_alias_.end());
    size_t new_index = record_info_by_index_.size();
    record_indexes_by_identifier_.emplace(std::string(identifier), new_index);
    record_indexes_by_alias_.emplace(std::string(alias), new_index);
    record_info_by_index_.push_back(
        AttributeRecordInfo{.identifier_ = std::string(identifier),
                            .alias_ = std::string(alias),
                            .data_type_ = data_type});
    return new_index;
  }

  struct {
    // Variables here are only used during parsing and are cleared at the end.

    // For testing
    IndexInterface* index_interface_;

  } parse_vars_;
  void ClearAtEndOfParse() {
    parse_vars_.index_interface_ = nullptr;
    parse_vars.ClearAtEndOfParse();
  }

<<<<<<< HEAD
  AggregateParameters(uint64_t timeout, IndexInterface* index_interface,
                      uint32_t db_num)
      : query::SearchParameters(timeout, nullptr, db_num) {
    parse_vars_.index_interface_ = index_interface;
  }

=======
>>>>>>> 57e5dfde
  friend std::ostream& operator<<(std::ostream& os,
                                  const AggregateParameters& agg);
};

class Stage {
 public:
  virtual ~Stage() = default;
  virtual absl::Status Execute(RecordSet& records) const = 0;
  virtual void Dump(std::ostream& os) const = 0;
  friend std::ostream& operator<<(std::ostream& os, const Stage& s) {
    s.Dump(os);
    return os;
  }

 private:
  // Common per-stage stats.
};

struct Attribute : expr::Expression::AttributeReference {
  Attribute(absl::string_view name, size_t ix)
      : expr::Expression::AttributeReference(),
        name_(name),
        record_index_(ix) {}
  std::string name_;
  size_t record_index_;
  void Dump(std::ostream& os) const override { os << name_; }
  expr::Value GetValue(expr::Expression::EvalContext& ctx,
                       const expr::Expression::Record& record) const override;
};

class Limit : public Stage {
 public:
  size_t offset_;
  size_t limit_;
  void Dump(std::ostream& os) const override {
    os << "LIMIT: " << offset_ << " " << limit_;
  }
  absl::Status Execute(RecordSet& records) const override;
};

class Apply : public Stage {
 public:
  std::unique_ptr<Attribute> name_;
  std::unique_ptr<expr::Expression> expr_;
  absl::Status Execute(RecordSet& records) const override;
  void Dump(std::ostream& os) const override {
    os << "APPLY: ";
    name_->Dump(os);
    os << " := ";
    expr_->Dump(os);
  }
};

class Filter : public Stage {
 public:
  std::unique_ptr<expr::Expression> expr_;
  absl::Status Execute(RecordSet& records) const override;
  void Dump(std::ostream& os) const override {
    os << "FILTER: " << expr_.get();
  }
};

class GroupBy : public Stage {
 public:
  absl::Status Execute(RecordSet& records) const override;
  struct ReducerInstance {
    virtual ~ReducerInstance() = default;
    virtual void ProcessRecord(absl::InlinedVector<expr::Value, 4>& values) = 0;
    virtual expr::Value GetResult() const = 0;
  };
  struct ReducerInfo {
    std::string name_;
    size_t min_nargs_{0};
    size_t max_nargs_{0};
    std::unique_ptr<ReducerInstance> (*make_instance)();
  };
  static absl::flat_hash_map<std::string, ReducerInfo> reducerTable;

  struct Reducer {
    std::unique_ptr<Attribute> output_;
    std::vector<std::unique_ptr<expr::Expression>> args_;
    ReducerInfo* info_;
    friend std::ostream& operator<<(std::ostream& os, const Reducer& r) {
      os << r.info_->name_ << '(';
      for (auto& a : r.args_) {
        if (&a != &r.args_[0]) {
          os << ',';
        }
        os << a.get();
      }
      return os << ')';
    }
  };

  absl::InlinedVector<std::unique_ptr<Attribute>, 4> groups_;
  absl::InlinedVector<Reducer, 4> reducers_;

  void Dump(std::ostream& os) const override {
    os << "GROUPBY ";
    for (auto& g : groups_) {
      if (&g != &groups_[0]) {
        os << ',';
      }
      os << '@' << g.get();
    }
    for (auto& r : reducers_) {
      if (&r != &reducers_[0]) {
        os << ',';
      }
      os << ' ' << r << " => " << r.output_->name_;
    }
  }
};

class SortBy : public Stage {
 public:
  absl::Status Execute(RecordSet& records) const override;
  enum Direction { kASC, kDESC };
  struct SortKey {
    Direction direction_;
    std::unique_ptr<expr::Expression> expr_;
  };
  size_t max_{10};
  absl::InlinedVector<SortKey, 4> sortkeys_;
  void Dump(std::ostream& os) const override {
    os << "SORTBY:";
    for (auto& k : sortkeys_) {
      switch (k.direction_) {
        case Direction::kASC:
          os << " ASC:";
          break;
        case Direction::kDESC:
          os << " DESC:";
          break;
        default:
          CHECK(false);
      }
      os << k.expr_.get();
    }
    if (max_) {
      os << " MAX:" << max_;
    }
  }
};

absl::StatusOr<std::unique_ptr<QueryCommand>> ParseAggregateParameters(
    ValkeyModuleCtx* ctx, ValkeyModuleString** argv, int argc,
    const SchemaManager& schema_manager);

//
// Only here for unit tests
//
vmsdk::KeyValueParser<AggregateParameters> CreateAggregateParser();

}  // namespace aggregate
}  // namespace valkey_search
#endif<|MERGE_RESOLUTION|>--- conflicted
+++ resolved
@@ -122,15 +122,6 @@
     parse_vars.ClearAtEndOfParse();
   }
 
-<<<<<<< HEAD
-  AggregateParameters(uint64_t timeout, IndexInterface* index_interface,
-                      uint32_t db_num)
-      : query::SearchParameters(timeout, nullptr, db_num) {
-    parse_vars_.index_interface_ = index_interface;
-  }
-
-=======
->>>>>>> 57e5dfde
   friend std::ostream& operator<<(std::ostream& os,
                                   const AggregateParameters& agg);
 };
