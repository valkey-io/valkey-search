/*
 * Copyright (c) 2025, valkey-search contributors
 * All rights reserved.
 * SPDX-License-Identifier: BSD 3-Clause
 *
 */

#include "src/commands/ft_search_parser.h"

#include <cctype>
#include <cstddef>
#include <cstdint>
#include <memory>
#include <string>
#include <utility>
#include <vector>

#include "absl/container/inlined_vector.h"
#include "absl/status/status.h"
#include "absl/status/statusor.h"
#include "absl/strings/ascii.h"
#include "absl/strings/match.h"
#include "absl/strings/str_cat.h"
#include "absl/strings/str_split.h"
#include "absl/strings/string_view.h"
#include "ft_create_parser.h"
#include "src/commands/filter_parser.h"
#include "src/index_schema.h"
#include "src/indexes/index_base.h"
#include "src/metrics.h"
#include "src/query/search.h"
#include "src/schema_manager.h"
#include "src/valkey_search_options.h"
#include "vmsdk/src/command_parser.h"
#include "vmsdk/src/managed_pointers.h"
#include "vmsdk/src/module_config.h"
#include "vmsdk/src/status/status_macros.h"
#include "vmsdk/src/type_conversions.h"
#include "vmsdk/src/valkey_module_api/valkey_module.h"

namespace valkey_search {

constexpr absl::string_view kMaxKnnConfig{"max-vector-knn"};
constexpr int kDefaultKnnLimit{128};
constexpr int kMaxKnn{1000};

/// Register the "--max-knn" flag. Controls the max KNN parameter for vector
/// search.
static auto max_knn =
    vmsdk::config::NumberBuilder(kMaxKnnConfig,     // name
                                 kDefaultKnnLimit,  // default size
                                 1,                 // min size
                                 kMaxKnn)           // max size
        .WithValidationCallback(CHECK_RANGE(1, kMaxKnn, kMaxKnnConfig))
        .Build();

namespace options {
vmsdk::config::Number &GetMaxKnn() {
  return dynamic_cast<vmsdk::config::Number &>(*max_knn);
}

}  // namespace options

namespace {

constexpr absl::string_view kParamsParam{"PARAMS"};
constexpr absl::string_view kDialectParam{"DIALECT"};
constexpr absl::string_view kLimitParam{"LIMIT"};
constexpr absl::string_view kNoContentParam{"NOCONTENT"};
constexpr absl::string_view kReturnParam{"RETURN"};
constexpr absl::string_view kTimeoutParam{"TIMEOUT"};
constexpr absl::string_view kAsParam{"AS"};
constexpr absl::string_view kLocalOnly{"LOCALONLY"};
constexpr absl::string_view kVectorFilterDelimiter = "=>";

absl::StatusOr<absl::string_view> SubstituteParam(
    query::SearchParameters &parameters, absl::string_view source) {
  if (source.empty() || source[0] != '$') {
    return source;
  } else {
    source.remove_prefix(1);
    auto itr = parameters.parse_vars.params.find(source);
    if (itr == parameters.parse_vars.params.end()) {
      return absl::NotFoundError(
          absl::StrCat("Parameter ", source, " not found."));
    } else {
      itr->second.first++;
      return itr->second.second;
    }
  }
}

absl::Status ParseKnnInner(query::SearchParameters &parameters,
                           std::string_view filter) {
  absl::InlinedVector<absl::string_view, 8> params =
      absl::StrSplit(filter, ' ', absl::SkipEmpty());
  if (params.empty()) {
    return absl::InvalidArgumentError("Missing parameters");
  }
  // TODO - need some investment to consolidate this with the common parsing
  // functionality
  if (!absl::EqualsIgnoreCase(params[0], "KNN")) {
    return absl::InvalidArgumentError(
        absl::StrCat("`", params[0], "`. Expecting `KNN`"));
  }
  if (params.size() == 1) {
    return absl::InvalidArgumentError("KNN argument is missing");
  }
  parameters.parse_vars.k_string = params[1];
  if (params.size() == 2) {
    return absl::InvalidArgumentError("Vector field argument is missing");
  }
  if (params[2].data()[0] != '@' || params[2].size() == 1) {
    return absl::InvalidArgumentError(
        absl::StrCat("Unexpected argument `", params[2],
                     "`. Expecting a vector field name, starting with '@'"));
  }
  parameters.attribute_alias =
      absl::string_view(params[2].data() + 1, params[2].size() - 1);
  if (params.size() == 3) {
    return absl::InvalidArgumentError("Blob attribute argument is missing");
  }
  parameters.parse_vars.query_vector_string = params[3];

  size_t i = 4;
  while (i < params.size()) {
    if (absl::EqualsIgnoreCase(params[i], "EF_RUNTIME")) {
      i++;
      if (i == params.size()) {
        return absl::InvalidArgumentError("EF_RUNTIME argument is missing");
      }
      parameters.parse_vars.ef_string = params[i++];
    } else if (absl::EqualsIgnoreCase(params[i], kAsParam)) {
      i++;
      if (i == params.size()) {
        return absl::InvalidArgumentError("AS argument is missing");
      }
      parameters.parse_vars.score_as_string = params[i++];
    } else {
      return absl::InvalidArgumentError(
          absl::StrCat("Unexpected argument `", params[i], "`"));
    }
  }
  return absl::OkStatus();
}

absl::StatusOr<size_t> FindOpenSquareBracket(absl::string_view input) {
  for (size_t position = 0; position < input.size(); ++position) {
    if (input[position] == '[') {
      return position;
    }
    if (!std::isspace(input[position])) {
      return absl::InvalidArgumentError(
          absl::StrCat("Expecting '[' got '", input.substr(position, 1), "'"));
    }
  }
  return absl::InvalidArgumentError("Missing opening bracket");
}

absl::StatusOr<size_t> FindCloseSquareBracket(absl::string_view input) {
  for (auto position = input.size(); position > 0; --position) {
    if (input[position - 1] == ']') {
      return position - 1;
    }
    if (!std::isspace(input[position - 1])) {
      return absl::InvalidArgumentError(absl::StrCat(
          "Expecting ']' got '", input.substr(position - 1, 1), "'"));
    }
  }
  if (input[0] == ']') {
    return 0;
  }
  return absl::InvalidArgumentError("Missing closing bracket");
}

absl::StatusOr<FilterParseResults> ParsePreFilter(
    const IndexSchema &index_schema, absl::string_view pre_filter) {
  FilterParser parser(index_schema, pre_filter);
  return parser.Parse();
}

absl::Status ParseKNN(query::SearchParameters &parameters,
                      absl::string_view filter_str) {
  if (filter_str.empty()) {
    return absl::InvalidArgumentError("Vector query clause is missing");
  }
  VMSDK_ASSIGN_OR_RETURN(auto close_position,
                         FindCloseSquareBracket(filter_str));
  size_t position = 0;
  VMSDK_ASSIGN_OR_RETURN(
      auto open_position,
      FindOpenSquareBracket(absl::string_view(filter_str.data() + position,
                                              close_position - position)));
  position += open_position;
  return ParseKnnInner(parameters,
                       absl::string_view(filter_str.data() + position + 1,
                                         close_position - position - 1));
}

absl::Status Verify(query::SearchParameters &parameters) {
  // Only verify the vector KNN parameters for vector based queries.
  if (!parameters.IsNonVectorQuery()) {
    if (parameters.query.empty()) {
      return absl::InvalidArgumentError("Invalid Query Syntax");
    }
    if (parameters.ef.has_value()) {
      auto max_ef_runtime_value = options::GetMaxEfRuntime().GetValue();
      VMSDK_RETURN_IF_ERROR(
          vmsdk::VerifyRange(parameters.ef.value(), 1, max_ef_runtime_value))
          << "`EF_RUNTIME` must be a positive integer greater than 0 and "
             "cannot "
             "exceed "
          << max_ef_runtime_value << ".";
    }
    auto max_knn_value = options::GetMaxKnn().GetValue();
    VMSDK_RETURN_IF_ERROR(vmsdk::VerifyRange(parameters.k, 1, max_knn_value))
        << "KNN parameter must be a positive integer greater than 0 and cannot "
           "exceed "
        << max_knn_value << ".";
  }
  if (parameters.timeout_ms > query::kMaxTimeoutMs) {
    return absl::InvalidArgumentError(
        absl::StrCat(kTimeoutParam,
                     " must be a positive integer greater than 0 and "
                     "cannot exceed ",
                     query::kMaxTimeoutMs, "."));
  }
  if (parameters.dialect < 2 || parameters.dialect > 4) {
    return absl::InvalidArgumentError(
        "DIALECT requires a non negative integer >=2 and <= 4");
  }

  // Validate all parameters used, nuke the map to avoid dangling pointers
  while (!parameters.parse_vars.params.empty()) {
    auto begin = parameters.parse_vars.params.begin();
    if (begin->second.first == 0) {
      return absl::NotFoundError(
          absl::StrCat("Parameter `", begin->first, "` not used."));
    }
    parameters.parse_vars.params.erase(begin);
  }
  return absl::OkStatus();
}

std::unique_ptr<vmsdk::ParamParser<query::SearchParameters>>
ConstructLimitParser() {
  return std::make_unique<vmsdk::ParamParser<query::SearchParameters>>(
      [](query::SearchParameters &parameters,
         vmsdk::ArgsIterator &itr) -> absl::Status {
        VMSDK_RETURN_IF_ERROR(
            vmsdk::ParseParamValue(itr, parameters.limit.first_index));
        VMSDK_RETURN_IF_ERROR(
            vmsdk::ParseParamValue(itr, parameters.limit.number));
        return absl::OkStatus();
      });
}

std::unique_ptr<vmsdk::ParamParser<query::SearchParameters>>
ConstructParamsParser() {
  return std::make_unique<vmsdk::ParamParser<query::SearchParameters>>(
      [](query::SearchParameters &parameters,
         vmsdk::ArgsIterator &itr) -> absl::Status {
        unsigned count{0};
        VMSDK_RETURN_IF_ERROR(vmsdk::ParseParamValue(itr, count));
        if (count & 1) {
          return absl::InvalidArgumentError(
              "Parameter count must be an even number.");
        }
        while (count > 0) {
          VMSDK_ASSIGN_OR_RETURN(auto key_str, itr.Get());
          itr.Next();
          VMSDK_ASSIGN_OR_RETURN(auto value_str, itr.Get());
          itr.Next();
          absl::string_view key = vmsdk::ToStringView(key_str);
          absl::string_view value = vmsdk::ToStringView(value_str);
          auto [_, inserted] = parameters.parse_vars.params.insert(
              std::make_pair(key, std::make_pair(0, value)));
          if (!inserted) {
            return absl::InvalidArgumentError(
                absl::StrCat("Parameter ", key, " is already defined."));
          }
          count -= 2;
        }
        return absl::OkStatus();
      });
}

std::unique_ptr<vmsdk::ParamParser<query::SearchParameters>>
ConstructReturnParser() {
  return std::make_unique<vmsdk::ParamParser<query::SearchParameters>>(
      [](query::SearchParameters &parameters,
         vmsdk::ArgsIterator &itr) -> absl::Status {
        uint32_t cnt{0};
        VMSDK_RETURN_IF_ERROR(vmsdk::ParseParamValue(itr, cnt));
        if (cnt == 0) {
          parameters.no_content = true;
          return absl::OkStatus();
        }
        for (uint32_t i = 0; i < cnt; ++i) {
          vmsdk::UniqueValkeyString identifier;
          VMSDK_RETURN_IF_ERROR(vmsdk::ParseParamValue(itr, identifier));
          auto as_property = vmsdk::RetainUniqueValkeyString(identifier.get());
          VMSDK_ASSIGN_OR_RETURN(
              auto res, vmsdk::ParseParam(kAsParam, false, itr, as_property));
          if (res) {
            i += 2;
            if (i > cnt) {
              return absl::InvalidArgumentError("Unexpected parameter `AS` ");
            }
          }
          auto schema_identifier = parameters.index_schema->GetIdentifier(
              vmsdk::ToStringView(identifier.get()));
          vmsdk::UniqueValkeyString attribute_alias;
          if (schema_identifier.ok()) {
            attribute_alias = vmsdk::RetainUniqueValkeyString(identifier.get());
            identifier = vmsdk::MakeUniqueValkeyString(*schema_identifier);
          }
          parameters.return_attributes.emplace_back(query::ReturnAttribute{
              std::move(identifier), std::move(attribute_alias),
              std::move(as_property)});
        }
        return absl::OkStatus();
      });
}

vmsdk::KeyValueParser<query::SearchParameters> CreateSearchParser() {
  vmsdk::KeyValueParser<query::SearchParameters> parser;
  parser.AddParamParser(
      kDialectParam, GENERATE_VALUE_PARSER(query::SearchParameters, dialect));
  parser.AddParamParser(
      kLocalOnly, GENERATE_FLAG_PARSER(query::SearchParameters, local_only));
  parser.AddParamParser(
      kTimeoutParam,
      GENERATE_VALUE_PARSER(query::SearchParameters, timeout_ms));
  parser.AddParamParser(kLimitParam, ConstructLimitParser());
  parser.AddParamParser(
      kNoContentParam,
      GENERATE_FLAG_PARSER(query::SearchParameters, no_content));
  parser.AddParamParser(kReturnParam, ConstructReturnParser());
  parser.AddParamParser(kParamsParam, ConstructParamsParser());
  return parser;
}

static vmsdk::KeyValueParser<query::SearchParameters> SearchParser =
    CreateSearchParser();

}  // namespace

//
// We don't have values for the $ substitution yet. so we break the parsing into
// two pieces
//
absl::Status PreParseQueryString(query::SearchParameters &parameters) {
  // Validate the query string's length.
  if (parameters.parse_vars.query_string.length() >
      options::GetQueryStringBytes()) {
    return absl::InvalidArgumentError(
        absl::StrCat("Query string is too long, max length is ",
                     options::GetQueryStringBytes(), " bytes."));
  }
  auto filter_expression =
      absl::string_view(parameters.parse_vars.query_string);
  VMSDK_LOG(DEBUG, nullptr)
      << "Query: '" << parameters.parse_vars.query_string << "'";
  auto pos = filter_expression.find(kVectorFilterDelimiter);
  absl::string_view pre_filter;
  absl::string_view vector_filter;
  // If the delimiter is not found (ie - non vector query), treat the whole
  // string as pre-filter.
  if (pos == absl::string_view::npos) {
    pre_filter = absl::StripAsciiWhitespace(filter_expression);
  } else {
    pre_filter = absl::StripAsciiWhitespace(filter_expression.substr(0, pos));
    vector_filter = absl::StripAsciiWhitespace(
        filter_expression.substr(pos + kVectorFilterDelimiter.size()));
  }
  VMSDK_ASSIGN_OR_RETURN(
      parameters.filter_parse_results,
      ParsePreFilter(*parameters.index_schema, pre_filter),
      _.SetPrepend() << "Invalid filter expression: `" << pre_filter << "`. ");
  if (!parameters.filter_parse_results.root_predicate &&
      vector_filter.empty()) {
    // Return an error if no valid pre-filter and no vector filter is provided.
    return absl::InvalidArgumentError("Vector query clause is missing");
  }
  // Optionally parse the vector filter if it exists.
  if (!vector_filter.empty()) {
    if (parameters.filter_parse_results.root_predicate) {
      ++Metrics::GetStats().query_hybrid_requests_cnt;
    }
    VMSDK_RETURN_IF_ERROR(ParseKNN(parameters, vector_filter)).SetPrepend()
        << "Error parsing vector similarity parameters: `" << vector_filter
        << "`. ";
    // Validate the index exists and is a vector index.
    VMSDK_ASSIGN_OR_RETURN(auto index, parameters.index_schema->GetIndex(
                                           parameters.attribute_alias));
    if (index->GetIndexerType() != indexes::IndexerType::kHNSW &&
        index->GetIndexerType() != indexes::IndexerType::kFlat) {
      return absl::InvalidArgumentError(
          absl::StrCat("Index field `", parameters.attribute_alias,
                       "` is not a Vector index "));
    }
    if (parameters.parse_vars.score_as_string.empty()) {
      VMSDK_ASSIGN_OR_RETURN(parameters.score_as,
                             parameters.index_schema->DefaultReplyScoreAs(
                                 parameters.attribute_alias));
    } else {
      parameters.score_as =
          vmsdk::MakeUniqueValkeyString(parameters.parse_vars.score_as_string);
    }
  }
  return absl::OkStatus();
}

absl::Status PostParseVectorParameters(query::SearchParameters &parameters) {
  VMSDK_ASSIGN_OR_RETURN(
      auto k_string,
      SubstituteParam(parameters, parameters.parse_vars.k_string));
  VMSDK_ASSIGN_OR_RETURN(parameters.k, vmsdk::To<unsigned>(k_string));

  VMSDK_ASSIGN_OR_RETURN(
      parameters.query,
      SubstituteParam(parameters, parameters.parse_vars.query_vector_string));

  if (!parameters.parse_vars.ef_string.empty()) {
    VMSDK_ASSIGN_OR_RETURN(
        auto ef_string,
        SubstituteParam(parameters, parameters.parse_vars.ef_string));
    VMSDK_ASSIGN_OR_RETURN(parameters.ef, vmsdk::To<unsigned>(ef_string));
  }

  if (!parameters.parse_vars.score_as_string.empty()) {
    VMSDK_ASSIGN_OR_RETURN(
        parameters.parse_vars.score_as_string,
        SubstituteParam(parameters, parameters.parse_vars.score_as_string));
  }
  return absl::OkStatus();
}

absl::Status PostParseQueryString(query::SearchParameters &parameters) {
  if (parameters.IsVectorQuery()) {
    VMSDK_RETURN_IF_ERROR(PostParseVectorParameters(parameters)).SetPrepend()
        << "Error parsing vector similarity parameters: ";
  }
  return absl::OkStatus();
}

absl::StatusOr<std::unique_ptr<query::SearchParameters>>
ParseVectorSearchParameters(ValkeyModuleCtx *ctx, ValkeyModuleString **argv,
                            int argc, const SchemaManager &schema_manager) {
  vmsdk::ArgsIterator itr{argv, argc};
<<<<<<< HEAD
  auto parameters = std::make_unique<query::VectorSearchParameters>(
      options::GetDefaultTimeoutMs().GetValue(), nullptr,
      ValkeyModule_GetSelectedDb(ctx));
=======
  auto parameters = std::make_unique<query::SearchParameters>(
      options::GetDefaultTimeoutMs().GetValue(), nullptr);
>>>>>>> 090c082a
  VMSDK_RETURN_IF_ERROR(
      vmsdk::ParseParamValue(itr, parameters->index_schema_name));
  VMSDK_ASSIGN_OR_RETURN(
      parameters->index_schema,
      SchemaManager::Instance().GetIndexSchema(ValkeyModule_GetSelectedDb(ctx),
                                               parameters->index_schema_name));
  VMSDK_RETURN_IF_ERROR(
      vmsdk::ParseParamValue(itr, parameters->parse_vars.query_string));
  VMSDK_RETURN_IF_ERROR(SearchParser.Parse(*parameters, itr));
  if (itr.DistanceEnd() > 0) {
    return absl::InvalidArgumentError(
        absl::StrCat("Unexpected parameter at position ", (itr.Position() + 1),
                     ":", vmsdk::ToStringView(itr.Get().value())));
  }
  VMSDK_RETURN_IF_ERROR(PreParseQueryString(*parameters));
  VMSDK_RETURN_IF_ERROR(PostParseQueryString(*parameters));
  VMSDK_RETURN_IF_ERROR(Verify(*parameters));
  parameters->parse_vars.ClearAtEndOfParse();
  return parameters;
}
}  // namespace valkey_search<|MERGE_RESOLUTION|>--- conflicted
+++ resolved
@@ -449,14 +449,9 @@
 ParseVectorSearchParameters(ValkeyModuleCtx *ctx, ValkeyModuleString **argv,
                             int argc, const SchemaManager &schema_manager) {
   vmsdk::ArgsIterator itr{argv, argc};
-<<<<<<< HEAD
-  auto parameters = std::make_unique<query::VectorSearchParameters>(
+  auto parameters = std::make_unique<query::SearchParameters>(
       options::GetDefaultTimeoutMs().GetValue(), nullptr,
       ValkeyModule_GetSelectedDb(ctx));
-=======
-  auto parameters = std::make_unique<query::SearchParameters>(
-      options::GetDefaultTimeoutMs().GetValue(), nullptr);
->>>>>>> 090c082a
   VMSDK_RETURN_IF_ERROR(
       vmsdk::ParseParamValue(itr, parameters->index_schema_name));
   VMSDK_ASSIGN_OR_RETURN(
