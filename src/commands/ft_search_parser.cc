--- conflicted
+++ resolved
@@ -202,18 +202,6 @@
 }
 
 absl::Status Verify(query::VectorSearchParameters &parameters) {
-<<<<<<< HEAD
-  if (parameters.query.empty()) {
-    return absl::InvalidArgumentError("missing vector parameter");
-  }
-  if (parameters.ef.has_value()) {
-    auto max_ef_runtime_value = options::GetMaxEfRuntime().GetValue();
-    VMSDK_RETURN_IF_ERROR(
-        vmsdk::VerifyRange(parameters.ef.value(), 1, max_ef_runtime_value))
-        << "`EF_RUNTIME` must be a positive integer greater than 0 and cannot "
-           "exceed "
-        << max_ef_runtime_value << ".";
-=======
   // Only verify the vector KNN parameters for vector based queries.
   if (!parameters.IsNonVectorQuery()) {
     if (parameters.query.empty()) {
@@ -232,13 +220,7 @@
         << "KNN parameter must be a positive integer greater than 0 and cannot "
           "exceed "
         << max_knn_value << ".";
->>>>>>> 54ffb1b0
-  }
-  auto max_knn_value = options::GetMaxKnn().GetValue();
-  VMSDK_RETURN_IF_ERROR(vmsdk::VerifyRange(parameters.k, 1, max_knn_value))
-      << "KNN parameter must be a positive integer greater than 0 and cannot "
-         "exceed "
-      << max_knn_value << ".";
+  }
   if (parameters.timeout_ms > kMaxTimeoutMs) {
     return absl::InvalidArgumentError(
         absl::StrCat(kTimeoutParam,
