--- conflicted
+++ resolved
@@ -27,14 +27,10 @@
   uint64_t number{10};
 };
 
-<<<<<<< HEAD
+absl::Status PreParseQueryString(query::SearchParameters &parameters);
+absl::Status PostParseQueryString(query::SearchParameters &parameters);
+
 absl::StatusOr<std::unique_ptr<query::SearchParameters>>
-=======
-absl::Status PreParseQueryString(query::VectorSearchParameters &parameters);
-absl::Status PostParseQueryString(query::VectorSearchParameters &parameters);
-
-absl::StatusOr<std::unique_ptr<query::VectorSearchParameters>>
->>>>>>> 13fa8d4f
 ParseVectorSearchParameters(ValkeyModuleCtx *ctx, ValkeyModuleString **argv,
                             int argc, const SchemaManager &schema_manager);
 
