--- conflicted
+++ resolved
@@ -35,11 +35,8 @@
 #include "src/coordinator/util.h"
 #include "src/metrics.h"
 #include "src/rdb_serialization.h"
-<<<<<<< HEAD
-=======
 #include "src/schema_manager.h"
 #include "src/valkey_search_options.h"
->>>>>>> 57e5dfde
 #include "vmsdk/src/debug.h"
 #include "vmsdk/src/log.h"
 #include "vmsdk/src/status/status_macros.h"
@@ -166,12 +163,8 @@
   auto it = registered_types.find(type_name);
   if (it != registered_types.end()) {
     return registered_types.at(type_name).update_callback(
-<<<<<<< HEAD
-        db_num, id, entry.has_content() ? &entry.content() : nullptr);
-=======
         id, entry.has_content() ? &entry.content() : nullptr,
         entry.fingerprint(), entry.version());
->>>>>>> 57e5dfde
   }
   VMSDK_LOG_EVERY_N_SEC(WARNING, detached_ctx_.get(), 10)
       << "No type registered for: " << type_name << ", skipping callback";
