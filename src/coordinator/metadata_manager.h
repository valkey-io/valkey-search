/*
 * Copyright (c) 2025, valkey-search contributors
 * All rights reserved.
 * SPDX-License-Identifier: BSD 3-Clause
 *
 */

#ifndef VALKEYSEARCH_SRC_COORDINATOR_METADATA_MANAGER_H_
#define VALKEYSEARCH_SRC_COORDINATOR_METADATA_MANAGER_H_

#include <atomic>
#include <cstdint>
#include <memory>
#include <string>

#include "absl/container/flat_hash_map.h"
#include "absl/functional/any_invocable.h"
#include "absl/log/check.h"
#include "absl/status/status.h"
#include "absl/status/statusor.h"
#include "absl/strings/string_view.h"
#include "command_parser.h"
#include "google/protobuf/any.pb.h"
#include "highwayhash/hh_types.h"
#include "src/coordinator/client_pool.h"
#include "src/coordinator/coordinator.pb.h"
#include "src/rdb_serialization.h"
#include "vmsdk/src/managed_pointers.h"
#include "vmsdk/src/utils.h"
#include "vmsdk/src/valkey_module_api/valkey_module.h"

namespace valkey_search::coordinator {

using FingerprintCallback =
    absl::AnyInvocable<absl::StatusOr<vmsdk::SemanticVersion>(
        const google::protobuf::Any &metadata)>;
using EncodingVersionCallback = absl::AnyInvocable<absl::StatusOr<uint32_t>(
    const google::protobuf::Any &metadata)>;
using MetadataUpdateCallback = absl::AnyInvocable<absl::Status(
<<<<<<< HEAD
    uint32_t db_num, absl::string_view, const google::protobuf::Any *metadata)>;
=======
    absl::string_view, const google::protobuf::Any *metadata,
    uint64_t fingerprint, uint32_t version)>;
>>>>>>> 57e5dfde
using AuxSaveCallback = void (*)(ValkeyModuleIO *rdb, int when);
using AuxLoadCallback = int (*)(ValkeyModuleIO *rdb, int encver, int when);
static constexpr int kEncodingVersion = 0;
static constexpr uint8_t kMetadataBroadcastClusterMessageReceiverId = 0x00;

// Randomly generated 32 bit key for fingerprinting the metadata.
static constexpr highwayhash::HHKey kHashKey{
    0x9736bad976c904ea, 0x08f963a1a52eece9, 0x1ea3f3f773f3b510,
    0x9290a6b4e4db3d51};
class MetadataManager {
 public:
  MetadataManager(ValkeyModuleCtx *ctx, ClientPool &client_pool)
      : client_pool_(client_pool),
        detached_ctx_(vmsdk::MakeUniqueValkeyDetachedThreadSafeContext(ctx)) {
    RegisterRDBCallback(
        data_model::RDB_SECTION_GLOBAL_METADATA,
        RDBSectionCallbacks{
            .load = [this](ValkeyModuleCtx *ctx,
                           std::unique_ptr<data_model::RDBSection> section,
                           SupplementalContentIter &&iter) -> absl::Status {
              return LoadMetadata(ctx, std::move(section), std::move(iter));
            },

            .save = [this](ValkeyModuleCtx *ctx, SafeRDB *rdb, int when)
                -> absl::Status { return SaveMetadata(ctx, rdb, when); },

            .section_count = [this](ValkeyModuleCtx *ctx, int when) -> int {
              return GetSectionsCount();
            },
            .minimum_semantic_version = [](ValkeyModuleCtx *ctx, int when)
                -> int { return Instance().ComputeRDBVersion(); }});
  }

  static uint64_t ComputeTopLevelFingerprint(
      const google::protobuf::Map<std::string, GlobalMetadataEntryMap>
          &type_namespace_map);

  vmsdk::SemanticVersion ComputeRDBVersion() const;

  absl::Status TriggerCallbacks(absl::string_view type_name, uint32_t db_num,
                                absl::string_view id,
                                const GlobalMetadataEntry &entry);

  absl::StatusOr<google::protobuf::Any> GetEntry(absl::string_view type_name,
                                                 uint32_t db_num,
                                                 absl::string_view id);

  absl::StatusOr<IndexFingerprintVersion> CreateEntry(
      absl::string_view type_name, uint32_t db_num, absl::string_view id,
      std::unique_ptr<google::protobuf::Any> contents);

  absl::Status DeleteEntry(absl::string_view type_name, uint32_t db_num,
                           absl::string_view id);

  absl::StatusOr<IndexFingerprintVersion> GetFingerprintAndVersion(
      absl::string_view type_name, uint32_t db_num,
      absl::string_view index_name);

  std::unique_ptr<GlobalMetadata> GetGlobalMetadata();

  // RegisterType is used to register a new metadata type in the metadata
  // manager. After registering a type, the metadata manager will be able to
  // accept updates to that type both locally and over the cluster bus.
  //
  // * type_name should be a unique string identifying the type.
  // * fingerprint_callback should be a function for computing the fingerprint
  // of the metadata for the given encoding version. This function can only
  // change when the encoding version is bumped.
  // * update_callback will be called whenever the metadata is updated.
  //
  // Each entry has an encoding version associated with it.  When an entry
  // is created or updated locally, the encoding version is computed using the
  // encoding_version parameter passed to RegisterType. When an entry is updated
  // from the cluster bus, the encoding version is read from the metadata entry
  // itself. If the encoding version in the new metadata entry is greater than
  // the max_encoding_version registered for the type, the update will be
  // rejected.
  //
  void RegisterType(absl::string_view type_name, uint32_t max_encoding_version,
                    FingerprintCallback fingerprint_callback,
                    MetadataUpdateCallback callback,
                    EncodingVersionCallback encoding_version_callback);

  void BroadcastMetadata(ValkeyModuleCtx *ctx);

  void BroadcastMetadata(ValkeyModuleCtx *ctx,
                         const GlobalMetadataVersionHeader &version_header);

  void DelayHandleClusterMessage(
      ValkeyModuleCtx *ctx, const char *sender_id,
      std::unique_ptr<GlobalMetadataVersionHeader> header);

  void HandleClusterMessage(ValkeyModuleCtx *ctx, const char *sender_id,
                            uint8_t type, const unsigned char *payload,
                            uint32_t len);

  void HandleBroadcastedMetadata(
      ValkeyModuleCtx *ctx, const char *sender_id,
      std::unique_ptr<GlobalMetadataVersionHeader> header);

  absl::Status ReconcileMetadata(const GlobalMetadata &proposed,
                                 absl::string_view source,
                                 bool trigger_callbacks = true,
                                 bool prefer_incoming = false);

  void OnServerCronCallback(ValkeyModuleCtx *ctx, ValkeyModuleEvent eid,
                            uint64_t subevent, void *data);

  void OnLoadingEnded(ValkeyModuleCtx *ctx);
  void OnLoadingStarted(ValkeyModuleCtx *ctx);
  void OnReplicationLoadStart(ValkeyModuleCtx *ctx);
  void OnLoadingCallback(ValkeyModuleCtx *ctx, ValkeyModuleEvent eid,
                         uint64_t subevent, void *data);
  absl::Status SaveMetadata(ValkeyModuleCtx *ctx, SafeRDB *rdb, int when);
  absl::Status LoadMetadata(ValkeyModuleCtx *ctx,
                            std::unique_ptr<data_model::RDBSection> section,
                            SupplementalContentIter &&supplemental_iter);
  void RegisterForClusterMessages(ValkeyModuleCtx *ctx);

  int64_t GetMilliSecondsSinceLastHealthyMetadata() const;
  int64_t GetMetadataReconciliationCompletedCount() const;

  static bool IsInitialized();
  static void InitInstance(std::unique_ptr<MetadataManager> instance);
  static MetadataManager &Instance();

  absl::Status ShowMetadata(ValkeyModuleCtx *ctx,
                            vmsdk::ArgsIterator &iter) const;
  static std::string EncodeDbNum(uint32_t db_num, absl::string_view id);
  struct DecodedDbNum {
    uint32_t db_num;
    std::string id;
  };
  static DecodedDbNum DecodeDbNum(absl::string_view encoded_id);

 private:
  struct RegisteredType {
    uint32_t max_encoding_version;
    EncodingVersionCallback encoding_version_callback;
    FingerprintCallback fingerprint_callback;
    MetadataUpdateCallback update_callback;
  };
  absl::StatusOr<uint64_t> ComputeFingerprint(
      absl::string_view type_name, const google::protobuf::Any &contents,
      absl::flat_hash_map<std::string, RegisteredType> &registered_types);
  int GetSectionsCount() const;
  vmsdk::MainThreadAccessGuard<GlobalMetadata> metadata_;
  vmsdk::MainThreadAccessGuard<GlobalMetadata> staged_metadata_;
  vmsdk::MainThreadAccessGuard<bool> staging_metadata_due_to_repl_load_ = false;
  vmsdk::MainThreadAccessGuard<bool> is_loading_ = false;
  vmsdk::MainThreadAccessGuard<absl::flat_hash_map<std::string, RegisteredType>>
      registered_types_;
  coordinator::ClientPool &client_pool_;
  vmsdk::UniqueValkeyDetachedThreadSafeContext detached_ctx_;
  std::atomic_int64_t last_healthy_metadata_millis_{0};
  std::atomic_int64_t metadata_reconciliation_completed_count_{0};
};
}  // namespace valkey_search::coordinator

#endif  // VALKEYSEARCH_SRC_COORDINATOR_METADATA_MANAGER_H_<|MERGE_RESOLUTION|>--- conflicted
+++ resolved
@@ -37,12 +37,8 @@
 using EncodingVersionCallback = absl::AnyInvocable<absl::StatusOr<uint32_t>(
     const google::protobuf::Any &metadata)>;
 using MetadataUpdateCallback = absl::AnyInvocable<absl::Status(
-<<<<<<< HEAD
-    uint32_t db_num, absl::string_view, const google::protobuf::Any *metadata)>;
-=======
     absl::string_view, const google::protobuf::Any *metadata,
     uint64_t fingerprint, uint32_t version)>;
->>>>>>> 57e5dfde
 using AuxSaveCallback = void (*)(ValkeyModuleIO *rdb, int when);
 using AuxLoadCallback = int (*)(ValkeyModuleIO *rdb, int encver, int when);
 static constexpr int kEncodingVersion = 0;
