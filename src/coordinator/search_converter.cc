/*
 * Copyright (c) 2025, valkey-search contributors
 * All rights reserved.
 * SPDX-License-Identifier: BSD 3-Clause
 *
 */

#include "src/coordinator/search_converter.h"

#include <memory>
#include <string>
#include <utility>

#include "absl/container/flat_hash_set.h"
#include "absl/log/check.h"
#include "absl/status/status.h"
#include "absl/status/statusor.h"
#include "absl/strings/str_cat.h"
#include "src/coordinator/coordinator.pb.h"
#include "src/index_schema.h"
#include "src/indexes/index_base.h"
#include "src/indexes/numeric.h"
#include "src/indexes/tag.h"
#include "src/query/predicate.h"
#include "src/query/search.h"
#include "src/schema_manager.h"
#include "vmsdk/src/managed_pointers.h"
#include "vmsdk/src/status/status_macros.h"
#include "vmsdk/src/type_conversions.h"

namespace valkey_search::coordinator {

absl::StatusOr<std::unique_ptr<query::Predicate>> GRPCPredicateToPredicate(
    const Predicate& predicate, std::shared_ptr<IndexSchema> index_schema,
    absl::flat_hash_set<std::string>& attribute_identifiers) {
  switch (predicate.predicate_case()) {
    case Predicate::kTag: {
      VMSDK_ASSIGN_OR_RETURN(
          auto index,
          index_schema->GetIndex(predicate.tag().attribute_alias()));
      if (index->GetIndexerType() != indexes::IndexerType::kTag) {
        return absl::InvalidArgumentError(
            absl::StrCat("`", predicate.tag().attribute_alias(),
                         "` is not indexed as a tag field"));
      }
      VMSDK_ASSIGN_OR_RETURN(
          auto identifier,
          index_schema->GetIdentifier(predicate.tag().attribute_alias()));
      attribute_identifiers.insert(identifier);
      auto tag_index = dynamic_cast<indexes::Tag*>(index.get());
      VMSDK_ASSIGN_OR_RETURN(
          auto parsed_tags,
          tag_index->ParseSearchTags(predicate.tag().raw_tag_string(),
                                     tag_index->GetSeparator()));
      auto tag_predicate = std::make_unique<query::TagPredicate>(
          tag_index, predicate.tag().attribute_alias(), identifier,
          predicate.tag().raw_tag_string(), parsed_tags);
      return tag_predicate;
    }
    case Predicate::kNumeric: {
      VMSDK_ASSIGN_OR_RETURN(
          auto index,
          index_schema->GetIndex(predicate.numeric().attribute_alias()));
      if (index->GetIndexerType() != indexes::IndexerType::kNumeric) {
        return absl::InvalidArgumentError(
            absl::StrCat("`", predicate.numeric().attribute_alias(),
                         "` is not indexed as a numeric field"));
      }
      VMSDK_ASSIGN_OR_RETURN(
          auto identifier,
          index_schema->GetIdentifier(predicate.numeric().attribute_alias()));
      attribute_identifiers.insert(identifier);
      auto numeric_index = dynamic_cast<indexes::Numeric*>(index.get());
      auto numeric_predicate = std::make_unique<query::NumericPredicate>(
          numeric_index, predicate.numeric().attribute_alias(), identifier,
          predicate.numeric().start(), predicate.numeric().is_inclusive_start(),
          predicate.numeric().end(), predicate.numeric().is_inclusive_end());
      return numeric_predicate;
    }
    case Predicate::kAnd: {
      std::vector<std::unique_ptr<query::Predicate>> children;
      for (const auto& child_predicate : predicate.and_().children()) {
        VMSDK_ASSIGN_OR_RETURN(
            auto child, GRPCPredicateToPredicate(child_predicate, index_schema,
                                                 attribute_identifiers));
        children.push_back(std::move(child));
      }
      // Extract slop and inorder if present
      std::optional<uint32_t> slop = std::nullopt;
      bool inorder = false;
      if (predicate.and_().has_slop()) {
        slop = predicate.and_().slop();
      }
      inorder = predicate.and_().inorder();

      return std::make_unique<query::ComposedPredicate>(
          query::LogicalOperator::kAnd, std::move(children), slop, inorder);
    }
    case Predicate::kOr: {
      std::vector<std::unique_ptr<query::Predicate>> children;
      for (const auto& child_predicate : predicate.or_().children()) {
        VMSDK_ASSIGN_OR_RETURN(
            auto child, GRPCPredicateToPredicate(child_predicate, index_schema,
                                                 attribute_identifiers));
        children.push_back(std::move(child));
      }
      return std::make_unique<query::ComposedPredicate>(
          query::LogicalOperator::kOr, std::move(children));
    }
    case Predicate::kNegate: {
      VMSDK_ASSIGN_OR_RETURN(
          auto predicate,
          GRPCPredicateToPredicate(predicate.negate().predicate(), index_schema,
                                   attribute_identifiers));
      return std::make_unique<query::NegatePredicate>(std::move(predicate));
    }
    case Predicate::kTerm: {
      auto text_index_schema = index_schema->GetTextIndexSchema();
      if (!text_index_schema) {
        return absl::InvalidArgumentError("Index does not have any text field");
      }
      auto identifiers = index_schema->GetTextIdentifiersByFieldMask(
          predicate.term().field_mask());
      attribute_identifiers.insert(identifiers.begin(), identifiers.end());
      return std::make_unique<query::TermPredicate>(
          text_index_schema, predicate.term().field_mask(),
          predicate.term().content(), predicate.term().exact());
    }
    case Predicate::kPrefix: {
      auto text_index_schema = index_schema->GetTextIndexSchema();
      if (!text_index_schema) {
        return absl::InvalidArgumentError("Index does not have any text field");
      }
      auto identifiers = index_schema->GetTextIdentifiersByFieldMask(
          predicate.term().field_mask());
      attribute_identifiers.insert(identifiers.begin(), identifiers.end());
      return std::make_unique<query::PrefixPredicate>(
          text_index_schema, predicate.prefix().field_mask(),
          predicate.prefix().content());
    }
    case Predicate::kSuffix: {
      auto text_index_schema = index_schema->GetTextIndexSchema();
      if (!text_index_schema) {
        return absl::InvalidArgumentError("Index does not have any text field");
      }
      auto identifiers = index_schema->GetTextIdentifiersByFieldMask(
          predicate.term().field_mask());
      attribute_identifiers.insert(identifiers.begin(), identifiers.end());
      return std::make_unique<query::SuffixPredicate>(
          text_index_schema, predicate.suffix().field_mask(),
          predicate.suffix().content());
    }
    case Predicate::kInfix: {
      auto text_index_schema = index_schema->GetTextIndexSchema();
      if (!text_index_schema) {
        return absl::InvalidArgumentError("Index does not have any text field");
      }
      auto identifiers = index_schema->GetTextIdentifiersByFieldMask(
          predicate.term().field_mask());
      attribute_identifiers.insert(identifiers.begin(), identifiers.end());
      return std::make_unique<query::InfixPredicate>(
          text_index_schema, predicate.infix().field_mask(),
          predicate.infix().content());
    }
    case Predicate::kFuzzy: {
      auto text_index_schema = index_schema->GetTextIndexSchema();
      if (!text_index_schema) {
        return absl::InvalidArgumentError("Index does not have any text field");
      }
      auto identifiers = index_schema->GetTextIdentifiersByFieldMask(
          predicate.term().field_mask());
      attribute_identifiers.insert(identifiers.begin(), identifiers.end());
      return std::make_unique<query::FuzzyPredicate>(
          text_index_schema, predicate.fuzzy().field_mask(),
          predicate.fuzzy().content(), predicate.fuzzy().distance());
    }
    case Predicate::kProximity: {
      auto text_index_schema = index_schema->GetTextIndexSchema();
      if (!text_index_schema) {
        return absl::InvalidArgumentError("Index does not have any text field");
      }
      auto identifiers = index_schema->GetTextIdentifiersByFieldMask(
          predicate.term().field_mask());
      attribute_identifiers.insert(identifiers.begin(), identifiers.end());
      std::vector<std::unique_ptr<query::TextPredicate>> nodes;
      for (const auto& node : predicate.proximity().nodes()) {
        VMSDK_ASSIGN_OR_RETURN(auto predicate_node,
                               GRPCPredicateToPredicate(node, index_schema,
                                                        attribute_identifiers));
        auto text_predicate =
            dynamic_cast<query::TextPredicate*>(predicate_node.release());
        if (!text_predicate) {
          return absl::InvalidArgumentError(
              "Proximity predicate must contain text predicates");
        }
        nodes.emplace_back(text_predicate);
      }
      return std::make_unique<query::ProximityPredicate>(
          std::move(nodes), predicate.proximity().slop(),
          predicate.proximity().inorder());
    }
    case Predicate::PREDICATE_NOT_SET:
      return absl::InvalidArgumentError("Predicate not set");
  }
  CHECK(false);
}

absl::StatusOr<std::unique_ptr<query::SearchParameters>>
GRPCSearchRequestToParameters(const SearchIndexPartitionRequest& request,
                              grpc::CallbackServerContext* context) {
  auto parameters = std::make_unique<query::SearchParameters>(
      request.timeout_ms(), context, request.db_num());
  parameters->db_num = request.db_num();
  parameters->index_schema_name = request.index_schema_name();
  parameters->attribute_alias = request.attribute_alias();
  VMSDK_ASSIGN_OR_RETURN(parameters->index_schema,
                         SchemaManager::Instance().GetIndexSchema(
                             request.db_num(), request.index_schema_name()));
  if (request.has_score_as()) {
    parameters->score_as = vmsdk::MakeUniqueValkeyString(request.score_as());
  } else {
    VMSDK_ASSIGN_OR_RETURN(parameters->score_as,
                           parameters->index_schema->DefaultReplyScoreAs(
                               request.attribute_alias()));
  }
  parameters->query = request.query();
  parameters->dialect = request.dialect();
  parameters->k = request.k();
  parameters->ef = request.ef();
  parameters->limit = query::LimitParameter{request.limit().first_index(),
                                            request.limit().number()};
  parameters->no_content = request.no_content();
<<<<<<< HEAD

=======
  parameters->enable_partial_results = request.enable_partial_results();
  parameters->enable_consistency = request.enable_consistency();
>>>>>>> 31d37d91
  if (request.has_root_filter_predicate()) {
    VMSDK_ASSIGN_OR_RETURN(
        parameters->filter_parse_results.root_predicate,
        GRPCPredicateToPredicate(
            request.root_filter_predicate(), parameters->index_schema,
            parameters->filter_parse_results.filter_identifiers));
  }
  for (auto& return_parameter : request.return_parameters()) {
    parameters->return_attributes.emplace_back(query::ReturnAttribute(
        vmsdk::MakeUniqueValkeyString(return_parameter.identifier()),
        vmsdk::MakeUniqueValkeyString(return_parameter.alias())));
  }
  parameters->index_fingerprint_version = request.index_fingerprint_version();
  parameters->slot_fingerprint = request.slot_fingerprint();
  return parameters;
}

std::unique_ptr<Predicate> PredicateToGRPCPredicate(
    const query::Predicate& predicate) {
  switch (predicate.GetType()) {
    // TODO: Support CME Fanouts of TextPredicate
    case query::PredicateType::kTag: {
      auto tag_predicate = dynamic_cast<const query::TagPredicate*>(&predicate);
      auto tag_predicate_proto = std::make_unique<Predicate>();
      tag_predicate_proto->mutable_tag()->set_attribute_alias(
          tag_predicate->GetAlias());
      tag_predicate_proto->mutable_tag()->set_raw_tag_string(
          tag_predicate->GetTagString());
      return tag_predicate_proto;
    }
    case query::PredicateType::kNumeric: {
      auto numeric_predicate =
          dynamic_cast<const query::NumericPredicate*>(&predicate);
      auto numeric_predicate_proto = std::make_unique<Predicate>();
      numeric_predicate_proto->mutable_numeric()->set_attribute_alias(
          std::string(numeric_predicate->GetAlias()));
      numeric_predicate_proto->mutable_numeric()->set_start(
          numeric_predicate->GetStart());
      numeric_predicate_proto->mutable_numeric()->set_is_inclusive_start(
          numeric_predicate->IsStartInclusive());
      numeric_predicate_proto->mutable_numeric()->set_end(
          numeric_predicate->GetEnd());
      numeric_predicate_proto->mutable_numeric()->set_is_inclusive_end(
          numeric_predicate->IsEndInclusive());
      return numeric_predicate_proto;
    }
    case query::PredicateType::kComposedAnd: {
      auto and_predicate_proto = std::make_unique<Predicate>();
      auto composed_and_predicate =
          dynamic_cast<const query::ComposedPredicate*>(&predicate);
      for (const auto& child : composed_and_predicate->GetChildren()) {
        auto child_proto = PredicateToGRPCPredicate(*child);
        and_predicate_proto->mutable_and_()->mutable_children()->AddAllocated(
            child_proto.release());
      }
      // Add slop and inorder if present
      if (composed_and_predicate->GetSlop().has_value()) {
        and_predicate_proto->mutable_and_()->set_slop(
            composed_and_predicate->GetSlop().value());
      }
      and_predicate_proto->mutable_and_()->set_inorder(
          composed_and_predicate->GetInorder());
      return and_predicate_proto;
    }
    case query::PredicateType::kComposedOr: {
      auto or_predicate_proto = std::make_unique<Predicate>();
      auto composed_or_predicate =
          dynamic_cast<const query::ComposedPredicate*>(&predicate);
      for (const auto& child : composed_or_predicate->GetChildren()) {
        auto child_proto = PredicateToGRPCPredicate(*child);
        or_predicate_proto->mutable_or_()->mutable_children()->AddAllocated(
            child_proto.release());
      }
      return or_predicate_proto;
    }
    case query::PredicateType::kNegate: {
      auto negate_predicate_proto = std::make_unique<Predicate>();
      auto negate_predicate =
          dynamic_cast<const query::NegatePredicate*>(&predicate);
      negate_predicate_proto->mutable_negate()->set_allocated_predicate(
          PredicateToGRPCPredicate(*negate_predicate->GetPredicate())
              .release());
      return negate_predicate_proto;
    }
    case query::PredicateType::kText: {
      if (auto term = dynamic_cast<const query::TermPredicate*>(&predicate)) {
        auto proto = std::make_unique<Predicate>();
        proto->mutable_term()->set_field_mask(term->GetFieldMask());
        proto->mutable_term()->set_content(std::string(term->GetTextString()));
        proto->mutable_term()->set_exact(term->IsExact());
        return proto;
      } else if (auto prefix =
                     dynamic_cast<const query::PrefixPredicate*>(&predicate)) {
        auto proto = std::make_unique<Predicate>();
        proto->mutable_prefix()->set_field_mask(prefix->GetFieldMask());
        proto->mutable_prefix()->set_content(
            std::string(prefix->GetTextString()));
        return proto;
      } else if (auto suffix =
                     dynamic_cast<const query::SuffixPredicate*>(&predicate)) {
        auto proto = std::make_unique<Predicate>();
        proto->mutable_suffix()->set_field_mask(suffix->GetFieldMask());
        proto->mutable_suffix()->set_content(
            std::string(suffix->GetTextString()));
        return proto;
      } else if (auto infix =
                     dynamic_cast<const query::InfixPredicate*>(&predicate)) {
        auto proto = std::make_unique<Predicate>();
        proto->mutable_infix()->set_field_mask(infix->GetFieldMask());
        proto->mutable_infix()->set_content(
            std::string(infix->GetTextString()));
        return proto;
      } else if (auto fuzzy =
                     dynamic_cast<const query::FuzzyPredicate*>(&predicate)) {
        auto proto = std::make_unique<Predicate>();
        proto->mutable_fuzzy()->set_field_mask(fuzzy->GetFieldMask());
        proto->mutable_fuzzy()->set_content(
            std::string(fuzzy->GetTextString()));
        proto->mutable_fuzzy()->set_distance(fuzzy->GetDistance());
        return proto;
      } else if (auto proximity =
                     dynamic_cast<const query::ProximityPredicate*>(
                         &predicate)) {
        auto proto = std::make_unique<Predicate>();
        for (const auto& node : proximity->Terms()) {
          auto node_proto = PredicateToGRPCPredicate(*node);
          proto->mutable_proximity()->mutable_nodes()->AddAllocated(
              node_proto.release());
        }
        proto->mutable_proximity()->set_slop(proximity->Slop());
        proto->mutable_proximity()->set_inorder(proximity->InOrder());
        return proto;
      }
      return nullptr;
    }
    case query::PredicateType::kNone: {
      return nullptr;
    }
  }
  CHECK(false);
}

std::unique_ptr<SearchIndexPartitionRequest> ParametersToGRPCSearchRequest(
    const query::SearchParameters& parameters) {
  auto request = std::make_unique<SearchIndexPartitionRequest>();
  request->set_db_num(parameters.db_num);
  request->set_index_schema_name(parameters.index_schema_name);
  request->set_db_num(parameters.db_num_);
  request->set_attribute_alias(parameters.attribute_alias);
  request->set_score_as(vmsdk::ToStringView(parameters.score_as.get()));
  request->set_query(parameters.query);
  request->set_dialect(parameters.dialect);
  request->set_k(parameters.k);
  if (parameters.ef.has_value()) {
    request->set_ef(parameters.ef.value());
  }
  request->mutable_limit()->set_first_index(parameters.limit.first_index);
  request->mutable_limit()->set_number(parameters.limit.number);
  request->set_timeout_ms(parameters.timeout_ms);
  request->set_no_content(parameters.no_content);
  request->set_enable_partial_results(parameters.enable_partial_results);
  request->set_enable_consistency(parameters.enable_consistency);
  if (parameters.filter_parse_results.root_predicate != nullptr) {
    request->set_allocated_root_filter_predicate(
        PredicateToGRPCPredicate(
            *parameters.filter_parse_results.root_predicate)
            .release());
  } else {
    request->clear_root_filter_predicate();
  }
  for (const auto& return_attribute : parameters.return_attributes) {
    auto return_parameter = request->add_return_parameters();
    return_parameter->set_identifier(
        vmsdk::ToStringView(return_attribute.identifier.get()));
    return_parameter->set_alias(
        vmsdk::ToStringView(return_attribute.alias.get()));
  }
  *request->mutable_index_fingerprint_version() =
      parameters.index_fingerprint_version;
  request->set_slot_fingerprint(parameters.slot_fingerprint);
  return request;
}

}  // namespace valkey_search::coordinator<|MERGE_RESOLUTION|>--- conflicted
+++ resolved
@@ -230,12 +230,8 @@
   parameters->limit = query::LimitParameter{request.limit().first_index(),
                                             request.limit().number()};
   parameters->no_content = request.no_content();
-<<<<<<< HEAD
-
-=======
   parameters->enable_partial_results = request.enable_partial_results();
   parameters->enable_consistency = request.enable_consistency();
->>>>>>> 31d37d91
   if (request.has_root_filter_predicate()) {
     VMSDK_ASSIGN_OR_RETURN(
         parameters->filter_parse_results.root_predicate,
