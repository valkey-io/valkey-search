/*
 * Copyright (c) 2025, valkey-search contributors
 * All rights reserved.
 * SPDX-License-Identifier: BSD 3-Clause
 *
 */

#include "src/coordinator/search_converter.h"

#include <memory>
#include <string>
#include <utility>

#include "absl/container/flat_hash_set.h"
#include "absl/log/check.h"
#include "absl/status/status.h"
#include "absl/status/statusor.h"
#include "absl/strings/str_cat.h"
#include "src/coordinator/coordinator.pb.h"
#include "src/index_schema.h"
#include "src/indexes/index_base.h"
#include "src/indexes/numeric.h"
#include "src/indexes/tag.h"
#include "src/query/predicate.h"
#include "src/query/search.h"
#include "src/schema_manager.h"
#include "vmsdk/src/managed_pointers.h"
#include "vmsdk/src/status/status_macros.h"
#include "vmsdk/src/type_conversions.h"

namespace valkey_search::coordinator {

absl::StatusOr<std::unique_ptr<query::Predicate>> GRPCPredicateToPredicate(
    const Predicate& predicate, std::shared_ptr<IndexSchema> index_schema,
    absl::flat_hash_set<std::string>& attribute_identifiers) {
  switch (predicate.predicate_case()) {
    case Predicate::kTag: {
      VMSDK_ASSIGN_OR_RETURN(
          auto index,
          index_schema->GetIndex(predicate.tag().attribute_alias()));
      if (index->GetIndexerType() != indexes::IndexerType::kTag) {
        return absl::InvalidArgumentError(
            absl::StrCat("`", predicate.tag().attribute_alias(),
                         "` is not indexed as a tag field"));
      }
      VMSDK_ASSIGN_OR_RETURN(
          auto identifier,
          index_schema->GetIdentifier(predicate.tag().attribute_alias()));
      attribute_identifiers.insert(identifier);
      auto tag_index = dynamic_cast<indexes::Tag*>(index.get());
      VMSDK_ASSIGN_OR_RETURN(
          auto parsed_tags,
          tag_index->ParseSearchTags(predicate.tag().raw_tag_string(),
                                     tag_index->GetSeparator()));
      auto tag_predicate = std::make_unique<query::TagPredicate>(
          tag_index, predicate.tag().attribute_alias(), identifier,
          predicate.tag().raw_tag_string(), parsed_tags);
      return tag_predicate;
    }
    case Predicate::kNumeric: {
      VMSDK_ASSIGN_OR_RETURN(
          auto index,
          index_schema->GetIndex(predicate.numeric().attribute_alias()));
      if (index->GetIndexerType() != indexes::IndexerType::kNumeric) {
        return absl::InvalidArgumentError(
            absl::StrCat("`", predicate.numeric().attribute_alias(),
                         "` is not indexed as a numeric field"));
      }
      VMSDK_ASSIGN_OR_RETURN(
          auto identifier,
          index_schema->GetIdentifier(predicate.numeric().attribute_alias()));
      attribute_identifiers.insert(identifier);
      auto numeric_index = dynamic_cast<indexes::Numeric*>(index.get());
      auto numeric_predicate = std::make_unique<query::NumericPredicate>(
          numeric_index, predicate.numeric().attribute_alias(), identifier,
          predicate.numeric().start(), predicate.numeric().is_inclusive_start(),
          predicate.numeric().end(), predicate.numeric().is_inclusive_end());
      return numeric_predicate;
    }
    case Predicate::kAnd: {
      VMSDK_ASSIGN_OR_RETURN(
          auto lhs_predicate,
          GRPCPredicateToPredicate(predicate.and_().lhs(), index_schema,
                                   attribute_identifiers));
      VMSDK_ASSIGN_OR_RETURN(
          auto rhs_predicate,
          GRPCPredicateToPredicate(predicate.and_().rhs(), index_schema,
                                   attribute_identifiers));
      return std::make_unique<query::ComposedPredicate>(
          std::move(lhs_predicate), std::move(rhs_predicate),
          query::LogicalOperator::kAnd);
    }
    case Predicate::kOr: {
      VMSDK_ASSIGN_OR_RETURN(
          auto lhs_predicate,
          GRPCPredicateToPredicate(predicate.or_().lhs(), index_schema,
                                   attribute_identifiers));
      VMSDK_ASSIGN_OR_RETURN(
          auto rhs_predicate,
          GRPCPredicateToPredicate(predicate.or_().rhs(), index_schema,
                                   attribute_identifiers));
      return std::make_unique<query::ComposedPredicate>(
          std::move(lhs_predicate), std::move(rhs_predicate),
          query::LogicalOperator::kOr);
    }
    case Predicate::kNegate: {
      VMSDK_ASSIGN_OR_RETURN(
          auto predicate,
          GRPCPredicateToPredicate(predicate.negate().predicate(), index_schema,
                                   attribute_identifiers));
      return std::make_unique<query::NegatePredicate>(std::move(predicate));
    }
    case Predicate::PREDICATE_NOT_SET:
      return absl::InvalidArgumentError("Predicate not set");
  }
  CHECK(false);
}

absl::StatusOr<std::unique_ptr<query::SearchParameters>>
GRPCSearchRequestToParameters(const SearchIndexPartitionRequest& request,
                              grpc::CallbackServerContext* context) {
<<<<<<< HEAD
  auto parameters = std::make_unique<query::SearchParameters>(
      request.timeout_ms(), context, request.db_num());
=======
  auto parameters =
      std::make_unique<query::SearchParameters>(request.timeout_ms(), context);
  parameters->db_num = request.db_num();
>>>>>>> a48d310e
  parameters->index_schema_name = request.index_schema_name();
  parameters->attribute_alias = request.attribute_alias();
  VMSDK_ASSIGN_OR_RETURN(parameters->index_schema,
                         SchemaManager::Instance().GetIndexSchema(
                             request.db_num(), request.index_schema_name()));
  if (request.has_score_as()) {
    parameters->score_as = vmsdk::MakeUniqueValkeyString(request.score_as());
  } else {
    VMSDK_ASSIGN_OR_RETURN(parameters->score_as,
                           parameters->index_schema->DefaultReplyScoreAs(
                               request.attribute_alias()));
  }
  parameters->query = request.query();
  parameters->dialect = request.dialect();
  parameters->k = request.k();
  parameters->ef = request.ef();
  parameters->limit = query::LimitParameter{request.limit().first_index(),
                                            request.limit().number()};
  parameters->no_content = request.no_content();
  parameters->enable_partial_results = request.enable_partial_results();
  parameters->enable_consistency = request.enable_consistency();
  if (request.has_root_filter_predicate()) {
    VMSDK_ASSIGN_OR_RETURN(
        parameters->filter_parse_results.root_predicate,
        GRPCPredicateToPredicate(
            request.root_filter_predicate(), parameters->index_schema,
            parameters->filter_parse_results.filter_identifiers));
  }
  for (auto& return_parameter : request.return_parameters()) {
    parameters->return_attributes.emplace_back(query::ReturnAttribute(
        vmsdk::MakeUniqueValkeyString(return_parameter.identifier()),
        vmsdk::MakeUniqueValkeyString(return_parameter.alias())));
  }
  parameters->index_fingerprint_version = request.index_fingerprint_version();
  parameters->slot_fingerprint = request.slot_fingerprint();
  return parameters;
}

std::unique_ptr<Predicate> PredicateToGRPCPredicate(
    const query::Predicate& predicate) {
  switch (predicate.GetType()) {
    case query::PredicateType::kTag: {
      auto tag_predicate = dynamic_cast<const query::TagPredicate*>(&predicate);
      auto tag_predicate_proto = std::make_unique<Predicate>();
      tag_predicate_proto->mutable_tag()->set_attribute_alias(
          tag_predicate->GetAlias());
      tag_predicate_proto->mutable_tag()->set_raw_tag_string(
          tag_predicate->GetTagString());
      return tag_predicate_proto;
    }
    case query::PredicateType::kNumeric: {
      auto numeric_predicate =
          dynamic_cast<const query::NumericPredicate*>(&predicate);
      auto numeric_predicate_proto = std::make_unique<Predicate>();
      numeric_predicate_proto->mutable_numeric()->set_attribute_alias(
          std::string(numeric_predicate->GetAlias()));
      numeric_predicate_proto->mutable_numeric()->set_start(
          numeric_predicate->GetStart());
      numeric_predicate_proto->mutable_numeric()->set_is_inclusive_start(
          numeric_predicate->IsStartInclusive());
      numeric_predicate_proto->mutable_numeric()->set_end(
          numeric_predicate->GetEnd());
      numeric_predicate_proto->mutable_numeric()->set_is_inclusive_end(
          numeric_predicate->IsEndInclusive());
      return numeric_predicate_proto;
    }
    case query::PredicateType::kComposedAnd: {
      auto and_predicate_proto = std::make_unique<Predicate>();
      auto composed_and_predicate =
          dynamic_cast<const query::ComposedPredicate*>(&predicate);
      and_predicate_proto->mutable_and_()->set_allocated_lhs(
          PredicateToGRPCPredicate(*composed_and_predicate->GetLhsPredicate())
              .release());
      and_predicate_proto->mutable_and_()->set_allocated_rhs(
          PredicateToGRPCPredicate(*composed_and_predicate->GetRhsPredicate())
              .release());
      return and_predicate_proto;
    }
    case query::PredicateType::kComposedOr: {
      auto or_predicate_proto = std::make_unique<Predicate>();
      auto composed_or_predicate =
          dynamic_cast<const query::ComposedPredicate*>(&predicate);
      or_predicate_proto->mutable_or_()->set_allocated_lhs(
          PredicateToGRPCPredicate(*composed_or_predicate->GetLhsPredicate())
              .release());
      or_predicate_proto->mutable_or_()->set_allocated_rhs(
          PredicateToGRPCPredicate(*composed_or_predicate->GetRhsPredicate())
              .release());
      return or_predicate_proto;
    }
    case query::PredicateType::kNegate: {
      auto negate_predicate_proto = std::make_unique<Predicate>();
      auto negate_predicate =
          dynamic_cast<const query::NegatePredicate*>(&predicate);
      negate_predicate_proto->mutable_negate()->set_allocated_predicate(
          PredicateToGRPCPredicate(*negate_predicate->GetPredicate())
              .release());
      return negate_predicate_proto;
    }
    case query::PredicateType::kNone: {
      return nullptr;
    }
  }
  CHECK(false);
}

std::unique_ptr<SearchIndexPartitionRequest> ParametersToGRPCSearchRequest(
    const query::SearchParameters& parameters) {
  auto request = std::make_unique<SearchIndexPartitionRequest>();
  request->set_db_num(parameters.db_num);
  request->set_index_schema_name(parameters.index_schema_name);
  request->set_db_num(parameters.db_num_);
  request->set_attribute_alias(parameters.attribute_alias);
  request->set_score_as(vmsdk::ToStringView(parameters.score_as.get()));
  request->set_query(parameters.query);
  request->set_dialect(parameters.dialect);
  request->set_k(parameters.k);
  if (parameters.ef.has_value()) {
    request->set_ef(parameters.ef.value());
  }
  request->mutable_limit()->set_first_index(parameters.limit.first_index);
  request->mutable_limit()->set_number(parameters.limit.number);
  request->set_timeout_ms(parameters.timeout_ms);
  request->set_no_content(parameters.no_content);
  request->set_enable_partial_results(parameters.enable_partial_results);
  request->set_enable_consistency(parameters.enable_consistency);
  if (parameters.filter_parse_results.root_predicate != nullptr) {
    request->set_allocated_root_filter_predicate(
        PredicateToGRPCPredicate(
            *parameters.filter_parse_results.root_predicate)
            .release());
  } else {
    request->clear_root_filter_predicate();
  }
  for (const auto& return_attribute : parameters.return_attributes) {
    auto return_parameter = request->add_return_parameters();
    return_parameter->set_identifier(
        vmsdk::ToStringView(return_attribute.identifier.get()));
    return_parameter->set_alias(
        vmsdk::ToStringView(return_attribute.alias.get()));
  }
  *request->mutable_index_fingerprint_version() =
      parameters.index_fingerprint_version;
  request->set_slot_fingerprint(parameters.slot_fingerprint);
  return request;
}

}  // namespace valkey_search::coordinator<|MERGE_RESOLUTION|>--- conflicted
+++ resolved
@@ -119,14 +119,9 @@
 absl::StatusOr<std::unique_ptr<query::SearchParameters>>
 GRPCSearchRequestToParameters(const SearchIndexPartitionRequest& request,
                               grpc::CallbackServerContext* context) {
-<<<<<<< HEAD
   auto parameters = std::make_unique<query::SearchParameters>(
       request.timeout_ms(), context, request.db_num());
-=======
-  auto parameters =
-      std::make_unique<query::SearchParameters>(request.timeout_ms(), context);
   parameters->db_num = request.db_num();
->>>>>>> a48d310e
   parameters->index_schema_name = request.index_schema_name();
   parameters->attribute_alias = request.attribute_alias();
   VMSDK_ASSIGN_OR_RETURN(parameters->index_schema,
