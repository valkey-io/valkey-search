/*
 * Copyright (c) 2025, valkey-search contributors
 * All rights reserved.
 * SPDX-License-Identifier: BSD 3-Clause
 *
 */

#include "src/coordinator/search_converter.h"

#include <memory>
#include <string>
#include <utility>

#include "absl/container/flat_hash_set.h"
#include "absl/log/check.h"
#include "absl/status/status.h"
#include "absl/status/statusor.h"
#include "absl/strings/str_cat.h"
#include "src/coordinator/coordinator.pb.h"
#include "src/index_schema.h"
#include "src/indexes/index_base.h"
#include "src/indexes/numeric.h"
#include "src/indexes/tag.h"
#include "src/query/predicate.h"
#include "src/query/search.h"
#include "src/schema_manager.h"
#include "vmsdk/src/managed_pointers.h"
#include "vmsdk/src/status/status_macros.h"
#include "vmsdk/src/type_conversions.h"

namespace valkey_search::coordinator {

absl::StatusOr<std::unique_ptr<query::Predicate>> GRPCPredicateToPredicate(
    const Predicate& predicate, std::shared_ptr<IndexSchema> index_schema,
    absl::flat_hash_set<std::string>& attribute_identifiers) {
  switch (predicate.predicate_case()) {
    case Predicate::kTag: {
      VMSDK_ASSIGN_OR_RETURN(
          auto index,
          index_schema->GetIndex(predicate.tag().attribute_alias()));
      if (index->GetIndexerType() != indexes::IndexerType::kTag) {
        return absl::InvalidArgumentError(
            absl::StrCat("`", predicate.tag().attribute_alias(),
                         "` is not indexed as a tag field"));
      }
      VMSDK_ASSIGN_OR_RETURN(
          auto identifier,
          index_schema->GetIdentifier(predicate.tag().attribute_alias()));
      attribute_identifiers.insert(identifier);
      auto tag_index = dynamic_cast<indexes::Tag*>(index.get());
      VMSDK_ASSIGN_OR_RETURN(
          auto parsed_tags,
          tag_index->ParseSearchTags(predicate.tag().raw_tag_string(),
                                     tag_index->GetSeparator()));
      auto tag_predicate = std::make_unique<query::TagPredicate>(
          tag_index, predicate.tag().attribute_alias(), identifier,
          predicate.tag().raw_tag_string(), parsed_tags);
      return tag_predicate;
    }
    case Predicate::kNumeric: {
      VMSDK_ASSIGN_OR_RETURN(
          auto index,
          index_schema->GetIndex(predicate.numeric().attribute_alias()));
      if (index->GetIndexerType() != indexes::IndexerType::kNumeric) {
        return absl::InvalidArgumentError(
            absl::StrCat("`", predicate.numeric().attribute_alias(),
                         "` is not indexed as a numeric field"));
      }
      VMSDK_ASSIGN_OR_RETURN(
          auto identifier,
          index_schema->GetIdentifier(predicate.numeric().attribute_alias()));
      attribute_identifiers.insert(identifier);
      auto numeric_index = dynamic_cast<indexes::Numeric*>(index.get());
      auto numeric_predicate = std::make_unique<query::NumericPredicate>(
          numeric_index, predicate.numeric().attribute_alias(), identifier,
          predicate.numeric().start(), predicate.numeric().is_inclusive_start(),
          predicate.numeric().end(), predicate.numeric().is_inclusive_end());
      return numeric_predicate;
    }
    case Predicate::kAnd: {
      VMSDK_ASSIGN_OR_RETURN(
          auto lhs_predicate,
          GRPCPredicateToPredicate(predicate.and_().lhs(), index_schema,
                                   attribute_identifiers));
      VMSDK_ASSIGN_OR_RETURN(
          auto rhs_predicate,
          GRPCPredicateToPredicate(predicate.and_().rhs(), index_schema,
                                   attribute_identifiers));
      return std::make_unique<query::ComposedPredicate>(
          std::move(lhs_predicate), std::move(rhs_predicate),
          query::LogicalOperator::kAnd);
    }
    case Predicate::kOr: {
      VMSDK_ASSIGN_OR_RETURN(
          auto lhs_predicate,
          GRPCPredicateToPredicate(predicate.or_().lhs(), index_schema,
                                   attribute_identifiers));
      VMSDK_ASSIGN_OR_RETURN(
          auto rhs_predicate,
          GRPCPredicateToPredicate(predicate.or_().rhs(), index_schema,
                                   attribute_identifiers));
      return std::make_unique<query::ComposedPredicate>(
          std::move(lhs_predicate), std::move(rhs_predicate),
          query::LogicalOperator::kOr);
    }
    case Predicate::kNegate: {
      VMSDK_ASSIGN_OR_RETURN(
          auto predicate,
          GRPCPredicateToPredicate(predicate.negate().predicate(), index_schema,
                                   attribute_identifiers));
      return std::make_unique<query::NegatePredicate>(std::move(predicate));
    }
    case Predicate::PREDICATE_NOT_SET:
      return absl::InvalidArgumentError("Predicate not set");
  }
  CHECK(false);
}

absl::StatusOr<std::unique_ptr<query::SearchParameters>>
GRPCSearchRequestToParameters(const SearchIndexPartitionRequest& request,
                              grpc::CallbackServerContext* context) {
<<<<<<< HEAD
  auto parameters = std::make_unique<query::VectorSearchParameters>(
      request.timeout_ms(), context, request.db_num());
=======
  auto parameters =
      std::make_unique<query::SearchParameters>(request.timeout_ms(), context);
>>>>>>> 090c082a
  parameters->index_schema_name = request.index_schema_name();
  parameters->attribute_alias = request.attribute_alias();
  VMSDK_ASSIGN_OR_RETURN(parameters->index_schema,
                         SchemaManager::Instance().GetIndexSchema(
                             request.db_num(), request.index_schema_name()));
  if (request.has_score_as()) {
    parameters->score_as = vmsdk::MakeUniqueValkeyString(request.score_as());
  } else {
    VMSDK_ASSIGN_OR_RETURN(parameters->score_as,
                           parameters->index_schema->DefaultReplyScoreAs(
                               request.attribute_alias()));
  }
  parameters->query = request.query();
  parameters->dialect = request.dialect();
  parameters->k = request.k();
  parameters->ef = request.ef();
  parameters->limit = query::LimitParameter{request.limit().first_index(),
                                            request.limit().number()};
  parameters->no_content = request.no_content();
  if (request.has_root_filter_predicate()) {
    VMSDK_ASSIGN_OR_RETURN(
        parameters->filter_parse_results.root_predicate,
        GRPCPredicateToPredicate(
            request.root_filter_predicate(), parameters->index_schema,
            parameters->filter_parse_results.filter_identifiers));
  }
  for (auto& return_parameter : request.return_parameters()) {
    parameters->return_attributes.emplace_back(query::ReturnAttribute(
        vmsdk::MakeUniqueValkeyString(return_parameter.identifier()),
        vmsdk::MakeUniqueValkeyString(return_parameter.alias())));
  }
  return parameters;
}

std::unique_ptr<Predicate> PredicateToGRPCPredicate(
    const query::Predicate& predicate) {
  switch (predicate.GetType()) {
    case query::PredicateType::kTag: {
      auto tag_predicate = dynamic_cast<const query::TagPredicate*>(&predicate);
      auto tag_predicate_proto = std::make_unique<Predicate>();
      tag_predicate_proto->mutable_tag()->set_attribute_alias(
          tag_predicate->GetAlias());
      tag_predicate_proto->mutable_tag()->set_raw_tag_string(
          tag_predicate->GetTagString());
      return tag_predicate_proto;
    }
    case query::PredicateType::kNumeric: {
      auto numeric_predicate =
          dynamic_cast<const query::NumericPredicate*>(&predicate);
      auto numeric_predicate_proto = std::make_unique<Predicate>();
      numeric_predicate_proto->mutable_numeric()->set_attribute_alias(
          std::string(numeric_predicate->GetAlias()));
      numeric_predicate_proto->mutable_numeric()->set_start(
          numeric_predicate->GetStart());
      numeric_predicate_proto->mutable_numeric()->set_is_inclusive_start(
          numeric_predicate->IsStartInclusive());
      numeric_predicate_proto->mutable_numeric()->set_end(
          numeric_predicate->GetEnd());
      numeric_predicate_proto->mutable_numeric()->set_is_inclusive_end(
          numeric_predicate->IsEndInclusive());
      return numeric_predicate_proto;
    }
    case query::PredicateType::kComposedAnd: {
      auto and_predicate_proto = std::make_unique<Predicate>();
      auto composed_and_predicate =
          dynamic_cast<const query::ComposedPredicate*>(&predicate);
      and_predicate_proto->mutable_and_()->set_allocated_lhs(
          PredicateToGRPCPredicate(*composed_and_predicate->GetLhsPredicate())
              .release());
      and_predicate_proto->mutable_and_()->set_allocated_rhs(
          PredicateToGRPCPredicate(*composed_and_predicate->GetRhsPredicate())
              .release());
      return and_predicate_proto;
    }
    case query::PredicateType::kComposedOr: {
      auto or_predicate_proto = std::make_unique<Predicate>();
      auto composed_or_predicate =
          dynamic_cast<const query::ComposedPredicate*>(&predicate);
      or_predicate_proto->mutable_or_()->set_allocated_lhs(
          PredicateToGRPCPredicate(*composed_or_predicate->GetLhsPredicate())
              .release());
      or_predicate_proto->mutable_or_()->set_allocated_rhs(
          PredicateToGRPCPredicate(*composed_or_predicate->GetRhsPredicate())
              .release());
      return or_predicate_proto;
    }
    case query::PredicateType::kNegate: {
      auto negate_predicate_proto = std::make_unique<Predicate>();
      auto negate_predicate =
          dynamic_cast<const query::NegatePredicate*>(&predicate);
      negate_predicate_proto->mutable_negate()->set_allocated_predicate(
          PredicateToGRPCPredicate(*negate_predicate->GetPredicate())
              .release());
      return negate_predicate_proto;
    }
    case query::PredicateType::kNone: {
      return nullptr;
    }
  }
  CHECK(false);
}

std::unique_ptr<SearchIndexPartitionRequest> ParametersToGRPCSearchRequest(
    const query::SearchParameters& parameters) {
  auto request = std::make_unique<SearchIndexPartitionRequest>();
  request->set_index_schema_name(parameters.index_schema_name);
  request->set_db_num(parameters.db_num_);
  request->set_attribute_alias(parameters.attribute_alias);
  request->set_score_as(vmsdk::ToStringView(parameters.score_as.get()));
  request->set_query(parameters.query);
  request->set_dialect(parameters.dialect);
  request->set_k(parameters.k);
  if (parameters.ef.has_value()) {
    request->set_ef(parameters.ef.value());
  }
  request->mutable_limit()->set_first_index(parameters.limit.first_index);
  request->mutable_limit()->set_number(parameters.limit.number);
  request->set_timeout_ms(parameters.timeout_ms);
  request->set_no_content(parameters.no_content);
  if (parameters.filter_parse_results.root_predicate != nullptr) {
    request->set_allocated_root_filter_predicate(
        PredicateToGRPCPredicate(
            *parameters.filter_parse_results.root_predicate)
            .release());
  } else {
    request->clear_root_filter_predicate();
  }
  for (const auto& return_attribute : parameters.return_attributes) {
    auto return_parameter = request->add_return_parameters();
    return_parameter->set_identifier(
        vmsdk::ToStringView(return_attribute.identifier.get()));
    return_parameter->set_alias(
        vmsdk::ToStringView(return_attribute.alias.get()));
  }
  return request;
}

}  // namespace valkey_search::coordinator<|MERGE_RESOLUTION|>--- conflicted
+++ resolved
@@ -119,13 +119,8 @@
 absl::StatusOr<std::unique_ptr<query::SearchParameters>>
 GRPCSearchRequestToParameters(const SearchIndexPartitionRequest& request,
                               grpc::CallbackServerContext* context) {
-<<<<<<< HEAD
-  auto parameters = std::make_unique<query::VectorSearchParameters>(
+  auto parameters = std::make_unique<query::SearchParameters>(
       request.timeout_ms(), context, request.db_num());
-=======
-  auto parameters =
-      std::make_unique<query::SearchParameters>(request.timeout_ms(), context);
->>>>>>> 090c082a
   parameters->index_schema_name = request.index_schema_name();
   parameters->attribute_alias = request.attribute_alias();
   VMSDK_ASSIGN_OR_RETURN(parameters->index_schema,
