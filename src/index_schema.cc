/*
 * Copyright (c) 2025, valkey-search contributors
 * All rights reserved.
 * SPDX-License-Identifier: BSD 3-Clause
 *
 */

#include "src/index_schema.h"

#include <algorithm>
#include <atomic>
#include <cstddef>
#include <cstdint>
#include <cstring>
#include <memory>
#include <optional>
#include <string>
#include <utility>
#include <vector>

#include "absl/base/optimization.h"
#include "absl/container/flat_hash_map.h"
#include "absl/log/check.h"
#include "absl/status/status.h"
#include "absl/status/statusor.h"
#include "absl/strings/str_cat.h"
#include "absl/strings/str_format.h"
#include "absl/strings/string_view.h"
#include "absl/synchronization/blocking_counter.h"
#include "absl/synchronization/mutex.h"
#include "absl/time/time.h"
#include "google/protobuf/repeated_ptr_field.h"
#include "src/attribute.h"
#include "src/attribute_data_type.h"
#include "src/index_schema.pb.h"
#include "src/indexes/index_base.h"
#include "src/indexes/numeric.h"
#include "src/indexes/tag.h"
#include "src/indexes/vector_base.h"
#include "src/indexes/vector_flat.h"
#include "src/indexes/vector_hnsw.h"
#include "src/keyspace_event_manager.h"
#include "src/metrics.h"
#include "src/rdb_serialization.h"
#include "src/utils/string_interning.h"
#include "src/vector_externalizer.h"
#include "src/metrics.h"
#include "vmsdk/src/blocked_client.h"
#include "vmsdk/src/log.h"
#include "vmsdk/src/managed_pointers.h"
#include "vmsdk/src/status/status_macros.h"
#include "vmsdk/src/thread_pool.h"
#include "vmsdk/src/time_sliced_mrmw_mutex.h"
#include "vmsdk/src/type_conversions.h"
#include "vmsdk/src/utils.h"
#include "vmsdk/src/valkey_module_api/valkey_module.h"

namespace valkey_search {

LogLevel GetLogSeverity(bool ok) { return ok ? DEBUG : WARNING; }

IndexSchema::BackfillJob::BackfillJob(ValkeyModuleCtx *ctx,
                                      absl::string_view name, int db_num)
    : cursor(vmsdk::MakeUniqueValkeyScanCursor()) {
  scan_ctx = vmsdk::MakeUniqueValkeyDetachedThreadSafeContext(ctx);
  ValkeyModule_SelectDb(scan_ctx.get(), db_num);
  db_size = ValkeyModule_DbSize(scan_ctx.get());
  VMSDK_LOG(NOTICE, ctx) << "Starting backfill for index schema in DB "
                         << db_num << ": " << name;
}

absl::StatusOr<std::shared_ptr<indexes::IndexBase>> IndexFactory(
    ValkeyModuleCtx *ctx, IndexSchema *index_schema,
    const data_model::Attribute &attribute,
    std::optional<SupplementalContentChunkIter> iter) {
  const auto &index = attribute.index();
  switch (index.index_type_case()) {
    case data_model::Index::IndexTypeCase::kTagIndex: {
      return std::make_shared<indexes::Tag>(index.tag_index());
    }
    case data_model::Index::IndexTypeCase::kNumericIndex: {
      return std::make_shared<indexes::Numeric>(index.numeric_index());
    }
    case data_model::Index::IndexTypeCase::kVectorIndex: {
      switch (index.vector_index().algorithm_case()) {
        case data_model::VectorIndex::kHnswAlgorithm: {
          switch (index.vector_index().vector_data_type()) {
            case data_model::VECTOR_DATA_TYPE_FLOAT32: {
              VMSDK_ASSIGN_OR_RETURN(
                  auto index,
                  (iter.has_value())
                      ? indexes::VectorHNSW<float>::LoadFromRDB(
                            ctx, &index_schema->GetAttributeDataType(),
                            index.vector_index(), attribute.identifier(),
                            std::move(*iter))
                      : indexes::VectorHNSW<float>::Create(
                            index.vector_index(), attribute.identifier(),
                            index_schema->GetAttributeDataType().ToProto()));
              index_schema->SubscribeToVectorExternalizer(
                  attribute.identifier(), index.get());
              return index;
            }
            default: {
              return absl::InvalidArgumentError(
                  "Unsupported vector data type.");
            }
          }
        }
        case data_model::VectorIndex::kFlatAlgorithm: {
          switch (index.vector_index().vector_data_type()) {
            case data_model::VECTOR_DATA_TYPE_FLOAT32: {
              // TODO: Create an empty index in case of an error
              // loading the index contents from RDB.
              VMSDK_ASSIGN_OR_RETURN(
                  auto index,
                  (iter.has_value())
                      ? indexes::VectorFlat<float>::LoadFromRDB(
                            ctx, &index_schema->GetAttributeDataType(),
                            index.vector_index(), attribute.identifier(),
                            std::move(*iter))
                      : indexes::VectorFlat<float>::Create(
                            index.vector_index(), attribute.identifier(),
                            index_schema->GetAttributeDataType().ToProto()));
              index_schema->SubscribeToVectorExternalizer(
                  attribute.identifier(), index.get());
              return index;
            }
            default: {
              return absl::InvalidArgumentError(
                  "Unsupported vector data type.");
            }
          }
        }
        default: {
          return absl::InvalidArgumentError("Unsupported algorithm.");
        }
      }
      break;
    }
    default: {
      return absl::InvalidArgumentError("Unsupported index type.");
    }
  }
}

absl::StatusOr<std::shared_ptr<IndexSchema>> IndexSchema::Create(
    ValkeyModuleCtx *ctx, const data_model::IndexSchema &index_schema_proto,
    vmsdk::ThreadPool *mutations_thread_pool, bool skip_attributes) {
  std::unique_ptr<AttributeDataType> attribute_data_type;
  switch (index_schema_proto.attribute_data_type()) {
    case data_model::AttributeDataType::ATTRIBUTE_DATA_TYPE_HASH:
      attribute_data_type = std::make_unique<HashAttributeDataType>();
      break;
    case data_model::AttributeDataType::ATTRIBUTE_DATA_TYPE_JSON:
      if (!IsJsonModuleLoaded(ctx)) {
        return absl::InvalidArgumentError("JSON module is not loaded");
      }
      attribute_data_type = std::make_unique<JsonAttributeDataType>();
      break;
    default:
      return absl::InvalidArgumentError("Unsupported attribute data type.");
  }

  auto res = std::shared_ptr<IndexSchema>(
      new IndexSchema(ctx, index_schema_proto, std::move(attribute_data_type),
                      mutations_thread_pool));
  VMSDK_RETURN_IF_ERROR(res->Init(ctx));
  if (!skip_attributes) {
    for (const auto &attribute : index_schema_proto.attributes()) {
      VMSDK_ASSIGN_OR_RETURN(
          std::shared_ptr<indexes::IndexBase> index,
          IndexFactory(ctx, res.get(), attribute, std::nullopt));
      VMSDK_RETURN_IF_ERROR(
          res->AddIndex(attribute.alias(), attribute.identifier(), index));
    }
  }
  return res;
}

vmsdk::MRMWMutexOptions CreateMrmwMutexOptions() {
  vmsdk::MRMWMutexOptions options;
  options.read_quota_duration = absl::Milliseconds(10);
  options.read_switch_grace_period = absl::Milliseconds(1);
  options.write_quota_duration = absl::Milliseconds(1);
  options.write_switch_grace_period = absl::Microseconds(200);
  return options;
}

IndexSchema::IndexSchema(ValkeyModuleCtx *ctx,
                         const data_model::IndexSchema &index_schema_proto,
                         std::unique_ptr<AttributeDataType> attribute_data_type,
                         vmsdk::ThreadPool *mutations_thread_pool)
    : detached_ctx_(vmsdk::MakeUniqueValkeyDetachedThreadSafeContext(ctx)),
      keyspace_event_manager_(&KeyspaceEventManager::Instance()),
      attribute_data_type_(std::move(attribute_data_type)),
      name_(std::string(index_schema_proto.name())),
      db_num_(index_schema_proto.db_num()),
      mutations_thread_pool_(mutations_thread_pool),
      time_sliced_mutex_(CreateMrmwMutexOptions()) {
  ValkeyModule_SelectDb(detached_ctx_.get(), db_num_);
  if (index_schema_proto.subscribed_key_prefixes().empty()) {
    subscribed_key_prefixes_.push_back("");
    return;
  }
  for (const auto &key_prefix : index_schema_proto.subscribed_key_prefixes()) {
    if (!std::any_of(
            subscribed_key_prefixes_.begin(), subscribed_key_prefixes_.end(),
            [&](const std::string &s) { return key_prefix.starts_with(s); })) {
      subscribed_key_prefixes_.push_back(std::string(key_prefix));
    }
  }
  stats_.document_cnt = index_schema_proto.stats().documents_count();
}

absl::Status IndexSchema::Init(ValkeyModuleCtx *ctx) {
  VMSDK_RETURN_IF_ERROR(keyspace_event_manager_->InsertSubscription(ctx, this));
  backfill_job_ = std::make_optional<BackfillJob>(ctx, name_, db_num_);
  return absl::OkStatus();
}

IndexSchema::~IndexSchema() {
  VMSDK_LOG(NOTICE, detached_ctx_.get())
      << "Index schema " << name_ << " dropped from DB " << db_num_;

  // If we are not already destructing, make sure we perform necessary cleanup.
  // Note that this will fail on background threads, so indices should be marked
  // as destructing by the main thread.
  if (!is_destructing_) {
    MarkAsDestructing();
  }
}

absl::StatusOr<std::shared_ptr<indexes::IndexBase>> IndexSchema::GetIndex(
    absl::string_view attribute_alias) const {
  auto itr = attributes_.find(std::string{attribute_alias});
  if (ABSL_PREDICT_FALSE(itr == attributes_.end())) {
    return absl::NotFoundError(
        absl::StrCat("Index field `", attribute_alias, "` does not exists"));
  }
  return itr->second.GetIndex();
}

absl::StatusOr<std::string> IndexSchema::GetIdentifier(
    absl::string_view attribute_alias) const {
  auto itr = attributes_.find(std::string{attribute_alias});
  if (itr == attributes_.end()) {
    return absl::NotFoundError(
        absl::StrCat("Index field `", attribute_alias, "` does not exists"));
  }
  return itr->second.GetIdentifier();
}

absl::StatusOr<vmsdk::UniqueValkeyString> IndexSchema::DefaultReplyScoreAs(
    absl::string_view attribute_alias) const {
  auto itr = attributes_.find(std::string{attribute_alias});
  if (ABSL_PREDICT_FALSE(itr == attributes_.end())) {
    return absl::NotFoundError(
        absl::StrCat("Index field `", attribute_alias, "` does not exists"));
  }
  return itr->second.DefaultReplyScoreAs();
}

absl::Status IndexSchema::AddIndex(absl::string_view attribute_alias,
                                   absl::string_view identifier,
                                   std::shared_ptr<indexes::IndexBase> index) {
  auto [_, res] =
      attributes_.insert({std::string(attribute_alias),
                          Attribute{attribute_alias, identifier, index}});
  if (!res) {
    return absl::AlreadyExistsError("Index field already exists");
  }
  return absl::OkStatus();
}

void TrackResults(
    ValkeyModuleCtx *ctx, const absl::StatusOr<bool> &status,
    const char *operation_str,
    IndexSchema::Stats::ResultCnt<std::atomic<uint64_t>> &counter) {
  if (ABSL_PREDICT_FALSE(!status.ok())) {
    ++counter.failure_cnt;
    // Track global ingestion failures
    Metrics::GetStats().ingest_total_failures++;
  } else if (status.value()) {
    ++counter.success_cnt;
  } else {
    ++counter.skipped_cnt;
  }
  // Separate errors and successes so that they log on different timers.
  if (ABSL_PREDICT_TRUE(status.ok())) {
    VMSDK_LOG_EVERY_N_SEC(GetLogSeverity(status.ok()), ctx, 5)
        << operation_str
        << " succeeded with result: " << status.status().ToString();
  } else {
    VMSDK_LOG_EVERY_N_SEC(GetLogSeverity(status.ok()), ctx, 1)
        << operation_str
        << " failed with result: " << status.status().ToString();
  }
}

void IndexSchema::OnKeyspaceNotification(ValkeyModuleCtx *ctx, int type,
                                         const char *event,
                                         ValkeyModuleString *key) {
  if (ABSL_PREDICT_FALSE(!IsInCurrentDB(ctx))) {
    return;
  }
  ProcessKeyspaceNotification(ctx, key, false);
}

bool AddAttributeData(IndexSchema::MutatedAttributes &mutated_attributes,
                      const Attribute &attribute,
                      AttributeDataType &attribute_data_type,
                      vmsdk::UniqueValkeyString record) {
  if (record) {
    if (attribute_data_type.RecordsProvidedAsString()) {
      auto normalized_record =
          attribute.GetIndex()->NormalizeStringRecord(std::move(record));
      if (!normalized_record) {
        return false;
      }
      mutated_attributes[attribute.GetAlias()].data =
          std::move(normalized_record);
    } else {
      mutated_attributes[attribute.GetAlias()].data = std::move(record);
    }
  } else {
    mutated_attributes[attribute.GetAlias()].data = nullptr;
  }
  return true;
}

void IndexSchema::ProcessKeyspaceNotification(ValkeyModuleCtx *ctx,
                                              ValkeyModuleString *key,
                                              bool from_backfill) {
  auto key_cstr = vmsdk::ToStringView(key);
  if (key_cstr.empty()) {
    return;
  }
  auto key_obj = vmsdk::MakeUniqueValkeyOpenKey(
      ctx, key, VALKEYMODULE_OPEN_KEY_NOEFFECTS | VALKEYMODULE_READ);
  // Fail fast if the key type does not match the data type.
  if (key_obj && !GetAttributeDataType().IsProperType(key_obj.get())) {
    return;
  }
  MutatedAttributes mutated_attributes;
  bool added = false;
  auto interned_key = StringInternStore::Intern(key_cstr);
  for (const auto &attribute_itr : attributes_) {
    auto &attribute = attribute_itr.second;
    if (!key_obj) {
      added = true;
      mutated_attributes[attribute_itr.first] = {
          nullptr, indexes::DeletionType::kRecord};
      continue;
    }
    bool is_module_owned;
    vmsdk::UniqueValkeyString record = VectorExternalizer::Instance().GetRecord(
        ctx, attribute_data_type_.get(), key_obj.get(), key_cstr,
        attribute.GetIdentifier(), is_module_owned);
    if (!is_module_owned) {
      // A record which are owned by the module were not modified and are
      // already tracked in the vector registry.
      VectorExternalizer(interned_key, attribute.GetIdentifier(), record);
    }
    if (AddAttributeData(mutated_attributes, attribute, *attribute_data_type_,
                         std::move(record))) {
      added = true;
    }
  }
  if (added) {
    // Track key modifications by data type
<<<<<<< HEAD
    if (attribute_data_type_->ToProto() == data_model::ATTRIBUTE_DATA_TYPE_HASH) {
      Metrics::GetStats().ingest_hash_keys++;
    } else if (attribute_data_type_->ToProto() == data_model::ATTRIBUTE_DATA_TYPE_JSON) {
      Metrics::GetStats().ingest_json_keys++;
=======
    switch (attribute_data_type_->ToProto()) {
      case data_model::ATTRIBUTE_DATA_TYPE_HASH:
        Metrics::GetStats().ingest_hash_keys++;
        break;
      case data_model::ATTRIBUTE_DATA_TYPE_JSON:
        Metrics::GetStats().ingest_json_keys++;
        break;
      default:
        CHECK(false);
>>>>>>> 54ffb1b0
    }
    ProcessMutation(ctx, mutated_attributes, interned_key, from_backfill);
  }
}

bool IndexSchema::IsTrackedByAnyIndex(const InternedStringPtr &key) const {
  return std::any_of(attributes_.begin(), attributes_.end(),
                     [&key](const auto &attribute) {
                       return attribute.second.GetIndex()->IsTracked(key);
                     });
}

void IndexSchema::SyncProcessMutation(ValkeyModuleCtx *ctx,
                                      MutatedAttributes &mutated_attributes,
                                      const InternedStringPtr &key) {
  vmsdk::WriterMutexLock lock(&time_sliced_mutex_);
  for (auto &attribute_data_itr : mutated_attributes) {
    const auto itr = attributes_.find(attribute_data_itr.first);
    if (itr == attributes_.end()) {
      continue;
    }
    ProcessAttributeMutation(ctx, itr->second, key,
                             std::move(attribute_data_itr.second.data),
                             attribute_data_itr.second.deletion_type);
  }
}

void IndexSchema::ProcessAttributeMutation(
    ValkeyModuleCtx *ctx, const Attribute &attribute,
    const InternedStringPtr &key, vmsdk::UniqueValkeyString data,
    indexes::DeletionType deletion_type) {
  auto index = attribute.GetIndex();
  if (data) {
    DCHECK(deletion_type == indexes::DeletionType::kNone);
    auto data_view = vmsdk::ToStringView(data.get());
    if (index->IsTracked(key)) {
      auto res = index->ModifyRecord(key, data_view);
      TrackResults(ctx, res, "Modify", stats_.subscription_modify);
      if (res.ok() && res.value()) {
        ++Metrics::GetStats().time_slice_upserts;
      }
      return;
    }
    bool was_tracked = IsTrackedByAnyIndex(key);
    auto res = index->AddRecord(key, data_view);
    TrackResults(ctx, res, "Add", stats_.subscription_add);

    if (res.ok() && res.value()) {
      ++Metrics::GetStats().time_slice_upserts;
      // Increment the hash key count if it wasn't tracked and we successfully
      // added it to the index.
      if (!was_tracked) {
        ++stats_.document_cnt;
      }

      // Track field type counters
      switch (index->GetIndexerType()) {
        case indexes::IndexerType::kVector:
        case indexes::IndexerType::kHNSW:
        case indexes::IndexerType::kFlat:
          Metrics::GetStats().ingest_field_vector++;
          break;
        case indexes::IndexerType::kNumeric:
          Metrics::GetStats().ingest_field_numeric++;
          break;
        case indexes::IndexerType::kTag:
          Metrics::GetStats().ingest_field_tag++;
          break;
        default:
          // Shouldn't happen
          break;
      }
    }
    return;
  }

  auto res = index->RemoveRecord(key, deletion_type);
  TrackResults(ctx, res, "Remove", stats_.subscription_remove);
  if (res.ok() && res.value()) {
    ++Metrics::GetStats().time_slice_deletes;
    // Reduce the hash key count if nothing is tracking the key anymore.
    if (!IsTrackedByAnyIndex(key)) {
      --stats_.document_cnt;
    }
  }
}

std::unique_ptr<vmsdk::StopWatch> CreateQueueDelayCapturer() {
  std::unique_ptr<vmsdk::StopWatch> ret;
  thread_local int cnt{0};
  ++cnt;
  if (ABSL_PREDICT_FALSE(cnt % 1000 == 0)) {
    ret = std::make_unique<vmsdk::StopWatch>();
  }
  return ret;
}

// ProcessMultiQueue is used to flush pending mutations occurring in a
// multi/exec transaction. This function is called lazily on the next FT.SEARCH
// command.
void IndexSchema::ProcessMultiQueue() {
  schedule_multi_exec_processing_ = false;
  auto &multi_mutations = multi_mutations_.Get();
  if (ABSL_PREDICT_TRUE(multi_mutations.keys.empty())) {
    return;
  }
<<<<<<< HEAD
  
  // Track batch metrics
  Metrics::GetStats().ingest_last_batch_size = multi_mutations.keys.size();
  Metrics::GetStats().ingest_total_batches++;
  
=======

  // Track batch metrics
  Metrics::GetStats().ingest_last_batch_size = multi_mutations.keys.size();
  Metrics::GetStats().ingest_total_batches++;

>>>>>>> 54ffb1b0
  multi_mutations.blocking_counter =
      std::make_unique<absl::BlockingCounter>(multi_mutations.keys.size());
  vmsdk::WriterMutexLock lock(&time_sliced_mutex_);
  while (!multi_mutations.keys.empty()) {
    auto key = multi_mutations.keys.front();
    multi_mutations.keys.pop();
    ScheduleMutation(false, key, vmsdk::ThreadPool::Priority::kMax,
                     multi_mutations.blocking_counter.get());
  }
  multi_mutations.blocking_counter->Wait();
  multi_mutations.blocking_counter.reset();
}

void IndexSchema::EnqueueMultiMutation(const InternedStringPtr &key) {
  auto &multi_mutations = multi_mutations_.Get();
  multi_mutations.keys.push(key);
  if (multi_mutations.keys.size() >= mutations_thread_pool_->Size() &&
      !schedule_multi_exec_processing_.Get()) {
    schedule_multi_exec_processing_.Get() = true;
    vmsdk::RunByMain(
        [weak_index_schema = GetWeakPtr()]() mutable {
          auto index_schema = weak_index_schema.lock();
          if (!index_schema) {
            return;
          }
          index_schema->ProcessMultiQueue();
        },
        true);
  }
}

void IndexSchema::ScheduleMutation(bool from_backfill,
                                   const InternedStringPtr &key,
                                   vmsdk::ThreadPool::Priority priority,
                                   absl::BlockingCounter *blocking_counter) {
  {
    absl::MutexLock lock(&stats_.mutex_);
    ++stats_.mutation_queue_size_;
    if (ABSL_PREDICT_FALSE(from_backfill)) {
      ++stats_.backfill_inqueue_tasks;
    }
  }
  mutations_thread_pool_->Schedule(
      [from_backfill, weak_index_schema = GetWeakPtr(),
       ctx = detached_ctx_.get(), delay_capturer = CreateQueueDelayCapturer(),
       key_str = std::move(key), blocking_counter]() mutable {
        auto index_schema = weak_index_schema.lock();
        if (ABSL_PREDICT_FALSE(!index_schema)) {
          return;
        }
        index_schema->ProcessSingleMutationAsync(ctx, from_backfill, key_str,
                                                 delay_capturer.get());
        if (ABSL_PREDICT_FALSE(blocking_counter)) {
          blocking_counter->DecrementCount();
        }
      },
      priority);
}

bool ShouldBlockClient(ValkeyModuleCtx *ctx, bool inside_multi_exec,
                       bool from_backfill) {
  return !inside_multi_exec && !from_backfill && vmsdk::IsRealUserClient(ctx);
}

void IndexSchema::ProcessMutation(ValkeyModuleCtx *ctx,
                                  MutatedAttributes &mutated_attributes,
                                  const InternedStringPtr &interned_key,
                                  bool from_backfill) {
  if (ABSL_PREDICT_FALSE(!mutations_thread_pool_ ||
                         mutations_thread_pool_->Size() == 0)) {
    SyncProcessMutation(ctx, mutated_attributes, interned_key);
    return;
  }
  const bool inside_multi_exec = vmsdk::MultiOrLua(ctx);
  if (ABSL_PREDICT_FALSE(inside_multi_exec)) {
    EnqueueMultiMutation(interned_key);
  }
  const bool block_client =
      ShouldBlockClient(ctx, inside_multi_exec, from_backfill);
  if (ABSL_PREDICT_FALSE(!TrackMutatedRecord(ctx, interned_key,
                                             std::move(mutated_attributes),
                                             from_backfill, block_client)) ||
      inside_multi_exec) {
    // Skip scheduling if the mutation key has already been tracked or is part
    // of a multi exec command.
    return;
  }
  const vmsdk::ThreadPool::Priority priority =
      from_backfill ? vmsdk::ThreadPool::Priority::kLow
                    : vmsdk::ThreadPool::Priority::kHigh;
  ScheduleMutation(from_backfill, interned_key, priority, nullptr);
}

void IndexSchema::ProcessSingleMutationAsync(ValkeyModuleCtx *ctx,
                                             bool from_backfill,
                                             const InternedStringPtr &key,
                                             vmsdk::StopWatch *delay_capturer) {
  bool first_time = true;
  do {
    auto mutation_record = ConsumeTrackedMutatedAttribute(key, first_time);
    first_time = false;
    if (!mutation_record.has_value()) {
      break;
    }
    SyncProcessMutation(ctx, mutation_record.value(), key);
  } while (true);
  absl::MutexLock lock(&stats_.mutex_);
  --stats_.mutation_queue_size_;
  if (ABSL_PREDICT_FALSE(from_backfill)) {
    --stats_.backfill_inqueue_tasks;
  }
  if (ABSL_PREDICT_FALSE(delay_capturer)) {
    stats_.mutations_queue_delay_ = delay_capturer->Duration();
  }
}

void IndexSchema::BackfillScanCallback(ValkeyModuleCtx *ctx,
                                       ValkeyModuleString *keyname,
                                       ValkeyModuleKey *key, void *privdata) {
  IndexSchema *index_schema = reinterpret_cast<IndexSchema *>(privdata);
  index_schema->backfill_job_.Get()->scanned_key_count++;
  auto key_prefixes = index_schema->GetKeyPrefixes();
  auto key_cstr = vmsdk::ToStringView(keyname);
  if (std::any_of(key_prefixes.begin(), key_prefixes.end(),
                  [&key_cstr](const auto &key_prefix) {
                    return key_cstr.starts_with(key_prefix);
                  })) {
    index_schema->ProcessKeyspaceNotification(ctx, keyname, true);
  }
}

uint32_t IndexSchema::PerformBackfill(ValkeyModuleCtx *ctx,
                                      uint32_t batch_size) {
  auto &backfill_job = backfill_job_.Get();
  if (!backfill_job.has_value() || backfill_job->IsScanDone()) {
    return 0;
  }

  backfill_job->paused_by_oom = false;

  // We need to ensure the DB size is monotonically increasing, since it could
  // change during the backfill, in which case we may show incorrect progress.
  backfill_job->db_size =
      std::max(backfill_job->db_size,
               (uint64_t)ValkeyModule_DbSize(backfill_job->scan_ctx.get()));

  uint64_t start_scan_count = backfill_job->scanned_key_count;
  uint64_t &current_scan_count = backfill_job->scanned_key_count;
  while (current_scan_count - start_scan_count < batch_size) {
    auto ctx_flags = ValkeyModule_GetContextFlags(ctx);
    if (ctx_flags & VALKEYMODULE_CTX_FLAGS_OOM) {
      backfill_job->paused_by_oom = true;
      return 0;
    }

    // Scan will return zero if there are no more keys to scan. This could be
    // the case either if there are no keys at all or if we have reached the
    // end of the current iteration. Because of this, we use the scanned key
    // count to know how many keys we have scanned in total (either zero or
    // one).
    if (!ValkeyModule_Scan(backfill_job->scan_ctx.get(),
                           backfill_job->cursor.get(), BackfillScanCallback,
                           (void *)this)) {
      VMSDK_LOG(NOTICE, ctx)
          << "Index schema " << name_ << " finished backfill. Scanned "
          << backfill_job->scanned_key_count << " keys in "
          << absl::FormatDuration(backfill_job->stopwatch.Duration());
      uint32_t res = current_scan_count - start_scan_count;
      backfill_job->MarkScanAsDone();
      return res;
    }
  }
  return current_scan_count - start_scan_count;
}

float IndexSchema::GetBackfillPercent() const {
  const auto &backfill_job = backfill_job_.Get();
  if (!IsBackfillInProgress() || (backfill_job->db_size == 0)) {
    return 1;
  }
  DCHECK(backfill_job->scanned_key_count >= stats_.backfill_inqueue_tasks);
  auto processed_keys =
      backfill_job->scanned_key_count - stats_.backfill_inqueue_tasks;
  if (backfill_job->scanned_key_count < stats_.backfill_inqueue_tasks ||
      backfill_job->db_size < processed_keys) {
    // This is a special case. Our scanned key count could be bigger than the
    // DB size if we have resized the hash table during the scan, causing us
    // to reiterate over keys we have already processed. The number of keys
    // double counted should be relatively small. Because of this, we report
    // very close to 100% indicate we are almost done. We shouldn't be in this
    // state for long.
    return 0.99;
  }
  return (float)processed_keys / backfill_job->db_size;
}

absl::string_view IndexSchema::GetStateForInfo() const {
  if (!IsBackfillInProgress()) {
    return "ready";
  } else {
    if (backfill_job_.Get()->paused_by_oom) {
      return "backfill_paused_by_oom";
    } else {
      return "backfill_in_progress";
    }
  }
}

uint64_t IndexSchema::CountRecords() const {
  uint64_t record_cnt = 0;
  for (const auto &attribute : attributes_) {
    record_cnt += attribute.second.GetIndex()->GetRecordCount();
  }
  return record_cnt;
}

void IndexSchema::RespondWithInfo(ValkeyModuleCtx *ctx) const {
  ValkeyModule_ReplyWithArray(ctx, 26);
  ValkeyModule_ReplyWithSimpleString(ctx, "index_name");
  ValkeyModule_ReplyWithSimpleString(ctx, name_.data());
  ValkeyModule_ReplyWithSimpleString(ctx, "index_options");
  ValkeyModule_ReplyWithArray(ctx, 0);

  ValkeyModule_ReplyWithSimpleString(ctx, "index_definition");
  ValkeyModule_ReplyWithArray(ctx, 6);
  ValkeyModule_ReplyWithSimpleString(ctx, "key_type");
  ValkeyModule_ReplyWithSimpleString(ctx,
                                     attribute_data_type_->ToString().c_str());
  ValkeyModule_ReplyWithSimpleString(ctx, "prefixes");
  ValkeyModule_ReplyWithArray(ctx, subscribed_key_prefixes_.size());
  for (const auto &prefix : subscribed_key_prefixes_) {
    ValkeyModule_ReplyWithSimpleString(ctx, prefix.c_str());
  }
  // hard-code default score of 1 as it's the only value we currently
  // supported.
  ValkeyModule_ReplyWithSimpleString(ctx, "default_score");
  ValkeyModule_ReplyWithCString(ctx, "1");

  ValkeyModule_ReplyWithSimpleString(ctx, "attributes");
  ValkeyModule_ReplyWithArray(ctx, VALKEYMODULE_POSTPONED_ARRAY_LEN);
  int attribute_array_len = 0;
  for (const auto &attribute : attributes_) {
    attribute_array_len += attribute.second.RespondWithInfo(ctx);
  }
  ValkeyModule_ReplySetArrayLength(ctx, attribute_array_len);

  ValkeyModule_ReplyWithSimpleString(ctx, "num_docs");
  ValkeyModule_ReplyWithCString(ctx,
                                std::to_string(stats_.document_cnt).c_str());
  // hard-code num_terms to 0 as it's related to fulltext indexes:
  ValkeyModule_ReplyWithSimpleString(ctx, "num_terms");
  ValkeyModule_ReplyWithCString(ctx, "0");
  ValkeyModule_ReplyWithSimpleString(ctx, "num_records");
  ValkeyModule_ReplyWithCString(ctx, std::to_string(CountRecords()).c_str());
  ValkeyModule_ReplyWithSimpleString(ctx, "hash_indexing_failures");
  ValkeyModule_ReplyWithCString(
      ctx, absl::StrFormat("%lu", stats_.subscription_add.skipped_cnt).c_str());
  ValkeyModule_ReplyWithSimpleString(ctx, "backfill_in_progress");
  ValkeyModule_ReplyWithCString(
      ctx, absl::StrFormat("%d", IsBackfillInProgress() ? 1 : 0).c_str());
  ValkeyModule_ReplyWithSimpleString(ctx, "backfill_complete_percent");
  ValkeyModule_ReplyWithCString(
      ctx, absl::StrFormat("%f", GetBackfillPercent()).c_str());

  absl::MutexLock lock(&stats_.mutex_);
  ValkeyModule_ReplyWithSimpleString(ctx, "mutation_queue_size");
  ValkeyModule_ReplyWithCString(
      ctx, absl::StrFormat("%lu", stats_.mutation_queue_size_).c_str());
  ValkeyModule_ReplyWithSimpleString(ctx, "recent_mutations_queue_delay");
  ValkeyModule_ReplyWithCString(
      ctx, absl::StrFormat("%lu sec", (stats_.mutation_queue_size_ > 0
                                           ? stats_.mutations_queue_delay_ /
                                                 absl::Seconds(1)
                                           : 0))
               .c_str());
  ValkeyModule_ReplyWithSimpleString(ctx, "state");
  ValkeyModule_ReplyWithSimpleString(ctx, GetStateForInfo().data());
}

bool IsVectorIndex(std::shared_ptr<indexes::IndexBase> index) {
  return index->GetIndexerType() == indexes::IndexerType::kVector ||
         index->GetIndexerType() == indexes::IndexerType::kHNSW ||
         index->GetIndexerType() == indexes::IndexerType::kFlat;
}

std::unique_ptr<data_model::IndexSchema> IndexSchema::ToProto() const {
  auto index_schema_proto = std::make_unique<data_model::IndexSchema>();
  index_schema_proto->set_name(this->name_);
  index_schema_proto->set_db_num(db_num_);
  index_schema_proto->mutable_subscribed_key_prefixes()->Add(
      subscribed_key_prefixes_.begin(), subscribed_key_prefixes_.end());
  index_schema_proto->set_attribute_data_type(attribute_data_type_->ToProto());
  auto stats = index_schema_proto->mutable_stats();
  stats->set_documents_count(stats_.document_cnt);
  std::transform(
      attributes_.begin(), attributes_.end(),
      google::protobuf::RepeatedPtrFieldBackInserter(
          index_schema_proto->mutable_attributes()),
      [](const auto &attribute) { return *attribute.second.ToProto(); });
  return index_schema_proto;
}

absl::Status IndexSchema::RDBSave(SafeRDB *rdb) const {
  auto index_schema_proto = ToProto();
  auto rdb_section = std::make_unique<data_model::RDBSection>();
  rdb_section->set_type(data_model::RDB_SECTION_INDEX_SCHEMA);
  rdb_section->set_allocated_index_schema_contents(
      index_schema_proto.release());

  /* Each attribute has one index content and vector indices also have one
   * key-to-id mapping */
  size_t supplemental_count =
      GetAttributeCount() +
      std::count_if(attributes_.begin(), attributes_.end(),
                    [](const auto &attribute) {
                      return IsVectorIndex(attribute.second.GetIndex());
                    });
  rdb_section->set_supplemental_count(supplemental_count);

  auto rdb_section_string = rdb_section->SerializeAsString();
  VMSDK_RETURN_IF_ERROR(rdb->SaveStringBuffer(rdb_section_string))
      << "IO error while saving IndexSchema name: " << this->name_
      << " in DB: " << this->db_num_ << " to RDB";

  for (auto &attribute : attributes_) {
    // Note that the serialized attribute proto is also stored as part of the
    // serialized index schema proto above. We store here again to avoid any
    // dependencies on the ordering of multiple attributes.
    // We could remove the duplication in the future.
    auto index_content_supp =
        std::make_unique<data_model::SupplementalContentHeader>();
    index_content_supp->set_type(
        data_model::SUPPLEMENTAL_CONTENT_INDEX_CONTENT);
    index_content_supp->mutable_index_content_header()->set_allocated_attribute(
        attribute.second.ToProto().release());
    auto index_content_supp_str = index_content_supp->SerializeAsString();
    VMSDK_RETURN_IF_ERROR(rdb->SaveStringBuffer(index_content_supp_str))
        << "IO error while saving supplemental content for index content for "
           "index name: "
        << this->name_ << " attribute: " << attribute.first << " to RDB";
    RDBChunkOutputStream index_chunked_out(rdb);
    VMSDK_RETURN_IF_ERROR(
        attribute.second.GetIndex()->SaveIndex(std::move(index_chunked_out)))
        << "IO error while saving Index contents (index name: " << this->name_
        << ", attribute: " << attribute.first << ") to RDB";

    // Key to ID mapping is stored as a separate chunked supplemental content
    // for vector indexes.
    if (IsVectorIndex(attribute.second.GetIndex())) {
      auto key_to_id_supp =
          std::make_unique<data_model::SupplementalContentHeader>();
      key_to_id_supp->set_type(data_model::SUPPLEMENTAL_CONTENT_KEY_TO_ID_MAP);
      key_to_id_supp->mutable_key_to_id_map_header()->set_allocated_attribute(
          attribute.second.ToProto().release());
      auto key_to_id_supp_str = key_to_id_supp->SerializeAsString();
      VMSDK_RETURN_IF_ERROR(rdb->SaveStringBuffer(key_to_id_supp_str))
          << "IO error while saving supplemental content for key to ID mapping "
             "for index name: "
          << this->name_ << " attribute: " << attribute.first << " to RDB";
      RDBChunkOutputStream key_to_id_chunked_out(rdb);
      VMSDK_RETURN_IF_ERROR(
          dynamic_cast<const indexes::VectorBase *>(
              attribute.second.GetIndex().get())
              ->SaveTrackedKeys(std::move(key_to_id_chunked_out)))
          << "IO error while saving Key to ID mapping (index name: "
          << this->name_ << ", attribute: " << attribute.first << ") to RDB";
    }
  }
  return absl::OkStatus();
}

absl::StatusOr<std::shared_ptr<IndexSchema>> IndexSchema::LoadFromRDB(
    ValkeyModuleCtx *ctx, vmsdk::ThreadPool *mutations_thread_pool,
    std::unique_ptr<data_model::IndexSchema> index_schema_proto,
    SupplementalContentIter &&supplemental_iter) {
  // Attributes will be loaded from supplemental content.
  VMSDK_ASSIGN_OR_RETURN(
      auto index_schema,
      IndexSchema::Create(ctx, *index_schema_proto, mutations_thread_pool,
                          /*skip_attributes=*/true));

  // Supplemental content will include indices and any content for them
  while (supplemental_iter.HasNext()) {
    VMSDK_ASSIGN_OR_RETURN(auto supplemental_content, supplemental_iter.Next());
    if (supplemental_content->type() ==
        data_model::SupplementalContentType::
            SUPPLEMENTAL_CONTENT_INDEX_CONTENT) {
      auto &attribute =
          supplemental_content->index_content_header().attribute();
      VMSDK_ASSIGN_OR_RETURN(std::shared_ptr<indexes::IndexBase> index,
                             IndexFactory(ctx, index_schema.get(), attribute,
                                          supplemental_iter.IterateChunks()));
      VMSDK_RETURN_IF_ERROR(index_schema->AddIndex(
          attribute.alias(), attribute.identifier(), index));
    } else if (supplemental_content->type() ==
               data_model::SupplementalContentType::
                   SUPPLEMENTAL_CONTENT_KEY_TO_ID_MAP) {
      auto &attribute =
          supplemental_content->key_to_id_map_header().attribute();
      VMSDK_ASSIGN_OR_RETURN(auto index,
                             index_schema->GetIndex(attribute.alias()),
                             _ << "Key to ID mapping for " << attribute.alias()
                               << " found before index definition.");
      if (!IsVectorIndex(index)) {
        return absl::InternalError(
            absl::StrFormat("Key to ID mapping found for non vector index "
                            "(index: %s, attribute: %s)",
                            index_schema->GetName(), attribute.alias()));
      }
      auto vector_index = dynamic_cast<indexes::VectorBase *>(index.get());
      VMSDK_RETURN_IF_ERROR(vector_index->LoadTrackedKeys(
          ctx, &index_schema->GetAttributeDataType(),
          supplemental_iter.IterateChunks()));
    } else {
      VMSDK_LOG(NOTICE, ctx) << "Unknown supplemental content type: "
                             << data_model::SupplementalContentType_Name(
                                    supplemental_content->type());
    }
  }

  return index_schema;
}

bool IndexSchema::IsInCurrentDB(ValkeyModuleCtx *ctx) const {
  return ValkeyModule_GetSelectedDb(ctx) == db_num_;
}

void IndexSchema::OnSwapDB(ValkeyModuleSwapDbInfo *swap_db_info) {
  uint32_t curr_db = db_num_;
  uint32_t db_to_swap_to;
  if (curr_db == swap_db_info->dbnum_first) {
    db_to_swap_to = swap_db_info->dbnum_second;
  } else if (curr_db == swap_db_info->dbnum_second) {
    db_to_swap_to = swap_db_info->dbnum_first;
  } else {
    return;
  }
  db_num_ = db_to_swap_to;
  auto &backfill_job = backfill_job_.Get();
  if (IsBackfillInProgress() && !backfill_job->IsScanDone()) {
    ValkeyModule_SelectDb(backfill_job->scan_ctx.get(), db_to_swap_to);
  }
}

void IndexSchema::OnLoadingEnded(ValkeyModuleCtx *ctx) {
  // Clean up any potentially stale index entries that can arise from pending
  // record deletions being lost during RDB save.
  vmsdk::StopWatch stop_watch;
  ValkeyModule_SelectDb(ctx, db_num_);  // Make sure we are in the right DB.
  absl::flat_hash_map<std::string, MutatedAttributes> deletion_attributes;
  for (const auto &attribute : attributes_) {
    const auto &index = attribute.second.GetIndex();
    std::vector<std::string> to_delete;
    uint64_t key_size = 0;
    uint64_t stale_entries = 0;
    index->ForEachTrackedKey([ctx, &deletion_attributes, &key_size, &attribute,
                              &stale_entries](const InternedStringPtr &key) {
      auto r_str = vmsdk::MakeUniqueValkeyString(*key);
      if (!ValkeyModule_KeyExists(ctx, r_str.get())) {
        deletion_attributes[std::string(*key)][attribute.second.GetAlias()] = {
            nullptr, indexes::DeletionType::kRecord};
        stale_entries++;
      }
      key_size++;
    });
    VMSDK_LOG(NOTICE, ctx) << "Deleting " << stale_entries
                           << " stale entries of " << key_size
                           << " total keys for {Index: " << name_
                           << ", Attribute: " << attribute.first << "}";
  }
  VMSDK_LOG(NOTICE, ctx) << "Deleting " << deletion_attributes.size()
                         << " stale entries for {Index: " << name_ << "}";

  for (auto &[key, attributes] : deletion_attributes) {
    auto interned_key = std::make_shared<InternedString>(key);
    ProcessMutation(ctx, attributes, interned_key, true);
  }
  VMSDK_LOG(NOTICE, ctx) << "Scanned index schema " << name_
                         << " for stale entries in "
                         << absl::FormatDuration(stop_watch.Duration());
}

vmsdk::BlockedClientCategory IndexSchema::GetBlockedCategoryFromProto() const {
  // Determine category based on data type
  switch (attribute_data_type_->ToProto()) {
    case data_model::ATTRIBUTE_DATA_TYPE_HASH:
      return vmsdk::BlockedClientCategory::kHash;
    case data_model::ATTRIBUTE_DATA_TYPE_JSON:
      return vmsdk::BlockedClientCategory::kJson;
    default:
      return vmsdk::BlockedClientCategory::kOther;
  }
}
// Returns true if the inserted key not exists otherwise false
bool IndexSchema::TrackMutatedRecord(ValkeyModuleCtx *ctx,
                                     const InternedStringPtr &key,
                                     MutatedAttributes &&mutated_attributes,
                                     bool from_backfill, bool block_client) {
  absl::MutexLock lock(&mutated_records_mutex_);
  auto [itr, inserted] =
      tracked_mutated_records_.insert({key, DocumentMutation{}});
  if (ABSL_PREDICT_TRUE(inserted)) {
    itr->second.attributes = MutatedAttributes();
    itr->second.attributes.value() = std::move(mutated_attributes);
    itr->second.from_backfill = from_backfill;
    if (ABSL_PREDICT_TRUE(block_client)) {
<<<<<<< HEAD
      vmsdk::BlockedClient blocked_client(ctx, true, GetBlockedCategoryFromProto());
=======
      vmsdk::BlockedClient blocked_client(ctx, true,
                                          GetBlockedCategoryFromProto());
>>>>>>> 54ffb1b0
      blocked_client.MeasureTimeStart();
      itr->second.blocked_clients.emplace_back(std::move(blocked_client));
    }
    return true;
  }
  if (!itr->second.attributes.has_value()) {
    itr->second.attributes = MutatedAttributes();
  }
  for (auto &mutated_attribute : mutated_attributes) {
    itr->second.attributes.value()[mutated_attribute.first] =
        std::move(mutated_attribute.second);
  }
  if (ABSL_PREDICT_TRUE(block_client)) {
<<<<<<< HEAD
    vmsdk::BlockedClient blocked_client(ctx, true, GetBlockedCategoryFromProto());
=======
    vmsdk::BlockedClient blocked_client(ctx, true,
                                        GetBlockedCategoryFromProto());
>>>>>>> 54ffb1b0
    blocked_client.MeasureTimeStart();
    itr->second.blocked_clients.emplace_back(std::move(blocked_client));
  }
  if (ABSL_PREDICT_FALSE(!from_backfill && itr->second.from_backfill)) {
    itr->second.from_backfill = false;
    return true;
  }
  return false;
}

void IndexSchema::MarkAsDestructing() {
  absl::MutexLock lock(&mutated_records_mutex_);
  auto status = keyspace_event_manager_->RemoveSubscription(this);
  if (!status.ok()) {
    VMSDK_LOG(WARNING, detached_ctx_.get())
        << "Failed to remove keyspace event subscription for index "
           "schema "
        << name_ << ": " << status.message();
  }
  backfill_job_.Get()->MarkScanAsDone();
  tracked_mutated_records_.clear();
  is_destructing_ = true;
}

std::optional<IndexSchema::MutatedAttributes>
IndexSchema::ConsumeTrackedMutatedAttribute(const InternedStringPtr &key,
                                            bool first_time) {
  absl::MutexLock lock(&mutated_records_mutex_);
  auto itr = tracked_mutated_records_.find(key);
  if (ABSL_PREDICT_FALSE(itr == tracked_mutated_records_.end())) {
    return std::nullopt;
  }
  if (ABSL_PREDICT_FALSE(first_time && itr->second.consume_in_progress)) {
    return std::nullopt;
  }
  itr->second.consume_in_progress = true;
  // Delete this tracked document if no additional mutations were tracked
  if (!itr->second.attributes.has_value()) {
    tracked_mutated_records_.erase(itr);
    return std::nullopt;
  }
  // Track entry is now first consumed
  auto mutated_attributes = std::move(itr->second.attributes.value());
  itr->second.attributes = std::nullopt;
  return mutated_attributes;
}

size_t IndexSchema::GetMutatedRecordsSize() const {
  absl::MutexLock lock(&mutated_records_mutex_);
  return tracked_mutated_records_.size();
}

void IndexSchema::SubscribeToVectorExternalizer(
    absl::string_view attribute_identifier, indexes::VectorBase *vector_index) {
  vector_externalizer_subscriptions_[attribute_identifier] = vector_index;
}

void IndexSchema::VectorExternalizer(const InternedStringPtr &key,
                                     absl::string_view attribute_identifier,
                                     vmsdk::UniqueValkeyString &record) {
  auto it = vector_externalizer_subscriptions_.find(attribute_identifier);
  if (it == vector_externalizer_subscriptions_.end()) {
    return;
  }
  if (record) {
    std::optional<float> magnitude;
    auto vector_str = vmsdk::ToStringView(record.get());
    InternedStringPtr interned_vector =
        it->second->InternVector(vector_str, magnitude);
    if (interned_vector) {
      VectorExternalizer::Instance().Externalize(
          key, attribute_identifier, attribute_data_type_->ToProto(),
          interned_vector, magnitude);
    }
    return;
  }
  VectorExternalizer::Instance().Remove(key, attribute_identifier,
                                        attribute_data_type_->ToProto());
}

}  // namespace valkey_search<|MERGE_RESOLUTION|>--- conflicted
+++ resolved
@@ -368,12 +368,6 @@
   }
   if (added) {
     // Track key modifications by data type
-<<<<<<< HEAD
-    if (attribute_data_type_->ToProto() == data_model::ATTRIBUTE_DATA_TYPE_HASH) {
-      Metrics::GetStats().ingest_hash_keys++;
-    } else if (attribute_data_type_->ToProto() == data_model::ATTRIBUTE_DATA_TYPE_JSON) {
-      Metrics::GetStats().ingest_json_keys++;
-=======
     switch (attribute_data_type_->ToProto()) {
       case data_model::ATTRIBUTE_DATA_TYPE_HASH:
         Metrics::GetStats().ingest_hash_keys++;
@@ -383,7 +377,6 @@
         break;
       default:
         CHECK(false);
->>>>>>> 54ffb1b0
     }
     ProcessMutation(ctx, mutated_attributes, interned_key, from_backfill);
   }
@@ -490,19 +483,11 @@
   if (ABSL_PREDICT_TRUE(multi_mutations.keys.empty())) {
     return;
   }
-<<<<<<< HEAD
-  
+
   // Track batch metrics
   Metrics::GetStats().ingest_last_batch_size = multi_mutations.keys.size();
   Metrics::GetStats().ingest_total_batches++;
-  
-=======
-
-  // Track batch metrics
-  Metrics::GetStats().ingest_last_batch_size = multi_mutations.keys.size();
-  Metrics::GetStats().ingest_total_batches++;
-
->>>>>>> 54ffb1b0
+
   multi_mutations.blocking_counter =
       std::make_unique<absl::BlockingCounter>(multi_mutations.keys.size());
   vmsdk::WriterMutexLock lock(&time_sliced_mutex_);
@@ -1009,12 +994,8 @@
     itr->second.attributes.value() = std::move(mutated_attributes);
     itr->second.from_backfill = from_backfill;
     if (ABSL_PREDICT_TRUE(block_client)) {
-<<<<<<< HEAD
-      vmsdk::BlockedClient blocked_client(ctx, true, GetBlockedCategoryFromProto());
-=======
       vmsdk::BlockedClient blocked_client(ctx, true,
                                           GetBlockedCategoryFromProto());
->>>>>>> 54ffb1b0
       blocked_client.MeasureTimeStart();
       itr->second.blocked_clients.emplace_back(std::move(blocked_client));
     }
@@ -1028,12 +1009,8 @@
         std::move(mutated_attribute.second);
   }
   if (ABSL_PREDICT_TRUE(block_client)) {
-<<<<<<< HEAD
-    vmsdk::BlockedClient blocked_client(ctx, true, GetBlockedCategoryFromProto());
-=======
     vmsdk::BlockedClient blocked_client(ctx, true,
                                         GetBlockedCategoryFromProto());
->>>>>>> 54ffb1b0
     blocked_client.MeasureTimeStart();
     itr->second.blocked_clients.emplace_back(std::move(blocked_client));
   }
