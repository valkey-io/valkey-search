/*
 * Copyright (c) 2025, ValkeySearch contributors
 * All rights reserved.
 *
 * Redistribution and use in source and binary forms, with or without
 * modification, are permitted provided that the following conditions are met:
 *
 *   * Redistributions of source code must retain the above copyright notice,
 *     this list of conditions and the following disclaimer.
 *   * Redistributions in binary form must reproduce the above copyright
 *     notice, this list of conditions and the following disclaimer in the
 *     documentation and/or other materials provided with the distribution.
 *   * Neither the name of Redis nor the names of its contributors may be used
 *     to endorse or promote products derived from this software without
 *     specific prior written permission.
 *
 * THIS SOFTWARE IS PROVIDED BY THE COPYRIGHT HOLDERS AND CONTRIBUTORS "AS IS"
 * AND ANY EXPRESS OR IMPLIED WARRANTIES, INCLUDING, BUT NOT LIMITED TO, THE
 * IMPLIED WARRANTIES OF MERCHANTABILITY AND FITNESS FOR A PARTICULAR PURPOSE
 * ARE DISCLAIMED. IN NO EVENT SHALL THE COPYRIGHT OWNER OR CONTRIBUTORS BE
 * LIABLE FOR ANY DIRECT, INDIRECT, INCIDENTAL, SPECIAL, EXEMPLARY, OR
 * CONSEQUENTIAL DAMAGES (INCLUDING, BUT NOT LIMITED TO, PROCUREMENT OF
 * SUBSTITUTE GOODS OR SERVICES; LOSS OF USE, DATA, OR PROFITS; OR BUSINESS
 * INTERRUPTION) HOWEVER CAUSED AND ON ANY THEORY OF LIABILITY, WHETHER IN
 * CONTRACT, STRICT LIABILITY, OR TORT (INCLUDING NEGLIGENCE OR OTHERWISE)
 * ARISING IN ANY WAY OUT OF THE USE OF THIS SOFTWARE, EVEN IF ADVISED OF THE
 * POSSIBILITY OF SUCH DAMAGE.
 */

#include "src/index_schema.h"

#include <algorithm>
#include <atomic>
#include <cstddef>
#include <cstdint>
#include <cstring>
#include <memory>
#include <optional>
#include <string>
#include <utility>
#include <vector>

#include "absl/base/optimization.h"
#include "absl/container/flat_hash_map.h"
#include "absl/log/check.h"
#include "absl/status/status.h"
#include "absl/status/statusor.h"
#include "absl/strings/str_cat.h"
#include "absl/strings/str_format.h"
#include "absl/strings/string_view.h"
#include "absl/synchronization/blocking_counter.h"
#include "absl/synchronization/mutex.h"
#include "absl/time/time.h"
#include "google/protobuf/repeated_ptr_field.h"
#include "src/attribute.h"
#include "src/attribute_data_type.h"
#include "src/index_schema.pb.h"
#include "src/indexes/index_base.h"
#include "src/indexes/numeric.h"
#include "src/indexes/tag.h"
#include "src/indexes/vector_base.h"
#include "src/indexes/vector_flat.h"
#include "src/indexes/vector_hnsw.h"
#include "src/keyspace_event_manager.h"
#include "src/rdb_serialization.h"
#include "src/utils/string_interning.h"
#include "src/vector_externalizer.h"
#include "vmsdk/src/blocked_client.h"
#include "vmsdk/src/log.h"
#include "vmsdk/src/managed_pointers.h"
#include "vmsdk/src/status/status_macros.h"
#include "vmsdk/src/thread_pool.h"
#include "vmsdk/src/time_sliced_mrmw_mutex.h"
#include "vmsdk/src/type_conversions.h"
#include "vmsdk/src/utils.h"
#include "vmsdk/src/valkey_module_api/valkey_module.h"

namespace valkey_search {

LogLevel GetLogSeverity(bool ok) { return ok ? DEBUG : WARNING; }

IndexSchema::BackfillJob::BackfillJob(RedisModuleCtx *ctx,
                                      absl::string_view name, int db_num)
    : cursor(vmsdk::MakeUniqueRedisScanCursor()) {
  scan_ctx = vmsdk::MakeUniqueRedisDetachedThreadSafeContext(ctx);
  RedisModule_SelectDb(scan_ctx.get(), db_num);
  db_size = RedisModule_DbSize(scan_ctx.get());
  VMSDK_LOG(NOTICE, ctx) << "Starting backfill for index schema in DB "
                         << db_num << ": " << name;
}

absl::StatusOr<std::shared_ptr<indexes::IndexBase>> IndexFactory(
    RedisModuleCtx *ctx, IndexSchema *index_schema,
    const data_model::Attribute &attribute,
    std::optional<SupplementalContentChunkIter> iter) {
  const auto &index = attribute.index();
  switch (index.index_type_case()) {
    case data_model::Index::IndexTypeCase::kTagIndex: {
      return std::make_shared<indexes::Tag>(index.tag_index());
    }
    case data_model::Index::IndexTypeCase::kNumericIndex: {
      return std::make_shared<indexes::Numeric>(index.numeric_index());
    }
    case data_model::Index::IndexTypeCase::kVectorIndex: {
      switch (index.vector_index().algorithm_case()) {
        case data_model::VectorIndex::kHnswAlgorithm: {
          switch (index.vector_index().vector_data_type()) {
            case data_model::VECTOR_DATA_TYPE_FLOAT32: {
              VMSDK_ASSIGN_OR_RETURN(
                  auto index,
                  (iter.has_value())
                      ? indexes::VectorHNSW<float>::LoadFromRDB(
                            ctx, &index_schema->GetAttributeDataType(),
                            index.vector_index(), attribute.identifier(),
                            std::move(*iter))
                      : indexes::VectorHNSW<float>::Create(
                            index.vector_index(), attribute.identifier(),
                            index_schema->GetAttributeDataType().ToProto()));
              index_schema->SubscribeToVectorExternalizer(
                  attribute.identifier(), index.get());
              return index;
            }
            default: {
              return absl::InvalidArgumentError(
                  "Unsupported vector data type.");
            }
          }
        }
        case data_model::VectorIndex::kFlatAlgorithm: {
          switch (index.vector_index().vector_data_type()) {
            case data_model::VECTOR_DATA_TYPE_FLOAT32: {
              // TODO: Create an empty index in case of an error
              // loading the index contents from RDB.
              VMSDK_ASSIGN_OR_RETURN(
                  auto index,
                  (iter.has_value())
                      ? indexes::VectorFlat<float>::LoadFromRDB(
                            ctx, &index_schema->GetAttributeDataType(),
                            index.vector_index(), attribute.identifier(),
                            std::move(*iter))
                      : indexes::VectorFlat<float>::Create(
                            index.vector_index(), attribute.identifier(),
                            index_schema->GetAttributeDataType().ToProto()));
              index_schema->SubscribeToVectorExternalizer(
                  attribute.identifier(), index.get());
              return index;
            }
            default: {
              return absl::InvalidArgumentError(
                  "Unsupported vector data type.");
            }
          }
        }
        default: {
          return absl::InvalidArgumentError("Unsupported algorithm.");
        }
      }
      break;
    }
    default: {
      return absl::InvalidArgumentError("Unsupported index type.");
    }
  }
}

absl::StatusOr<std::shared_ptr<IndexSchema>> IndexSchema::Create(
    RedisModuleCtx *ctx, const data_model::IndexSchema &index_schema_proto,
    vmsdk::ThreadPool *mutations_thread_pool, bool skip_attributes) {
  std::unique_ptr<AttributeDataType> attribute_data_type;
  switch (index_schema_proto.attribute_data_type()) {
    case data_model::AttributeDataType::ATTRIBUTE_DATA_TYPE_HASH:
      attribute_data_type = std::make_unique<HashAttributeDataType>();
      break;
    case data_model::AttributeDataType::ATTRIBUTE_DATA_TYPE_JSON:
      if (!IsJsonModuleLoaded(ctx)) {
        return absl::InvalidArgumentError("JSON module is not loaded");
      }
      attribute_data_type = std::make_unique<JsonAttributeDataType>();
      break;
    default:
      return absl::InvalidArgumentError("Unsupported attribute data type.");
  }

  auto res = std::shared_ptr<IndexSchema>(
      new IndexSchema(ctx, index_schema_proto, std::move(attribute_data_type),
                      mutations_thread_pool));
  VMSDK_RETURN_IF_ERROR(res->Init(ctx));
  if (!skip_attributes) {
    for (const auto &attribute : index_schema_proto.attributes()) {
      VMSDK_ASSIGN_OR_RETURN(
          std::shared_ptr<indexes::IndexBase> index,
          IndexFactory(ctx, res.get(), attribute, std::nullopt));
      VMSDK_RETURN_IF_ERROR(
          res->AddIndex(attribute.alias(), attribute.identifier(), index));
    }
  }
  return res;
}

vmsdk::MRMWMutexOptions CreateMrmwMutexOptions() {
  vmsdk::MRMWMutexOptions options;
  options.read_quota_duration = absl::Milliseconds(10);
  options.read_switch_grace_period = absl::Milliseconds(1);
  options.write_quota_duration = absl::Milliseconds(1);
  options.write_switch_grace_period = absl::Microseconds(200);
  return options;
}

IndexSchema::IndexSchema(RedisModuleCtx *ctx,
                         const data_model::IndexSchema &index_schema_proto,
                         std::unique_ptr<AttributeDataType> attribute_data_type,
                         vmsdk::ThreadPool *mutations_thread_pool)
    : detached_ctx_(vmsdk::MakeUniqueRedisDetachedThreadSafeContext(ctx)),
      keyspace_event_manager_(&KeyspaceEventManager::Instance()),
      attribute_data_type_(std::move(attribute_data_type)),
      name_(std::string(index_schema_proto.name())),
      db_num_(index_schema_proto.db_num()),
      mutations_thread_pool_(mutations_thread_pool),
      time_sliced_mutex_(CreateMrmwMutexOptions()) {
  RedisModule_SelectDb(detached_ctx_.get(), db_num_);
  if (index_schema_proto.subscribed_key_prefixes().empty()) {
    subscribed_key_prefixes_.push_back("");
    return;
  }
  for (const auto &key_prefix : index_schema_proto.subscribed_key_prefixes()) {
    if (!std::any_of(
            subscribed_key_prefixes_.begin(), subscribed_key_prefixes_.end(),
            [&](const std::string &s) { return key_prefix.starts_with(s); })) {
      subscribed_key_prefixes_.push_back(std::string(key_prefix));
    }
  }
  stats_.document_cnt = index_schema_proto.stats().documents_count();
}

absl::Status IndexSchema::Init(RedisModuleCtx *ctx) {
  VMSDK_RETURN_IF_ERROR(keyspace_event_manager_->InsertSubscription(ctx, this));
  backfill_job_ = std::make_optional<BackfillJob>(ctx, name_, db_num_);
  return absl::OkStatus();
}

IndexSchema::~IndexSchema() {
  VMSDK_LOG(NOTICE, detached_ctx_.get())
      << "Index schema " << name_ << " dropped from DB " << db_num_;

  // If we are not already destructing, make sure we perform necessary cleanup.
  // Note that this will fail on background threads, so indices should be marked
  // as destructing by the main thread.
  if (!is_destructing_) {
    MarkAsDestructing();
  }
}

absl::StatusOr<std::shared_ptr<indexes::IndexBase>> IndexSchema::GetIndex(
    absl::string_view attribute_alias) const {
  auto itr = attributes_.find(std::string{attribute_alias});
  if (ABSL_PREDICT_FALSE(itr == attributes_.end())) {
    return absl::NotFoundError(
        absl::StrCat("Index field `", attribute_alias, "` does not exist"));
  }
  return itr->second.GetIndex();
}

absl::StatusOr<std::string> IndexSchema::GetIdentifier(
    absl::string_view attribute_alias) const {
  auto itr = attributes_.find(std::string{attribute_alias});
  if (itr == attributes_.end()) {
    return absl::NotFoundError(
        absl::StrCat("Index field `", attribute_alias, "` does not exist"));
  }
  return itr->second.GetIdentifier();
}

absl::StatusOr<vmsdk::UniqueRedisString> IndexSchema::DefaultReplyScoreAs(
    absl::string_view attribute_alias) const {
  auto itr = attributes_.find(std::string{attribute_alias});
  if (ABSL_PREDICT_FALSE(itr == attributes_.end())) {
    return absl::NotFoundError(
        absl::StrCat("Index field `", attribute_alias, "` does not exist"));
  }
  return itr->second.DefaultReplyScoreAs();
}

absl::Status IndexSchema::AddIndex(absl::string_view attribute_alias,
                                   absl::string_view identifier,
                                   std::shared_ptr<indexes::IndexBase> index) {
  auto [_, res] =
      attributes_.insert({std::string(attribute_alias),
                          Attribute{attribute_alias, identifier, index}});
  if (!res) {
    return absl::AlreadyExistsError(
        absl::StrCat("Index field `", attribute_alias, "` already exists"));
  }
  return absl::OkStatus();
}

void TrackResults(
    RedisModuleCtx *ctx, const absl::StatusOr<bool> &status,
    const char *operation_str,
    IndexSchema::Stats::ResultCnt<std::atomic<uint64_t>> &counter) {
  if (ABSL_PREDICT_FALSE(!status.ok())) {
    ++counter.failure_cnt;
  } else if (status.value()) {
    ++counter.success_cnt;
  } else {
    ++counter.skipped_cnt;
  }
  // Separate errors and successes so that they log on different timers.
  if (ABSL_PREDICT_TRUE(status.ok())) {
    VMSDK_LOG_EVERY_N_SEC(GetLogSeverity(status.ok()), ctx, 5)
        << operation_str
        << " succeeded with result: " << status.status().ToString();
  } else {
    VMSDK_LOG_EVERY_N_SEC(GetLogSeverity(status.ok()), ctx, 1)
        << operation_str
        << " failed with result: " << status.status().ToString();
  }
}

void IndexSchema::OnKeyspaceNotification(RedisModuleCtx *ctx, int type,
                                         const char *event,
                                         RedisModuleString *key) {
  if (ABSL_PREDICT_FALSE(!IsInCurrentDB(ctx))) {
    return;
  }
  ProcessKeyspaceNotification(ctx, key, false);
}

bool AddAttributeData(IndexSchema::MutatedAttributes &mutated_attributes,
                      const Attribute &attribute,
                      AttributeDataType &attribute_data_type,
                      vmsdk::UniqueRedisString record) {
  if (record) {
    if (attribute_data_type.RecordsProvidedAsString()) {
      auto normalized_record =
          attribute.GetIndex()->NormalizeStringRecord(std::move(record));
      if (!normalized_record) {
        return false;
      }
      mutated_attributes[attribute.GetAlias()].data =
          std::move(normalized_record);
    } else {
      mutated_attributes[attribute.GetAlias()].data = std::move(record);
    }
  } else {
    mutated_attributes[attribute.GetAlias()].data = nullptr;
  }
  return true;
}

void IndexSchema::ProcessKeyspaceNotification(RedisModuleCtx *ctx,
                                              RedisModuleString *key,
                                              bool from_backfill) {
  auto key_cstr = vmsdk::ToStringView(key);
  if (key_cstr.empty()) {
    return;
  }
  auto key_obj = vmsdk::MakeUniqueRedisOpenKey(
      ctx, key, REDISMODULE_OPEN_KEY_NOEFFECTS | REDISMODULE_READ);
  // Fail fast if the key type does not match the data type.
  if (key_obj && !GetAttributeDataType().IsProperType(key_obj.get())) {
    return;
  }
  MutatedAttributes mutated_attributes;
  bool added = false;
  auto interned_key = StringInternStore::Intern(key_cstr);
  for (const auto &attribute_itr : attributes_) {
    auto &attribute = attribute_itr.second;
    if (!key_obj) {
      added = true;
      mutated_attributes[attribute_itr.first] = {
          nullptr, indexes::DeletionType::kRecord};
      continue;
    }
    bool is_module_owned;
    vmsdk::UniqueRedisString record = VectorExternalizer::Instance().GetRecord(
        ctx, attribute_data_type_.get(), key_obj.get(), key_cstr,
        attribute.GetIdentifier(), is_module_owned);
    if (!is_module_owned) {
      // A record which are owned by the module were not modified and are
      // already tracked in the vector registry.
      VectorExternalizer(interned_key, attribute.GetIdentifier(), record);
    }
    if (AddAttributeData(mutated_attributes, attribute, *attribute_data_type_,
                         std::move(record))) {
      added = true;
    }
  }
  if (added) {
    ProcessMutation(ctx, mutated_attributes, interned_key, from_backfill);
  }
}

bool IndexSchema::IsTrackedByAnyIndex(const InternedStringPtr &key) const {
  return std::any_of(attributes_.begin(), attributes_.end(),
                     [&key](const auto &attribute) {
                       return attribute.second.GetIndex()->IsTracked(key);
                     });
}

void IndexSchema::SyncProcessMutation(RedisModuleCtx *ctx,
                                      MutatedAttributes &mutated_attributes,
                                      const InternedStringPtr &key) {
  vmsdk::WriterMutexLock lock(&time_sliced_mutex_);
  for (auto &attribute_data_itr : mutated_attributes) {
    const auto itr = attributes_.find(attribute_data_itr.first);
    if (itr == attributes_.end()) {
      continue;
    }
    ProcessAttributeMutation(ctx, itr->second, key,
                             std::move(attribute_data_itr.second.data),
                             attribute_data_itr.second.deletion_type);
  }
}

void IndexSchema::ProcessAttributeMutation(
    RedisModuleCtx *ctx, const Attribute &attribute,
    const InternedStringPtr &key, vmsdk::UniqueRedisString data,
    indexes::DeletionType deletion_type) {
  auto index = attribute.GetIndex();
  if (data) {
    DCHECK(deletion_type == indexes::DeletionType::kNone);
    auto data_view = vmsdk::ToStringView(data.get());
    if (index->IsTracked(key)) {
      auto res = index->ModifyRecord(key, data_view);
      TrackResults(ctx, res, "Modify", stats_.subscription_modify);
      return;
    }
    bool was_tracked = IsTrackedByAnyIndex(key);
    auto res = index->AddRecord(key, data_view);
    TrackResults(ctx, res, "Add", stats_.subscription_add);

    if (res.ok() && res.value()) {
      // Increment the hash key count if it wasn't tracked and we successfully
      // added it to the index.
      if (!was_tracked) {
        ++stats_.document_cnt;
      }
    }
    return;
  }

  auto res = index->RemoveRecord(key, deletion_type);
  TrackResults(ctx, res, "Remove", stats_.subscription_remove);
  if (res.ok() && res.value()) {
    // Reduce the hash key count if nothing is tracking the key anymore.
    if (!IsTrackedByAnyIndex(key)) {
      --stats_.document_cnt;
    }
  }
}

std::unique_ptr<vmsdk::StopWatch> CreateQueueDelayCapturer() {
  std::unique_ptr<vmsdk::StopWatch> ret;
  thread_local int cnt{0};
  ++cnt;
  if (ABSL_PREDICT_FALSE(cnt % 1000 == 0)) {
    ret = std::make_unique<vmsdk::StopWatch>();
  }
  return ret;
}

// ProcessMultiQueue is used to flush pending mutations occurring in a
// multi/exec transaction. This function is called lazily on the next FT.SEARCH
// command.
void IndexSchema::ProcessMultiQueue() {
  schedule_multi_exec_processing_ = false;
  auto &multi_mutations = multi_mutations_.Get();
  if (ABSL_PREDICT_TRUE(multi_mutations.keys.empty())) {
    return;
  }
  multi_mutations.blocking_counter =
      std::make_unique<absl::BlockingCounter>(multi_mutations.keys.size());
  vmsdk::WriterMutexLock lock(&time_sliced_mutex_);
  while (!multi_mutations.keys.empty()) {
    auto key = multi_mutations.keys.front();
    multi_mutations.keys.pop();
    ScheduleMutation(false, key, vmsdk::ThreadPool::Priority::kMax,
                     multi_mutations.blocking_counter.get());
  }
  multi_mutations.blocking_counter->Wait();
  multi_mutations.blocking_counter.reset();
}

void IndexSchema::EnqueueMultiMutation(const InternedStringPtr &key) {
  auto &multi_mutations = multi_mutations_.Get();
  multi_mutations.keys.push(key);
  if (multi_mutations.keys.size() >= mutations_thread_pool_->Size() &&
      !schedule_multi_exec_processing_.Get()) {
    schedule_multi_exec_processing_.Get() = true;
    vmsdk::RunByMain(
        [weak_index_schema = GetWeakPtr()]() mutable {
          auto index_schema = weak_index_schema.lock();
          if (!index_schema) {
            return;
          }
          index_schema->ProcessMultiQueue();
        },
        true);
  }
}

void IndexSchema::ScheduleMutation(bool from_backfill,
                                   const InternedStringPtr &key,
                                   vmsdk::ThreadPool::Priority priority,
                                   absl::BlockingCounter *blocking_counter) {
  {
    absl::MutexLock lock(&stats_.mutex_);
    ++stats_.mutation_queue_size_;
    if (ABSL_PREDICT_FALSE(from_backfill)) {
      ++stats_.backfill_inqueue_tasks;
    }
  }
  mutations_thread_pool_->Schedule(
      [from_backfill, weak_index_schema = GetWeakPtr(),
       ctx = detached_ctx_.get(), delay_capturer = CreateQueueDelayCapturer(),
       key_str = std::move(key), blocking_counter]() mutable {
        auto index_schema = weak_index_schema.lock();
        if (ABSL_PREDICT_FALSE(!index_schema)) {
          return;
        }
        index_schema->ProcessSingleMutationAsync(ctx, from_backfill, key_str,
                                                 delay_capturer.get());
        if (ABSL_PREDICT_FALSE(blocking_counter)) {
          blocking_counter->DecrementCount();
        }
      },
      priority);
}

bool ShouldBlockClient(RedisModuleCtx *ctx, bool inside_multi_exec,
                       bool from_backfill) {
  return !inside_multi_exec && !from_backfill && vmsdk::IsRealUserClient(ctx);
}

void IndexSchema::ProcessMutation(RedisModuleCtx *ctx,
                                  MutatedAttributes &mutated_attributes,
                                  const InternedStringPtr &interned_key,
                                  bool from_backfill) {
  if (ABSL_PREDICT_FALSE(!mutations_thread_pool_ ||
                         mutations_thread_pool_->Size() == 0)) {
    SyncProcessMutation(ctx, mutated_attributes, interned_key);
    return;
  }
  const bool inside_multi_exec = vmsdk::MultiOrLua(ctx);
  if (ABSL_PREDICT_FALSE(inside_multi_exec)) {
    EnqueueMultiMutation(interned_key);
  }
  const bool block_client =
      ShouldBlockClient(ctx, inside_multi_exec, from_backfill);
  if (ABSL_PREDICT_FALSE(!TrackMutatedRecord(ctx, interned_key,
                                             std::move(mutated_attributes),
                                             from_backfill, block_client)) ||
      inside_multi_exec) {
    // Skip scheduling if the mutation key has already been tracked or is part
    // of a multi exec command.
    return;
  }
  const vmsdk::ThreadPool::Priority priority =
      from_backfill ? vmsdk::ThreadPool::Priority::kLow
                    : vmsdk::ThreadPool::Priority::kHigh;
  ScheduleMutation(from_backfill, interned_key, priority, nullptr);
}

void IndexSchema::ProcessSingleMutationAsync(RedisModuleCtx *ctx,
                                             bool from_backfill,
                                             const InternedStringPtr &key,
                                             vmsdk::StopWatch *delay_capturer) {
  bool first_time = true;
  do {
    auto mutation_record = ConsumeTrackedMutatedAttribute(key, first_time);
    first_time = false;
    if (!mutation_record.has_value()) {
      break;
    }
    SyncProcessMutation(ctx, mutation_record.value(), key);
  } while (true);
  absl::MutexLock lock(&stats_.mutex_);
  --stats_.mutation_queue_size_;
  if (ABSL_PREDICT_FALSE(from_backfill)) {
    --stats_.backfill_inqueue_tasks;
  }
  if (ABSL_PREDICT_FALSE(delay_capturer)) {
    stats_.mutations_queue_delay_ = delay_capturer->Duration();
  }
}

void IndexSchema::BackfillScanCallback(RedisModuleCtx *ctx,
                                       RedisModuleString *keyname,
                                       RedisModuleKey *key, void *privdata) {
  IndexSchema *index_schema = reinterpret_cast<IndexSchema *>(privdata);
  index_schema->backfill_job_.Get()->scanned_key_count++;
  auto key_prefixes = index_schema->GetKeyPrefixes();
  auto key_cstr = vmsdk::ToStringView(keyname);
  if (std::any_of(key_prefixes.begin(), key_prefixes.end(),
                  [&key_cstr](const auto &key_prefix) {
                    return key_cstr.starts_with(key_prefix);
                  })) {
    index_schema->ProcessKeyspaceNotification(ctx, keyname, true);
  }
}

uint32_t IndexSchema::PerformBackfill(RedisModuleCtx *ctx,
                                      uint32_t batch_size) {
  auto &backfill_job = backfill_job_.Get();
  if (!backfill_job.has_value() || backfill_job->IsScanDone()) {
    return 0;
  }

  backfill_job->paused_by_oom = false;

  // We need to ensure the DB size is monotonically increasing, since it could
  // change during the backfill, in which case we may show incorrect progress.
  backfill_job->db_size =
      std::max(backfill_job->db_size,
               (uint64_t)RedisModule_DbSize(backfill_job->scan_ctx.get()));

  uint64_t start_scan_count = backfill_job->scanned_key_count;
  uint64_t &current_scan_count = backfill_job->scanned_key_count;
  while (current_scan_count - start_scan_count < batch_size) {
    auto ctx_flags = RedisModule_GetContextFlags(ctx);
    if (ctx_flags & REDISMODULE_CTX_FLAGS_OOM) {
      backfill_job->paused_by_oom = true;
      return 0;
    }

    // Scan will return zero if there are no more keys to scan. This could be
    // the case either if there are no keys at all or if we have reached the
    // end of the current iteration. Because of this, we use the scanned key
    // count to know how many keys we have scanned in total (either zero or
    // one).
    if (!RedisModule_Scan(backfill_job->scan_ctx.get(),
                          backfill_job->cursor.get(), BackfillScanCallback,
                          (void *)this)) {
      VMSDK_LOG(NOTICE, ctx)
          << "Index schema " << name_ << " finished backfill. Scanned "
          << backfill_job->scanned_key_count << " keys in "
          << absl::FormatDuration(backfill_job->stopwatch.Duration());
      uint32_t res = current_scan_count - start_scan_count;
      backfill_job->MarkScanAsDone();
      return res;
    }
  }
  return current_scan_count - start_scan_count;
}

float IndexSchema::GetBackfillPercent() const {
  const auto &backfill_job = backfill_job_.Get();
  if (!IsBackfillInProgress() || (backfill_job->db_size == 0)) {
    return 1;
  }
  DCHECK(backfill_job->scanned_key_count >= stats_.backfill_inqueue_tasks);
  auto processed_keys =
      backfill_job->scanned_key_count - stats_.backfill_inqueue_tasks;
  if (backfill_job->scanned_key_count < stats_.backfill_inqueue_tasks ||
      backfill_job->db_size < processed_keys) {
    // This is a special case. Our scanned key count could be bigger than the
    // DB size if we have resized the hash table during the scan, causing us
    // to reiterate over keys we have already processed. The number of keys
    // double counted should be relatively small. Because of this, we report
    // very close to 100% indicate we are almost done. We shouldn't be in this
    // state for long.
    return 0.99;
  }
  return (float)processed_keys / backfill_job->db_size;
}

absl::string_view IndexSchema::GetStateForInfo() const {
  if (!IsBackfillInProgress()) {
    return "ready";
  } else {
    if (backfill_job_.Get()->paused_by_oom) {
      return "backfill_paused_by_oom";
    } else {
      return "backfill_in_progress";
    }
  }
}

uint64_t IndexSchema::CountRecords() const {
  uint64_t record_cnt = 0;
  for (const auto &attribute : attributes_) {
    record_cnt += attribute.second.GetIndex()->GetRecordCount();
  }
  return record_cnt;
}

void IndexSchema::RespondWithInfo(RedisModuleCtx *ctx) const {
  RedisModule_ReplyWithArray(ctx, 26);
  RedisModule_ReplyWithSimpleString(ctx, "index_name");
  RedisModule_ReplyWithSimpleString(ctx, name_.data());
  RedisModule_ReplyWithSimpleString(ctx, "index_options");
  RedisModule_ReplyWithArray(ctx, 0);

  RedisModule_ReplyWithSimpleString(ctx, "index_definition");
  RedisModule_ReplyWithArray(ctx, 6);
  RedisModule_ReplyWithSimpleString(ctx, "key_type");
  RedisModule_ReplyWithSimpleString(ctx,
                                    attribute_data_type_->ToString().c_str());
  RedisModule_ReplyWithSimpleString(ctx, "prefixes");
  RedisModule_ReplyWithArray(ctx, subscribed_key_prefixes_.size());
  for (const auto &prefix : subscribed_key_prefixes_) {
    RedisModule_ReplyWithSimpleString(ctx, prefix.c_str());
  }
  // hard-code default score of 1 as it's the only value we currently
  // supported.
  RedisModule_ReplyWithSimpleString(ctx, "default_score");
  RedisModule_ReplyWithCString(ctx, "1");

  RedisModule_ReplyWithSimpleString(ctx, "attributes");
  RedisModule_ReplyWithArray(ctx, REDISMODULE_POSTPONED_ARRAY_LEN);
  int attribute_array_len = 0;
  for (const auto &attribute : attributes_) {
    attribute_array_len += attribute.second.RespondWithInfo(ctx);
  }
  RedisModule_ReplySetArrayLength(ctx, attribute_array_len);

  RedisModule_ReplyWithSimpleString(ctx, "num_docs");
  RedisModule_ReplyWithCString(ctx,
                               std::to_string(stats_.document_cnt).c_str());
  // hard-code num_terms to 0 as it's related to fulltext indexes:
  RedisModule_ReplyWithSimpleString(ctx, "num_terms");
  RedisModule_ReplyWithCString(ctx, "0");
  RedisModule_ReplyWithSimpleString(ctx, "num_records");
  RedisModule_ReplyWithCString(ctx, std::to_string(CountRecords()).c_str());
  RedisModule_ReplyWithSimpleString(ctx, "hash_indexing_failures");
  RedisModule_ReplyWithCString(
      ctx, absl::StrFormat("%lu", stats_.subscription_add.skipped_cnt).c_str());
  RedisModule_ReplyWithSimpleString(ctx, "backfill_in_progress");
  RedisModule_ReplyWithCString(
      ctx, absl::StrFormat("%d", IsBackfillInProgress() ? 1 : 0).c_str());
  RedisModule_ReplyWithSimpleString(ctx, "backfill_complete_percent");
  RedisModule_ReplyWithCString(
      ctx, absl::StrFormat("%f", GetBackfillPercent()).c_str());

  absl::MutexLock lock(&stats_.mutex_);
  RedisModule_ReplyWithSimpleString(ctx, "mutation_queue_size");
  RedisModule_ReplyWithCString(
      ctx, absl::StrFormat("%lu", stats_.mutation_queue_size_).c_str());
  RedisModule_ReplyWithSimpleString(ctx, "recent_mutations_queue_delay");
  RedisModule_ReplyWithCString(
      ctx, absl::StrFormat("%lu sec", (stats_.mutation_queue_size_ > 0
                                           ? stats_.mutations_queue_delay_ /
                                                 absl::Seconds(1)
                                           : 0))
               .c_str());
  RedisModule_ReplyWithSimpleString(ctx, "state");
  RedisModule_ReplyWithSimpleString(ctx, GetStateForInfo().data());
}

bool IsVectorIndex(std::shared_ptr<indexes::IndexBase> index) {
  return index->GetIndexerType() == indexes::IndexerType::kVector ||
         index->GetIndexerType() == indexes::IndexerType::kHNSW ||
         index->GetIndexerType() == indexes::IndexerType::kFlat;
}

std::unique_ptr<data_model::IndexSchema> IndexSchema::ToProto() const {
  auto index_schema_proto = std::make_unique<data_model::IndexSchema>();
  index_schema_proto->set_name(this->name_);
  index_schema_proto->set_db_num(db_num_);
  index_schema_proto->mutable_subscribed_key_prefixes()->Add(
      subscribed_key_prefixes_.begin(), subscribed_key_prefixes_.end());
  index_schema_proto->set_attribute_data_type(attribute_data_type_->ToProto());
  auto stats = index_schema_proto->mutable_stats();
  stats->set_documents_count(stats_.document_cnt);
  std::transform(
      attributes_.begin(), attributes_.end(),
      google::protobuf::RepeatedPtrFieldBackInserter(
          index_schema_proto->mutable_attributes()),
      [](const auto &attribute) { return *attribute.second.ToProto(); });
  return index_schema_proto;
}

absl::Status IndexSchema::RDBSave(SafeRDB *rdb) const {
  auto index_schema_proto = ToProto();
  auto rdb_section = std::make_unique<data_model::RDBSection>();
  rdb_section->set_type(data_model::RDB_SECTION_INDEX_SCHEMA);
  rdb_section->set_allocated_index_schema_contents(
      index_schema_proto.release());

  /* Each attribute has one index content and vector indices also have one
   * key-to-id mapping */
  size_t supplemental_count =
      GetAttributeCount() +
      std::count_if(attributes_.begin(), attributes_.end(),
                    [](const auto &attribute) {
                      return IsVectorIndex(attribute.second.GetIndex());
                    });
  rdb_section->set_supplemental_count(supplemental_count);

  auto rdb_section_string = rdb_section->SerializeAsString();
  VMSDK_RETURN_IF_ERROR(rdb->SaveStringBuffer(rdb_section_string))
      << "IO error while saving IndexSchema name: " << this->name_
      << " in DB: " << this->db_num_ << " to RDB";

  for (auto &attribute : attributes_) {
    // Note that the serialized attribute proto is also stored as part of the
    // serialized index schema proto above. We store here again to avoid any
    // dependencies on the ordering of multiple attributes.
    // We could remove the duplication in the future.
    auto index_content_supp =
        std::make_unique<data_model::SupplementalContentHeader>();
    index_content_supp->set_type(
        data_model::SUPPLEMENTAL_CONTENT_INDEX_CONTENT);
    index_content_supp->mutable_index_content_header()->set_allocated_attribute(
        attribute.second.ToProto().release());
    auto index_content_supp_str = index_content_supp->SerializeAsString();
    VMSDK_RETURN_IF_ERROR(rdb->SaveStringBuffer(index_content_supp_str))
        << "IO error while saving supplemental content for index content for "
           "index name: "
        << this->name_ << " attribute: " << attribute.first << " to RDB";
    RDBChunkOutputStream index_chunked_out(rdb);
    VMSDK_RETURN_IF_ERROR(
        attribute.second.GetIndex()->SaveIndex(std::move(index_chunked_out)))
        << "IO error while saving Index contents (index name: " << this->name_
        << ", attribute: " << attribute.first << ") to RDB";

    // Key to ID mapping is stored as a separate chunked supplemental content
    // for vector indexes.
    if (IsVectorIndex(attribute.second.GetIndex())) {
      auto key_to_id_supp =
          std::make_unique<data_model::SupplementalContentHeader>();
      key_to_id_supp->set_type(data_model::SUPPLEMENTAL_CONTENT_KEY_TO_ID_MAP);
      key_to_id_supp->mutable_key_to_id_map_header()->set_allocated_attribute(
          attribute.second.ToProto().release());
      auto key_to_id_supp_str = key_to_id_supp->SerializeAsString();
      VMSDK_RETURN_IF_ERROR(rdb->SaveStringBuffer(key_to_id_supp_str))
          << "IO error while saving supplemental content for key to ID mapping "
             "for index name: "
          << this->name_ << " attribute: " << attribute.first << " to RDB";
      RDBChunkOutputStream key_to_id_chunked_out(rdb);
      VMSDK_RETURN_IF_ERROR(
          dynamic_cast<const indexes::VectorBase *>(
              attribute.second.GetIndex().get())
              ->SaveTrackedKeys(std::move(key_to_id_chunked_out)))
          << "IO error while saving Key to ID mapping (index name: "
          << this->name_ << ", attribute: " << attribute.first << ") to RDB";
    }
  }
  return absl::OkStatus();
}

absl::StatusOr<std::shared_ptr<IndexSchema>> IndexSchema::LoadFromRDB(
    RedisModuleCtx *ctx, vmsdk::ThreadPool *mutations_thread_pool,
    std::unique_ptr<data_model::IndexSchema> index_schema_proto,
    SupplementalContentIter &&supplemental_iter) {
  // Attributes will be loaded from supplemental content.
  VMSDK_ASSIGN_OR_RETURN(
      auto index_schema,
      IndexSchema::Create(ctx, *index_schema_proto, mutations_thread_pool,
                          /*skip_attributes=*/true));

  // Supplemental content will include indices and any content for them
  while (supplemental_iter.HasNext()) {
    VMSDK_ASSIGN_OR_RETURN(auto supplemental_content, supplemental_iter.Next());
    if (supplemental_content->type() ==
        data_model::SupplementalContentType::
            SUPPLEMENTAL_CONTENT_INDEX_CONTENT) {
      auto &attribute =
          supplemental_content->index_content_header().attribute();
      VMSDK_ASSIGN_OR_RETURN(std::shared_ptr<indexes::IndexBase> index,
                             IndexFactory(ctx, index_schema.get(), attribute,
                                          supplemental_iter.IterateChunks()));
      VMSDK_RETURN_IF_ERROR(index_schema->AddIndex(
          attribute.alias(), attribute.identifier(), index));
    } else if (supplemental_content->type() ==
               data_model::SupplementalContentType::
                   SUPPLEMENTAL_CONTENT_KEY_TO_ID_MAP) {
      auto &attribute =
          supplemental_content->key_to_id_map_header().attribute();
      VMSDK_ASSIGN_OR_RETURN(auto index,
                             index_schema->GetIndex(attribute.alias()),
                             _ << "Key to ID mapping for " << attribute.alias()
                               << " found before index definition.");
      if (!IsVectorIndex(index)) {
        return absl::InternalError(
            absl::StrFormat("Key to ID mapping found for non vector index "
                            "(index: %s, attribute: %s)",
                            index_schema->GetName(), attribute.alias()));
      }
      auto vector_index = dynamic_cast<indexes::VectorBase *>(index.get());
      VMSDK_RETURN_IF_ERROR(vector_index->LoadTrackedKeys(
          ctx, &index_schema->GetAttributeDataType(),
          supplemental_iter.IterateChunks()));
    } else {
      VMSDK_LOG(NOTICE, ctx) << "Unknown supplemental content type: "
                             << data_model::SupplementalContentType_Name(
                                    supplemental_content->type());
    }
  }

  return index_schema;
}

bool IndexSchema::IsInCurrentDB(RedisModuleCtx *ctx) const {
  return RedisModule_GetSelectedDb(ctx) == db_num_;
}

void IndexSchema::OnSwapDB(RedisModuleSwapDbInfo *swap_db_info) {
  uint32_t curr_db = db_num_;
  uint32_t db_to_swap_to;
  if (curr_db == swap_db_info->dbnum_first) {
    db_to_swap_to = swap_db_info->dbnum_second;
  } else if (curr_db == swap_db_info->dbnum_second) {
    db_to_swap_to = swap_db_info->dbnum_first;
  } else {
    return;
  }
  db_num_ = db_to_swap_to;
  auto &backfill_job = backfill_job_.Get();
  if (IsBackfillInProgress() && !backfill_job->IsScanDone()) {
    RedisModule_SelectDb(backfill_job->scan_ctx.get(), db_to_swap_to);
  }
}

void IndexSchema::OnLoadingEnded(RedisModuleCtx *ctx) {
  // Clean up any potentially stale index entries that can arise from pending
  // record deletions being lost during RDB save.
  vmsdk::StopWatch stop_watch;
  RedisModule_SelectDb(ctx, db_num_);  // Make sure we are in the right DB.
  absl::flat_hash_map<std::string, MutatedAttributes> deletion_attributes;
  for (const auto &attribute : attributes_) {
    const auto &index = attribute.second.GetIndex();
    std::vector<std::string> to_delete;
    uint64_t key_size = 0;
    uint64_t stale_entries = 0;
    index->ForEachTrackedKey([ctx, &deletion_attributes, &key_size, &attribute,
                              &stale_entries](const InternedStringPtr &key) {
      auto r_str = vmsdk::MakeUniqueRedisString(*key);
      if (!RedisModule_KeyExists(ctx, r_str.get())) {
        deletion_attributes[std::string(*key)][attribute.second.GetAlias()] = {
            nullptr, indexes::DeletionType::kRecord};
        stale_entries++;
      }
      key_size++;
    });
    VMSDK_LOG(NOTICE, ctx) << "Deleting " << stale_entries
                           << " stale entries of " << key_size
<<<<<<< HEAD
                           << " total keys for " << "{Index: " << name_
                           << ", Attribute: " << attribute.first << "}";
  }
  VMSDK_LOG(NOTICE, ctx) << "Deleting " << deletion_attributes.size()
                         << " stale entries for " << "{Index: " << name_ << "}";
=======
                           << " total keys for {Index: " << name_
                           << ", Attribute: " << attribute.first << "}";
  }
  VMSDK_LOG(NOTICE, ctx) << "Deleting " << deletion_attributes.size()
                         << " stale entries for {Index: " << name_ << "}";
>>>>>>> 41c4ff08

  for (auto &[key, attributes] : deletion_attributes) {
    auto interned_key = std::make_shared<InternedString>(key);
    ProcessMutation(ctx, attributes, interned_key, true);
  }
  VMSDK_LOG(NOTICE, ctx) << "Scanned index schema " << name_
                         << " for stale entries in "
                         << absl::FormatDuration(stop_watch.Duration());
}

// Returns true if the inserted key does not exist otherwise false
bool IndexSchema::TrackMutatedRecord(RedisModuleCtx *ctx,
                                     const InternedStringPtr &key,
                                     MutatedAttributes &&mutated_attributes,
                                     bool from_backfill, bool block_client) {
  absl::MutexLock lock(&mutated_records_mutex_);
  auto [itr, inserted] =
      tracked_mutated_records_.insert({key, DocumentMutation{}});
  if (ABSL_PREDICT_TRUE(inserted)) {
    itr->second.attributes = MutatedAttributes();
    itr->second.attributes.value() = std::move(mutated_attributes);
    itr->second.from_backfill = from_backfill;
    if (ABSL_PREDICT_TRUE(block_client)) {
      vmsdk::BlockedClient blocked_client(ctx, true);
      blocked_client.MeasureTimeStart();
      itr->second.blocked_clients.emplace_back(std::move(blocked_client));
    }
    return true;
  }
  if (!itr->second.attributes.has_value()) {
    itr->second.attributes = MutatedAttributes();
  }
  for (auto &mutated_attribute : mutated_attributes) {
    itr->second.attributes.value()[mutated_attribute.first] =
        std::move(mutated_attribute.second);
  }
  if (ABSL_PREDICT_TRUE(block_client)) {
    vmsdk::BlockedClient blocked_client(ctx, true);
    blocked_client.MeasureTimeStart();
    itr->second.blocked_clients.emplace_back(std::move(blocked_client));
  }
  if (ABSL_PREDICT_FALSE(!from_backfill && itr->second.from_backfill)) {
    itr->second.from_backfill = false;
    return true;
  }
  return false;
}

void IndexSchema::MarkAsDestructing() {
  absl::MutexLock lock(&mutated_records_mutex_);
  auto status = keyspace_event_manager_->RemoveSubscription(this);
  if (!status.ok()) {
    VMSDK_LOG(WARNING, detached_ctx_.get())
        << "Failed to remove keyspace event subscription for index "
           "schema "
        << name_ << ": " << status.message();
  }
  backfill_job_.Get()->MarkScanAsDone();
  tracked_mutated_records_.clear();
  is_destructing_ = true;
}

std::optional<IndexSchema::MutatedAttributes>
IndexSchema::ConsumeTrackedMutatedAttribute(const InternedStringPtr &key,
                                            bool first_time) {
  absl::MutexLock lock(&mutated_records_mutex_);
  auto itr = tracked_mutated_records_.find(key);
  if (ABSL_PREDICT_FALSE(itr == tracked_mutated_records_.end())) {
    return std::nullopt;
  }
  if (ABSL_PREDICT_FALSE(first_time && itr->second.consume_in_progress)) {
    return std::nullopt;
  }
  itr->second.consume_in_progress = true;
  // Delete this tracked document if no additional mutations were tracked
  if (!itr->second.attributes.has_value()) {
    tracked_mutated_records_.erase(itr);
    return std::nullopt;
  }
  // Track entry is now first consumed
  auto mutated_attributes = std::move(itr->second.attributes.value());
  itr->second.attributes = std::nullopt;
  return mutated_attributes;
}

size_t IndexSchema::GetMutatedRecordsSize() const {
  absl::MutexLock lock(&mutated_records_mutex_);
  return tracked_mutated_records_.size();
}

void IndexSchema::SubscribeToVectorExternalizer(
    absl::string_view attribute_identifier, indexes::VectorBase *vector_index) {
  vector_externalizer_subscriptions_[attribute_identifier] = vector_index;
}

void IndexSchema::VectorExternalizer(const InternedStringPtr &key,
                                     absl::string_view attribute_identifier,
                                     vmsdk::UniqueRedisString &record) {
  auto it = vector_externalizer_subscriptions_.find(attribute_identifier);
  if (it == vector_externalizer_subscriptions_.end()) {
    return;
  }
  if (record) {
    std::optional<float> magnitude;
    auto vector_str = vmsdk::ToStringView(record.get());
    InternedStringPtr interned_vector =
        it->second->InternVector(vector_str, magnitude);
    if (interned_vector) {
      VectorExternalizer::Instance().Externalize(
          key, attribute_identifier, attribute_data_type_->ToProto(),
          interned_vector, magnitude);
    }
    return;
  }
  VectorExternalizer::Instance().Remove(key, attribute_identifier,
                                        attribute_data_type_->ToProto());
}

}  // namespace valkey_search<|MERGE_RESOLUTION|>--- conflicted
+++ resolved
@@ -935,19 +935,11 @@
     });
     VMSDK_LOG(NOTICE, ctx) << "Deleting " << stale_entries
                            << " stale entries of " << key_size
-<<<<<<< HEAD
-                           << " total keys for " << "{Index: " << name_
-                           << ", Attribute: " << attribute.first << "}";
-  }
-  VMSDK_LOG(NOTICE, ctx) << "Deleting " << deletion_attributes.size()
-                         << " stale entries for " << "{Index: " << name_ << "}";
-=======
                            << " total keys for {Index: " << name_
                            << ", Attribute: " << attribute.first << "}";
   }
   VMSDK_LOG(NOTICE, ctx) << "Deleting " << deletion_attributes.size()
                          << " stale entries for {Index: " << name_ << "}";
->>>>>>> 41c4ff08
 
   for (auto &[key, attributes] : deletion_attributes) {
     auto interned_key = std::make_shared<InternedString>(key);
