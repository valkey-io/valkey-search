/*
 * Copyright (c) 2025, valkey-search contributors
 * All rights reserved.
 * SPDX-License-Identifier: BSD 3-Clause
 *
 */

#ifndef VALKEYSEARCH_SRC_INDEX_SCHEMA_H_
#define VALKEYSEARCH_SRC_INDEX_SCHEMA_H_

#include <atomic>
#include <cstddef>
#include <cstdint>
#include <memory>
#include <optional>
#include <queue>
#include <string>
#include <vector>

#include "absl/base/thread_annotations.h"
#include "absl/container/flat_hash_map.h"
#include "absl/status/status.h"
#include "absl/status/statusor.h"
#include "absl/strings/string_view.h"
#include "absl/synchronization/blocking_counter.h"
#include "absl/synchronization/mutex.h"
#include "absl/time/time.h"
#include "command_parser.h"
#include "gtest/gtest_prod.h"
#include "src/attribute.h"
#include "src/attribute_data_type.h"
#include "src/commands/ft_create_parser.h"
#include "src/index_schema.pb.h"
#include "src/indexes/index_base.h"
#include "src/indexes/text/text_index.h"
#include "src/indexes/vector_base.h"
#include "src/keyspace_event_manager.h"
#include "src/rdb_serialization.h"
#include "src/utils/string_interning.h"
#include "vmsdk/src/blocked_client.h"
#include "vmsdk/src/managed_pointers.h"
#include "vmsdk/src/thread_pool.h"
#include "vmsdk/src/time_sliced_mrmw_mutex.h"
#include "vmsdk/src/utils.h"
#include "vmsdk/src/valkey_module_api/valkey_module.h"

namespace valkey_search {
bool ShouldBlockClient(ValkeyModuleCtx *ctx, bool inside_multi_exec,
                       bool from_backfill);

using RDBLoadFunc = void *(*)(ValkeyModuleIO *, int);
using FreeFunc = void (*)(void *);
using FieldMaskPredicate = uint64_t;

class IndexSchema : public KeyspaceEventSubscription,
                    public std::enable_shared_from_this<IndexSchema> {
 public:
  struct InfoIndexPartitionData {
    uint64_t num_docs;
    uint64_t num_records;
    uint64_t hash_indexing_failures;
    uint64_t backfill_scanned_count;
    uint64_t backfill_db_size;
    uint64_t backfill_inqueue_tasks;
    float backfill_complete_percent;
    bool backfill_in_progress;
    uint64_t mutation_queue_size;
    uint64_t recent_mutations_queue_delay;
    std::string state;
  };

  struct Stats {
    template <typename T>
    struct ResultCnt {
      T failure_cnt{0};
      T success_cnt{0};
      T skipped_cnt{0};
    };
    ResultCnt<std::atomic<uint64_t>> subscription_remove;
    ResultCnt<std::atomic<uint64_t>> subscription_modify;
    ResultCnt<std::atomic<uint64_t>> subscription_add;
    std::atomic<uint32_t> document_cnt{0};
    std::atomic<uint32_t> backfill_inqueue_tasks{0};
    uint64_t mutation_queue_size_ ABSL_GUARDED_BY(mutex_){0};
    absl::Duration mutations_queue_delay_ ABSL_GUARDED_BY(mutex_);
    mutable absl::Mutex mutex_;

    // Single interface to get all stats data
    InfoIndexPartitionData GetStats() const;
  };
  std::shared_ptr<IndexSchema> GetSharedPtr() { return shared_from_this(); }
  std::weak_ptr<IndexSchema> GetWeakPtr() { return weak_from_this(); }

  static absl::StatusOr<std::shared_ptr<IndexSchema>> Create(
      ValkeyModuleCtx *ctx, const data_model::IndexSchema &index_schema_proto,
      vmsdk::ThreadPool *mutations_thread_pool, bool skip_attributes,
      bool reload);
  ~IndexSchema() override;
  absl::StatusOr<std::shared_ptr<indexes::IndexBase>> GetIndex(
      absl::string_view attribute_alias) const;
  inline bool HasTextOffsets() const { return with_offsets_; }
  const absl::flat_hash_set<std::string> &GetAllTextIdentifiers(
      bool with_suffix) const;
  FieldMaskPredicate GetAllTextFieldMask(bool with_suffix) const;
  std::optional<uint32_t> MinStemSizeAcrossTextIndexes(bool with_suffix) const;
  void UpdateTextFieldMasksForIndex(const std::string &identifier,
                                    indexes::IndexBase *index);
  absl::flat_hash_set<std::string> GetTextIdentifiersByFieldMask(
      FieldMaskPredicate field_mask) const;
  virtual absl::StatusOr<std::string> GetIdentifier(
      absl::string_view attribute_alias) const;
  absl::StatusOr<std::string> GetAlias(absl::string_view identifier) const;
  absl::StatusOr<vmsdk::UniqueValkeyString> DefaultReplyScoreAs(
      absl::string_view attribute_alias) const;
  absl::Status AddIndex(absl::string_view attribute_alias,
                        absl::string_view identifier,
                        std::shared_ptr<indexes::IndexBase> index);

  void RespondWithInfo(ValkeyModuleCtx *ctx) const;

  inline const AttributeDataType &GetAttributeDataType() const override {
    return *attribute_data_type_;
  }

  inline const std::vector<std::string> &GetKeyPrefixes() const override {
    return subscribed_key_prefixes_;
  }

  inline const std::string &GetName() const { return name_; }
  inline std::uint32_t GetDBNum() const { return db_num_; }

<<<<<<< HEAD
  void CreateTextIndexSchema() {
    text_index_schema_ = std::make_shared<indexes::text::TextIndexSchema>(
        language_, punctuation_, with_offsets_, stop_words_);
  }
  std::shared_ptr<indexes::text::TextIndexSchema> GetTextIndexSchema() const {
    return text_index_schema_;
  }
=======
  inline uint64_t GetFingerprint() const { return fingerprint_; }
  inline uint32_t GetVersion() const { return version_; }

  inline void SetFingerprint(uint64_t fingerprint) {
    fingerprint_ = fingerprint;
  }
  inline void SetVersion(uint32_t version) { version_ = version; }
>>>>>>> 31d37d91

  void OnKeyspaceNotification(ValkeyModuleCtx *ctx, int type, const char *event,
                              ValkeyModuleString *key) override;

  uint32_t PerformBackfill(ValkeyModuleCtx *ctx, uint32_t batch_size);

  bool IsBackfillInProgress() const {
    auto &backfill_job = backfill_job_.Get();
    return backfill_job.has_value() &&
           (!backfill_job->IsScanDone() || stats_.backfill_inqueue_tasks > 0);
  }

  float GetBackfillPercent() const;
  absl::string_view GetStateForInfo() const;
  uint64_t CountRecords() const;

  int GetAttributeCount() const { return attributes_.size(); }

  virtual absl::Status RDBSave(SafeRDB *rdb) const;
  absl::Status SaveIndexExtension(RDBChunkOutputStream output) const;
  absl::Status LoadIndexExtension(ValkeyModuleCtx *ctx,
                                  RDBChunkInputStream input);
  static absl::StatusOr<vmsdk::ValkeyVersion> GetMinVersion(
      const google::protobuf::Any &metadata);
  absl::Status ValidateIndex() const;

  static absl::StatusOr<std::shared_ptr<IndexSchema>> LoadFromRDB(
      ValkeyModuleCtx *ctx, vmsdk::ThreadPool *mutations_thread_pool,
      std::unique_ptr<data_model::IndexSchema> index_schema_proto,
      SupplementalContentIter &&supplemental_iter);

  bool IsInCurrentDB(ValkeyModuleCtx *ctx) const;

  virtual void OnSwapDB(ValkeyModuleSwapDbInfo *swap_db_info);
  virtual void OnLoadingEnded(ValkeyModuleCtx *ctx);

  inline const Stats &GetStats() const { return stats_; }
  void ProcessSingleMutationAsync(ValkeyModuleCtx *ctx, bool from_backfill,
                                  const InternedStringPtr &key,
                                  vmsdk::StopWatch *delay_capturer);
  std::unique_ptr<data_model::IndexSchema> ToProto() const;
  struct DocumentMutation {
    struct AttributeData {
      vmsdk::UniqueValkeyString data;
      indexes::DeletionType deletion_type{indexes::DeletionType::kNone};
    };
    std::optional<absl::flat_hash_map<std::string, AttributeData>> attributes;
    std::vector<vmsdk::BlockedClient> blocked_clients;
    bool consume_in_progress{false};
    bool from_backfill{false};
    bool from_multi{false};
  };
  using MutatedAttributes =
      absl::flat_hash_map<std::string, DocumentMutation::AttributeData>;
  vmsdk::TimeSlicedMRMWMutex &GetTimeSlicedMutex() {
    return time_sliced_mutex_;
  }
  void MarkAsDestructing();
  void ProcessMultiQueue();
  void SubscribeToVectorExternalizer(absl::string_view attribute_identifier,
                                     indexes::VectorBase *vector_index);
  uint64_t GetBackfillScannedKeyCount() const;
  uint64_t GetBackfillDbSize() const;
  InfoIndexPartitionData GetInfoIndexPartitionData() const;

  static absl::Status TextInfoCmd(ValkeyModuleCtx *ctx,
                                  vmsdk::ArgsIterator &itr);

 protected:
  IndexSchema(ValkeyModuleCtx *ctx,
              const data_model::IndexSchema &index_schema_proto,
              std::unique_ptr<AttributeDataType> attribute_data_type,
              vmsdk::ThreadPool *mutations_thread_pool, bool reload);
  absl::Status Init(ValkeyModuleCtx *ctx);

 private:
  vmsdk::UniqueValkeyDetachedThreadSafeContext detached_ctx_;
  absl::flat_hash_map<std::string, Attribute> attributes_;
  absl::flat_hash_map<std::string, std::string> identifier_to_alias_;
  KeyspaceEventManager *keyspace_event_manager_;
  std::vector<std::string> subscribed_key_prefixes_;
  std::unique_ptr<AttributeDataType> attribute_data_type_;
  std::string name_;
  uint32_t db_num_{0};
<<<<<<< HEAD
  data_model::Language language_{data_model::LANGUAGE_ENGLISH};
  std::string punctuation_;
  bool with_offsets_{true};
  std::vector<std::string> stop_words_;
  std::shared_ptr<indexes::text::TextIndexSchema> text_index_schema_;
  // Precomputed text field information for searches
  uint64_t all_text_field_mask_{0ULL};
  uint64_t suffix_text_field_mask_{0ULL};
  std::optional<uint32_t> all_fields_min_stem_size_{std::nullopt};
  std::optional<uint32_t> suffix_fields_min_stem_size_{std::nullopt};
  absl::flat_hash_set<std::string> all_text_identifiers_;
  absl::flat_hash_set<std::string> suffix_text_identifiers_;
=======
  bool loaded_v2_{false};
  uint64_t fingerprint_{0};
  uint32_t version_{0};
>>>>>>> 31d37d91

  vmsdk::ThreadPool *mutations_thread_pool_{nullptr};
  InternedStringHashMap<DocumentMutation> tracked_mutated_records_
      ABSL_GUARDED_BY(mutated_records_mutex_);
  bool is_destructing_ ABSL_GUARDED_BY(mutated_records_mutex_){false};
  mutable absl::Mutex mutated_records_mutex_;

  struct BackfillJob {
    BackfillJob() = delete;
    BackfillJob(ValkeyModuleCtx *ctx, absl::string_view name, int db_num);
    bool IsScanDone() const { return scan_ctx.get() == nullptr; }
    void MarkScanAsDone() {
      scan_ctx.reset();
      cursor.reset();
    }
    vmsdk::UniqueValkeyDetachedThreadSafeContext scan_ctx;
    vmsdk::UniqueValkeyScanCursor cursor;
    uint64_t scanned_key_count{0};
    uint64_t db_size;
    vmsdk::StopWatch stopwatch;
    bool paused_by_oom{false};
  };

  vmsdk::MainThreadAccessGuard<std::optional<BackfillJob>> backfill_job_;
  absl::flat_hash_map<std::string, indexes::VectorBase *>
      vector_externalizer_subscriptions_;
  void VectorExternalizer(const InternedStringPtr &key,
                          absl::string_view attribute_identifier,
                          vmsdk::UniqueValkeyString &record);

  mutable Stats stats_;

  void ProcessKeyspaceNotification(ValkeyModuleCtx *ctx,
                                   ValkeyModuleString *key, bool from_backfill);

  void ProcessMutation(ValkeyModuleCtx *ctx,
                       MutatedAttributes &mutated_attributes,
                       const InternedStringPtr &interned_key,
                       bool from_backfill);
  void ScheduleMutation(bool from_backfill, const InternedStringPtr &key,
                        vmsdk::ThreadPool::Priority priority,
                        absl::BlockingCounter *blocking_counter);
  void EnqueueMultiMutation(const InternedStringPtr &key);

  bool IsTrackedByAnyIndex(const InternedStringPtr &key) const;
  void SyncProcessMutation(ValkeyModuleCtx *ctx,
                           MutatedAttributes &mutated_attributes,
                           const InternedStringPtr &key);
  void ProcessAttributeMutation(ValkeyModuleCtx *ctx,
                                const Attribute &attribute,
                                const InternedStringPtr &key,
                                vmsdk::UniqueValkeyString data,
                                indexes::DeletionType deletion_type);
  static void BackfillScanCallback(ValkeyModuleCtx *ctx,
                                   ValkeyModuleString *keyname,
                                   ValkeyModuleKey *key, void *privdata);
  bool DeleteIfNotInValkeyDict(ValkeyModuleCtx *ctx, ValkeyModuleString *key,
                               const Attribute &attribute);
  vmsdk::BlockedClientCategory GetBlockedCategoryFromProto() const;
  bool InTrackedMutationRecords(const InternedStringPtr &key,
                                const std::string &identifier) const;
  bool TrackMutatedRecord(ValkeyModuleCtx *ctx, const InternedStringPtr &key,
                          MutatedAttributes &&mutated_attributes,
                          bool from_backfill, bool block_client,
                          bool from_multi)
      ABSL_LOCKS_EXCLUDED(mutated_records_mutex_);
  bool IsKeyInFlight(const InternedStringPtr &key) const
      ABSL_LOCKS_EXCLUDED(mutated_records_mutex_);
  std::optional<MutatedAttributes> ConsumeTrackedMutatedAttribute(
      const InternedStringPtr &key, bool first_time)
      ABSL_LOCKS_EXCLUDED(mutated_records_mutex_);
  size_t GetMutatedRecordsSize() const
      ABSL_LOCKS_EXCLUDED(mutated_records_mutex_);

  mutable vmsdk::TimeSlicedMRMWMutex time_sliced_mutex_;
  struct MultiMutations {
    std::unique_ptr<absl::BlockingCounter> blocking_counter;
    std::deque<InternedStringPtr> keys;
  };
  vmsdk::MainThreadAccessGuard<MultiMutations> multi_mutations_;
  vmsdk::MainThreadAccessGuard<bool> schedule_multi_exec_processing_{false};

  FRIEND_TEST(IndexSchemaRDBTest, SaveAndLoad);
  FRIEND_TEST(IndexSchemaRDBTest, ComprehensiveSkipLoadTest);
  FRIEND_TEST(IndexSchemaFriendTest, ConsistencyTest);
  FRIEND_TEST(IndexSchemaFriendTest, MutatedAttributes);
  FRIEND_TEST(IndexSchemaFriendTest, MutatedAttributesSanity);
  FRIEND_TEST(ValkeySearchTest, Info);
  FRIEND_TEST(OnSwapDBCallbackTest, OnSwapDBCallback);
};

}  // namespace valkey_search

#endif  // VALKEYSEARCH_SRC_INDEX_SCHEMA_H_<|MERGE_RESOLUTION|>--- conflicted
+++ resolved
@@ -25,7 +25,7 @@
 #include "absl/synchronization/blocking_counter.h"
 #include "absl/synchronization/mutex.h"
 #include "absl/time/time.h"
-#include "command_parser.h"
+#include "vmsdk/src/command_parser.h"
 #include "gtest/gtest_prod.h"
 #include "src/attribute.h"
 #include "src/attribute_data_type.h"
@@ -129,7 +129,6 @@
   inline const std::string &GetName() const { return name_; }
   inline std::uint32_t GetDBNum() const { return db_num_; }
 
-<<<<<<< HEAD
   void CreateTextIndexSchema() {
     text_index_schema_ = std::make_shared<indexes::text::TextIndexSchema>(
         language_, punctuation_, with_offsets_, stop_words_);
@@ -137,7 +136,6 @@
   std::shared_ptr<indexes::text::TextIndexSchema> GetTextIndexSchema() const {
     return text_index_schema_;
   }
-=======
   inline uint64_t GetFingerprint() const { return fingerprint_; }
   inline uint32_t GetVersion() const { return version_; }
 
@@ -145,7 +143,6 @@
     fingerprint_ = fingerprint;
   }
   inline void SetVersion(uint32_t version) { version_ = version; }
->>>>>>> 31d37d91
 
   void OnKeyspaceNotification(ValkeyModuleCtx *ctx, int type, const char *event,
                               ValkeyModuleString *key) override;
@@ -230,7 +227,6 @@
   std::unique_ptr<AttributeDataType> attribute_data_type_;
   std::string name_;
   uint32_t db_num_{0};
-<<<<<<< HEAD
   data_model::Language language_{data_model::LANGUAGE_ENGLISH};
   std::string punctuation_;
   bool with_offsets_{true};
@@ -243,11 +239,9 @@
   std::optional<uint32_t> suffix_fields_min_stem_size_{std::nullopt};
   absl::flat_hash_set<std::string> all_text_identifiers_;
   absl::flat_hash_set<std::string> suffix_text_identifiers_;
-=======
   bool loaded_v2_{false};
   uint64_t fingerprint_{0};
   uint32_t version_{0};
->>>>>>> 31d37d91
 
   vmsdk::ThreadPool *mutations_thread_pool_{nullptr};
   InternedStringHashMap<DocumentMutation> tracked_mutated_records_
