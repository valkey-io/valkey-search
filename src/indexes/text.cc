--- conflicted
+++ resolved
@@ -122,14 +122,9 @@
     CalculateSize(predicate),
     text_index_schema_->text_index_,
     negate ? &untracked_keys_ : nullptr);
-<<<<<<< HEAD
-  // fetcher->operation_ = predicate.GetOperation();
   fetcher->predicate_ = &predicate;
-=======
   // TODO : We only support single field queries for now. Change below when we support multiple and all fields.
   fetcher->field_mask_ = 1ULL << text_field_number_;
-  fetcher->operation_ = predicate.GetOperation();
->>>>>>> 2afc17a8
   // Currently, we support a single word (exact term) match.
   // fetcher->data_ = predicate.GetTextString();
   return fetcher;
@@ -151,10 +146,9 @@
 size_t Text::EntriesFetcher::Size() const { return size_; }
 
 std::unique_ptr<EntriesFetcherIteratorBase> Text::EntriesFetcher::Begin() {
-<<<<<<< HEAD
   if (auto term = dynamic_cast<const query::TermPredicate*>(predicate_)) {
     auto iter = text_index_->prefix_.GetWordIterator(term->GetTextString());
-    auto itr = std::make_unique<text::TermIterator>(iter, untracked_keys_);
+    auto itr = std::make_unique<text::TermIterator>(iter, field_mask_, untracked_keys_);
     itr->Next();
     return itr;
   } else if (auto prefix = dynamic_cast<const query::PrefixPredicate*>(predicate_)) {
@@ -162,21 +156,6 @@
     auto itr = std::make_unique<text::WildCardIterator>(iter, text::WildCardOperation::kPrefix, untracked_keys_);
     itr->Next();
     return itr;
-=======
-  switch (operation_) {
-    case query::TextPredicate::Operation::kExact: {
-      auto iter = text_index_->prefix_.GetWordIterator(data_);
-      std::vector<WordIterator> iterVec = {iter};
-      bool slop = 0;
-      bool in_order = true;
-      auto itr = std::make_unique<text::PhraseIterator>(iterVec, slop, in_order, field_mask_, untracked_keys_);
-      itr->Next();
-      return itr;
-    }
-    default:
-      CHECK(false) << "Unsupported TextPredicate operation: " << static_cast<int>(operation_);
-      return nullptr;
->>>>>>> 2afc17a8
   }
   // TODO: Return error in the query path earlier on.
   CHECK(false) << "Unsupported TextPredicate operation";
