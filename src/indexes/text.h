/*
 * Copyright (c) 2025, valkey-search contributors
 * All rights reserved.
 * SPDX-License-Identifier: BSD 3-Clause
 *
 */

#ifndef VALKEYSEARCH_SRC_INDEXES_TEXT_H_
#define VALKEYSEARCH_SRC_INDEXES_TEXT_H_

#include <memory>
#include <optional>

#include "absl/base/thread_annotations.h"
#include "absl/container/flat_hash_map.h"
#include "absl/functional/any_invocable.h"
#include "absl/status/status.h"
#include "absl/status/statusor.h"
#include "absl/strings/string_view.h"
#include "absl/synchronization/mutex.h"
#include "src/index_schema.pb.h"
#include "src/indexes/index_base.h"
#include "src/indexes/text/phrase.h"
#include "src/indexes/text/text_index.h"
#include "src/query/predicate.h"
#include "src/utils/string_interning.h"
#include "vmsdk/src/valkey_module_api/valkey_module.h"

namespace valkey_search::indexes {

using WordIterator =
    text::RadixTree<std::shared_ptr<text::Postings>, false>::WordIterator;

class Text : public IndexBase {
 public:
  explicit Text(const data_model::TextIndex& text_index_proto,
                std::shared_ptr<valkey_search::indexes::text::TextIndexSchema>
                    text_index_schema);
  absl::StatusOr<bool> AddRecord(const InternedStringPtr& key,
                                 absl::string_view data) override
      ABSL_LOCKS_EXCLUDED(index_mutex_);
  absl::StatusOr<bool> RemoveRecord(
      const InternedStringPtr& key,
      DeletionType deletion_type = DeletionType::kNone) override
      ABSL_LOCKS_EXCLUDED(index_mutex_);
  absl::StatusOr<bool> ModifyRecord(const InternedStringPtr& key,
                                    absl::string_view data) override
      ABSL_LOCKS_EXCLUDED(index_mutex_);
  int RespondWithInfo(ValkeyModuleCtx* ctx) const override;
  bool IsTracked(const InternedStringPtr& key) const override;
  absl::Status SaveIndex(RDBChunkOutputStream chunked_out) const override {
    return absl::OkStatus();
  }

  inline void ForEachTrackedKey(
      absl::AnyInvocable<void(const InternedStringPtr&)> fn) const override {
    absl::MutexLock lock(&index_mutex_);
    // TODO: Implement proper key tracking
  }
  uint64_t GetRecordCount() const override;
  std::unique_ptr<data_model::Index> ToProto() const override;

  InternedStringPtr GetRawValue(const InternedStringPtr& key) const
      ABSL_NO_THREAD_SAFETY_ANALYSIS;

  bool GetWithSuffixTrie() const { return with_suffix_trie_; }
  bool GetNoStem() const { return no_stem_; }
  int32_t GetMinStemSize() const { return min_stem_size_; }

 public:
  // Abstract for Text. Every text operation will have a specific
  // implementation.
  class EntriesFetcherIterator : public EntriesFetcherIteratorBase {
   public:
    bool Done() const override;
    void Next() override;
    const InternedStringPtr& operator*() const override;

   private:
  };

  // Common EntriesFetcher impl for all Text operations.
  class EntriesFetcher : public EntriesFetcherBase {
   public:
    EntriesFetcher(size_t size,
<<<<<<< HEAD
                   const std::shared_ptr<text::TextIndex>& text_index,
                   const InternedStringSet* untracked_keys = nullptr)
=======
                const std::shared_ptr<text::TextIndex>& text_index,
                const InternedStringSet* untracked_keys = nullptr,
                text::FieldMaskPredicate field_mask = ~0ULL)
>>>>>>> 2afc17a8
        : size_(size),
          text_index_(text_index),
          untracked_keys_(untracked_keys),
          field_mask_(field_mask) {}

    size_t Size() const override;

    // Factory method that creates the appropriate text iterator
    // based on the text predicate's operation type.
    std::unique_ptr<EntriesFetcherIteratorBase> Begin() override;

    size_t size_;
    const InternedStringSet* untracked_keys_;
    std::shared_ptr<text::TextIndex> text_index_;
    query::TextPredicate::Operation operation_;
    absl::string_view data_;
    bool no_field_{false};
    text::FieldMaskPredicate field_mask_;
  };

  // Calculate size based on the predicate.
  size_t CalculateSize(const query::TextPredicate& predicate) const;

  virtual std::unique_ptr<EntriesFetcher> Search(
      const query::TextPredicate& predicate,
      bool negate) const ABSL_NO_THREAD_SAFETY_ANALYSIS;

 private:
  // Each text field index within the schema is assigned a unique number, this
  // is used by the Postings object to identify fields.
  size_t text_field_number_;

  // Reference to the shared text index schema
  std::shared_ptr<text::TextIndexSchema> text_index_schema_;
  InternedStringSet untracked_keys_;
  // TextIndex proto-derived configuration fields
  bool with_suffix_trie_;
  bool no_stem_;
  int32_t min_stem_size_;

  // TODO: Map to track which keys are indexed and their raw data

  mutable absl::Mutex index_mutex_;
};
}  // namespace valkey_search::indexes

#endif  // VALKEYSEARCH_SRC_INDEXES_TEXT_H_<|MERGE_RESOLUTION|>--- conflicted
+++ resolved
@@ -83,14 +83,9 @@
   class EntriesFetcher : public EntriesFetcherBase {
    public:
     EntriesFetcher(size_t size,
-<<<<<<< HEAD
-                   const std::shared_ptr<text::TextIndex>& text_index,
-                   const InternedStringSet* untracked_keys = nullptr)
-=======
                 const std::shared_ptr<text::TextIndex>& text_index,
                 const InternedStringSet* untracked_keys = nullptr,
                 text::FieldMaskPredicate field_mask = ~0ULL)
->>>>>>> 2afc17a8
         : size_(size),
           text_index_(text_index),
           untracked_keys_(untracked_keys),
