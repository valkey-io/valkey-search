--- conflicted
+++ resolved
@@ -15,18 +15,9 @@
 namespace valkey_search::indexes::text {
 
 absl::StatusOr<std::vector<std::string>> Lexer::Tokenize(
-<<<<<<< HEAD
-    absl::string_view text,
-    const std::bitset<256>& punct_bitmap,
-    sb_stemmer* stemmer,
-    bool stemming_enabled,
-    uint32_t min_stem_size,
+    absl::string_view text, const std::bitset<256>& punct_bitmap,
+    sb_stemmer* stemmer, bool stemming_enabled, uint32_t min_stem_size,
     const absl::flat_hash_set<std::string>& stop_words_set) const {
-
-=======
-    absl::string_view text, const std::bitset<256>& punct_bitmap,
-    sb_stemmer* stemmer, bool stemming_enabled, uint32_t min_stem_size) const {
->>>>>>> eeb78bdb
   if (!IsValidUtf8(text)) {
     return absl::InvalidArgumentError("Invalid UTF-8");
   }
