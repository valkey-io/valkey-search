/*
 * Copyright (c) 2025, valkey-search contributors
 * All rights reserved.
 * SPDX-License-Identifier: BSD 3-Clause
 *
 */

#ifndef _VALKEY_SEARCH_INDEXES_TEXT_LEXER_H_
#define _VALKEY_SEARCH_INDEXES_TEXT_LEXER_H_

/*

STATELESS LEXER DESIGN

The Lexer is a stateless processor that takes configuration parameters
and produces tokenized output. Configuration is stored in TextIndexSchema
and Text classes, then passed to lexer methods as parameters.

Tokenization Pipeline:
1. Split text on punctuation characters (configurable)
2. Convert to lowercase
3. Stop word removal (filter out common words)
4. Apply stemming based on language and field settings

*/

#include <bitset>
#include <string>
#include <vector>

#include "absl/container/flat_hash_set.h"
#include "absl/status/statusor.h"
#include "absl/strings/string_view.h"
#include "src/index_schema.pb.h"

struct sb_stemmer;

namespace valkey_search::indexes::text {

struct Lexer {
  Lexer(data_model::Language language, const std::string& punctuation,
        const std::vector<std::string>& stop_words);
  ~Lexer() = default;

  absl::StatusOr<std::vector<std::string>> Tokenize(
      absl::string_view text, bool stemming_enabled,
      uint32_t min_stem_size) const;

 private:
  data_model::Language language_;
  std::bitset<256> punct_bitmap_;
  absl::flat_hash_set<std::string> stop_words_set_;

  sb_stemmer* GetStemmer() const;

  std::string StemWord(const std::string& word, bool stemming_enabled,
                       uint32_t min_stem_size, sb_stemmer* stemmer) const;

  bool IsPunctuation(char c) const {
    return punct_bitmap_[static_cast<unsigned char>(c)];
  }

<<<<<<< HEAD
  std::string StemWord(const std::string& word, sb_stemmer* stemmer,
                       bool stemming_enabled, uint32_t min_stem_size) const;
=======
  bool IsStopWord(const std::string& lowercase_word) const {
    return stop_words_set_.contains(lowercase_word);
  }
>>>>>>> 1f2ab93c

  // UTF-8 processing helpers
  bool IsValidUtf8(absl::string_view text) const;
};

}  // namespace valkey_search::indexes::text

#endif<|MERGE_RESOLUTION|>--- conflicted
+++ resolved
@@ -46,28 +46,20 @@
       absl::string_view text, bool stemming_enabled,
       uint32_t min_stem_size) const;
 
+  std::string StemWord(const std::string& word, bool stemming_enabled,
+                      uint32_t min_stem_size, sb_stemmer* stemmer) const;
+  bool IsPunctuation(char c) const {
+    return punct_bitmap_[static_cast<unsigned char>(c)];
+  }
+
+  bool IsStopWord(const std::string& lowercase_word) const {
+    return stop_words_set_.contains(lowercase_word);
+  }
+  sb_stemmer* GetStemmer() const;                   
  private:
   data_model::Language language_;
   std::bitset<256> punct_bitmap_;
   absl::flat_hash_set<std::string> stop_words_set_;
-
-  sb_stemmer* GetStemmer() const;
-
-  std::string StemWord(const std::string& word, bool stemming_enabled,
-                       uint32_t min_stem_size, sb_stemmer* stemmer) const;
-
-  bool IsPunctuation(char c) const {
-    return punct_bitmap_[static_cast<unsigned char>(c)];
-  }
-
-<<<<<<< HEAD
-  std::string StemWord(const std::string& word, sb_stemmer* stemmer,
-                       bool stemming_enabled, uint32_t min_stem_size) const;
-=======
-  bool IsStopWord(const std::string& lowercase_word) const {
-    return stop_words_set_.contains(lowercase_word);
-  }
->>>>>>> 1f2ab93c
 
   // UTF-8 processing helpers
   bool IsValidUtf8(absl::string_view text) const;
