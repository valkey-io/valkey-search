--- conflicted
+++ resolved
@@ -14,11 +14,6 @@
                            const InternedStringSet* untracked_keys)
     : query_field_mask_(query_field_mask),
       key_iterators_(std::move(key_iterators)),
-<<<<<<< HEAD
-=======
-      pos_iterators_(),
-      current_key_(nullptr),
->>>>>>> 2604515f
       current_position_(std::nullopt),
       current_field_mask_(0ULL),
       untracked_keys_(untracked_keys) {
