--- conflicted
+++ resolved
@@ -14,30 +14,16 @@
 #include <optional>
 
 #include "absl/container/flat_hash_map.h"
-<<<<<<< HEAD
+#include "absl/container/flat_hash_set.h"
 #include "absl/functional/function_ref.h"
 #include "absl/strings/string_view.h"
 #include "src/index_schema.pb.h"
 #include "src/indexes/text/posting.h"
 #include "src/indexes/text/radix_tree.h"
-=======
-#include "absl/container/flat_hash_set.h"
-#include "src/index_schema.pb.h"
-#include "src/indexes/text/posting.h"
-#include "src/indexes/text/radix_tree.h"
 
 struct sb_stemmer;
->>>>>>> 95d39678
 
 namespace valkey_search::indexes::text {
-
-namespace {
-
-bool IsWhitespace(unsigned char c) {
-  return std::isspace(c) || std::iscntrl(c);
-}
-
-}  // namespace
 
 using Key = valkey_search::InternedStringPtr;
 using Position = uint32_t;
@@ -58,43 +44,37 @@
   // strategies are possible. TBD (a shared-ed word lock table should work well)
   //
   RadixTree<std::shared_ptr<Postings>, false> prefix_;
-<<<<<<< HEAD
-=======
-
-  // Suffix tree
->>>>>>> 95d39678
   std::optional<RadixTree<std::shared_ptr<Postings>, true>> suffix_;
 };
 
-struct TextIndexSchema {
-<<<<<<< HEAD
-  TextIndexSchema() = default;
-  TextIndexSchema(const data_model::IndexSchema &index_schema_proto)
-      : language_(index_schema_proto.language()),
-        punctuation_(index_schema_proto.punctuation()),
-        with_offsets_(index_schema_proto.with_offsets()),
-        stop_words_(index_schema_proto.stop_words().begin(),
-                    index_schema_proto.stop_words().end()) {}
-  ~TextIndexSchema() = default;
-=======
-  TextIndexSchema(data_model::Language language, const std::string& punctuation,
-                  bool with_offsets, const std::vector<std::string>& stop_words)
-      : num_text_fields_(0),
-        text_index_(std::make_shared<TextIndex>()),
-        language_(language),
-        with_offsets_(with_offsets) {
-    BuildPunctuationBitmap(punctuation);
-    BuildStopWordsSet(stop_words);
+class TextIndexSchema {
+ public:
+  TextIndexSchema(const data_model::IndexSchema& index_schema_proto);
+  ~TextIndexSchema();
+
+  uint8_t AllocateTextFieldNumber() { return num_text_fields_++; }
+  
+  uint8_t GetNumTextFields() const { return num_text_fields_; }
+  std::shared_ptr<TextIndex> GetTextIndex() const { return text_index_; }
+  const std::string GetPunctuationString() const { return punct_str_; }
+  const PunctuationBitmap& GetPunctuationBitmap() const {
+    return punct_bitmap_;
   }
+  const absl::flat_hash_set<std::string>& GetStopWordsSet() const {
+    return stop_words_set_;
+  }
+  data_model::Language GetLanguage() const { return language_; }
+  sb_stemmer* GetStemmer() const { return stemmer_; };
+  bool GetWithOffsets() const { return with_offsets_; }
 
-  ~TextIndexSchema();
->>>>>>> 95d39678
+ private:
+  uint8_t num_text_fields_ = 0;
 
-  uint8_t num_text_fields_ = 0;
   //
   // This is the main index of all Text fields in this index schema
   //
   std::shared_ptr<TextIndex> text_index_ = std::make_shared<TextIndex>();
+
   //
   // To support the Delete record and the post-filtering case, there is a
   // separate table of postings that are indexed by Key.
@@ -104,7 +84,10 @@
   //
   absl::flat_hash_map<Key, TextIndex> by_key_;
 
-  // Optimized structures (shared across all text fields)
+  // Punctuation string
+  std::string punct_str_;
+
+  // Punctiation bitmap
   PunctuationBitmap punct_bitmap_;
 
   // Stop words set for filtering during tokenization
@@ -113,57 +96,13 @@
   // Language needed for stemmer creation
   data_model::Language language_ = data_model::LANGUAGE_UNSPECIFIED;
 
-<<<<<<< HEAD
-  uint8_t AllocateTextFieldNumber() { return num_text_fields_++; }
-=======
   // Stemmer reused across all operations for this index
   mutable sb_stemmer* stemmer_ = nullptr;
 
   // Whether to store position offsets for phrase queries
   bool with_offsets_ = false;
 
-  uint8_t AllocateTextFieldNumber() { return num_text_fields_++; }
-
-  sb_stemmer* GetStemmer() const;
-
-  const PunctuationBitmap& GetPunctuationBitmap() const {
-    return punct_bitmap_;
-  }
-
-  bool GetWithOffsets() const { return with_offsets_; }
-
-  std::string GetLanguageString() const {
-    switch (language_) {
-      case data_model::LANGUAGE_ENGLISH:
-        return "english";
-      default:
-        return "english";
-    }
-  }
-
-  const absl::flat_hash_set<std::string>& GetStopWordsSet() const {
-    return stop_words_set_;
-  }
-
- private:
-  void BuildPunctuationBitmap(const std::string& punctuation) {
-    punct_bitmap_.reset();
-
-    // Add all whitespace characters as word separators (RFC requirement)
-    for (int i = 0; i < 256; ++i) {
-      if (IsWhitespace(static_cast<unsigned char>(i))) {
-        punct_bitmap_.set(i);
-      }
-    }
-
-    // Add user-specified punctuation characters
-    for (char c : punctuation) {
-      punct_bitmap_.set(static_cast<unsigned char>(c));
-    }
-  }
-
-  void BuildStopWordsSet(const std::vector<std::string>& stop_words);
->>>>>>> 95d39678
+  const char* GetLanguageString() const;
 };
 
 }  // namespace valkey_search::indexes::text
