/*
 * Copyright (c) 2025, valkey-search contributors
 * All rights reserved.
 * SPDX-License-Identifier: BSD 3-Clause
 *
 */

#ifndef VALKEYSEARCH_SRC_INDEXES_VECTOR_BASE_H_
#define VALKEYSEARCH_SRC_INDEXES_VECTOR_BASE_H_

#include <cstddef>
#include <cstdint>
#include <cstring>
#include <deque>
#include <memory>
#include <optional>
#include <queue>
#include <string>
#include <utility>
#include <vector>

#include "absl/base/no_destructor.h"
#include "absl/base/thread_annotations.h"
#include "absl/container/flat_hash_map.h"
#include "absl/container/flat_hash_set.h"
#include "absl/functional/any_invocable.h"
#include "absl/status/status.h"
#include "absl/status/statusor.h"
#include "absl/strings/string_view.h"
#include "absl/synchronization/mutex.h"
#include "src/attribute_data_type.h"
#include "src/index_schema.pb.h"
#include "src/indexes/index_base.h"
#include "src/query/predicate.h"
#include "src/rdb_serialization.h"
#include "src/utils/allocator.h"
#include "src/utils/string_interning.h"
#include "third_party/hnswlib/hnswlib.h"
#include "third_party/hnswlib/iostream.h"
#include "vmsdk/src/managed_pointers.h"
#include "vmsdk/src/valkey_module_api/valkey_module.h"

namespace valkey_search::indexes {

std::vector<char> NormalizeEmbedding(absl::string_view record, size_t type_size,
                                     float* magnitude = nullptr);

struct Neighbor {
  InternedStringPtr external_id;
  float distance;
  std::optional<RecordsMap> attribute_contents;
  Neighbor(const InternedStringPtr& external_id, float distance)
      : external_id(external_id), distance(distance) {}
  Neighbor(const InternedStringPtr& external_id, float distance,
           std::optional<RecordsMap>&& attribute_contents)
      : external_id(external_id),
        distance(distance),
        attribute_contents(std::move(attribute_contents)) {}
  Neighbor(Neighbor&& other) noexcept
      : external_id(std::move(other.external_id)),
        distance(other.distance),
        attribute_contents(std::move(other.attribute_contents)) {}
  Neighbor& operator=(Neighbor&& other) noexcept {
    if (this != &other) {
      external_id = std::move(other.external_id);
      distance = other.distance;
      attribute_contents = std::move(other.attribute_contents);
    }
    return *this;
  }
  friend std::ostream& operator<<(std::ostream& os, const Neighbor& n) {
    os << "Key: " << n.external_id->Str() << " Dist: " << n.distance;
    if (n.attribute_contents.has_value()) {
      os << ' ' << *n.attribute_contents;
    } else {
      os << " [NoContents]";
    }
    return os;
  }
};

const absl::NoDestructor<absl::flat_hash_map<
    absl::string_view, data_model::VectorIndex::AlgorithmCase>>
    kVectorAlgoByStr({
        {"HNSW", data_model::VectorIndex::AlgorithmCase::kHnswAlgorithm},
        {"FLAT", data_model::VectorIndex::AlgorithmCase::kFlatAlgorithm},
    });

const absl::NoDestructor<
    absl::flat_hash_map<absl::string_view, data_model::DistanceMetric>>
    kDistanceMetricByStr(
        {{"L2", data_model::DistanceMetric::DISTANCE_METRIC_L2},
         {"IP", data_model::DistanceMetric::DISTANCE_METRIC_IP},
         {"COSINE", data_model::DistanceMetric::DISTANCE_METRIC_COSINE}});

const absl::NoDestructor<
    absl::flat_hash_map<absl::string_view, data_model::VectorDataType>>
    kVectorDataTypeByStr({{"FLOAT32", data_model::VECTOR_DATA_TYPE_FLOAT32}});

template <typename V>
absl::string_view LookupKeyByValue(
    const absl::flat_hash_map<absl::string_view, V>& map, const V& value) {
  auto it = std::find_if(map.begin(), map.end(), [&value](const auto& pair) {
    return pair.second == value;
  });
  if (it != map.end()) {
    return it->first;  // Return the key
  } else {
    return "";
  }
}

class VectorBase : public IndexBase, public hnswlib::VectorTracker {
 public:
  absl::StatusOr<bool> AddRecord(const InternedStringPtr& key,
                                 absl::string_view record) override;
  absl::StatusOr<bool> RemoveRecord(const InternedStringPtr& key,
                                    indexes::DeletionType deletion_type =
                                        indexes::DeletionType::kNone) override;
  absl::StatusOr<bool> ModifyRecord(const InternedStringPtr& key,
                                    absl::string_view record) override;
  bool IsTracked(const InternedStringPtr& key) const override
      ABSL_LOCKS_EXCLUDED(key_to_metadata_mutex_);
  virtual size_t GetCapacity() const = 0;
  bool GetNormalize() const { return normalize_; }
  std::unique_ptr<data_model::Index> ToProto() const override;
  absl::Status SaveIndex(RDBChunkOutputStream chunked_out) const override;
  absl::Status SaveTrackedKeys(RDBChunkOutputStream chunked_out) const
      ABSL_LOCKS_EXCLUDED(key_to_metadata_mutex_);
  absl::Status LoadTrackedKeys(ValkeyModuleCtx* ctx,
                               const AttributeDataType* attribute_data_type,
                               SupplementalContentChunkIter&& iter);
  void ForEachTrackedKey(
      absl::AnyInvocable<void(const InternedStringPtr&)> fn) const override {
    absl::MutexLock lock(&key_to_metadata_mutex_);
    for (const auto& [key, _] : tracked_metadata_by_key_) {
      fn(key);
    }
  }
  absl::StatusOr<InternedStringPtr> GetKeyDuringSearch(
      uint64_t internal_id) const ABSL_NO_THREAD_SAFETY_ANALYSIS;
  bool AddPrefilteredKey(
      absl::string_view query, uint64_t count, const InternedStringPtr& key,
      std::priority_queue<std::pair<float, hnswlib::labeltype>>& results,
      absl::flat_hash_set<const char*>& top_keys) const;
  vmsdk::UniqueValkeyString NormalizeStringRecord(
      vmsdk::UniqueValkeyString record) const override;
  uint64_t GetRecordCount() const override;
  template <typename T>
  absl::StatusOr<std::deque<Neighbor>> CreateReply(
      std::priority_queue<std::pair<T, hnswlib::labeltype>>& knn_res);
  absl::StatusOr<std::vector<char>> GetValue(const InternedStringPtr& key) const
      ABSL_NO_THREAD_SAFETY_ANALYSIS;
  int GetVectorDataSize() const { return GetDataTypeSize() * dimensions_; }
  char* TrackVector(uint64_t internal_id, char* vector, size_t len) override;
  InternedStringPtr InternVector(absl::string_view record,
                                 std::optional<float>& magnitude);

 protected:
  VectorBase(IndexerType indexer_type, int dimensions,
             data_model::AttributeDataType attribute_data_type,
             absl::string_view attribute_identifier)
      : IndexBase(indexer_type),
        dimensions_(dimensions),
        attribute_identifier_(attribute_identifier),
        attribute_data_type_(attribute_data_type)
#ifndef SAN_BUILD
        ,
        vector_allocator_(CREATE_UNIQUE_PTR(
            FixedSizeAllocator, dimensions * sizeof(float) + 1, true))
#endif  // !SAN_BUILD
  {
  }

  bool IsValidSizeVector(absl::string_view record) {
    const auto data_type_size = GetDataTypeSize();
    int32_t dim = record.size() / GetDataTypeSize();
    return dim == dimensions_ && (record.size() % data_type_size == 0);
  }
  int RespondWithInfo(ValkeyModuleCtx* ctx) const override;
  template <typename T>
  void Init(int dimensions, data_model::DistanceMetric distance_metric,
            std::unique_ptr<hnswlib::SpaceInterface<T>>& space);
  virtual absl::Status AddRecordImpl(uint64_t internal_id,
                                     absl::string_view record) = 0;

  virtual absl::Status RemoveRecordImpl(uint64_t internal_id) = 0;
  virtual absl::Status ModifyRecordImpl(uint64_t internal_id,
                                        absl::string_view record) = 0;
  virtual int RespondWithInfoImpl(ValkeyModuleCtx* ctx) const = 0;

  virtual size_t GetDataTypeSize() const = 0;
  virtual void ToProtoImpl(
      data_model::VectorIndex* vector_index_proto) const = 0;
  virtual absl::Status SaveIndexImpl(
      RDBChunkOutputStream chunked_out) const = 0;
  void ExternalizeVector(ValkeyModuleCtx* ctx,
                         const AttributeDataType* attribute_data_type,
                         absl::string_view key_cstr,
                         absl::string_view attribute_identifier);
  virtual char* GetValueImpl(uint64_t internal_id) const = 0;

  int dimensions_;
  std::string attribute_identifier_;
  bool normalize_{false};
  data_model::AttributeDataType attribute_data_type_;
  data_model::DistanceMetric distance_metric_;
  virtual absl::StatusOr<std::pair<float, hnswlib::labeltype>>
  ComputeDistanceFromRecordImpl(uint64_t internal_id,
                                absl::string_view query) const = 0;
  virtual void TrackVector(uint64_t internal_id,
                           const InternedStringPtr& vector) = 0;
  virtual bool IsVectorMatch(uint64_t internal_id,
                             const InternedStringPtr& vector) = 0;
  virtual void UnTrackVector(uint64_t internal_id) = 0;

 private:
  absl::StatusOr<uint64_t> TrackKey(const InternedStringPtr& key,
                                    float magnitude,
                                    const InternedStringPtr& vector)
      ABSL_LOCKS_EXCLUDED(key_to_metadata_mutex_);
  absl::StatusOr<std::optional<uint64_t>> UnTrackKey(
      const InternedStringPtr& key) ABSL_LOCKS_EXCLUDED(key_to_metadata_mutex_);
  absl::StatusOr<bool> UpdateMetadata(const InternedStringPtr& key,
                                      float magnitude,
                                      const InternedStringPtr& vector)
      ABSL_LOCKS_EXCLUDED(key_to_metadata_mutex_);
  absl::StatusOr<uint64_t> GetInternalId(const InternedStringPtr& key) const
      ABSL_LOCKS_EXCLUDED(key_to_metadata_mutex_);
  absl::StatusOr<uint64_t> GetInternalIdDuringSearch(
      const InternedStringPtr& key) const ABSL_NO_THREAD_SAFETY_ANALYSIS;
  absl::flat_hash_map<uint64_t, InternedStringPtr> key_by_internal_id_
      ABSL_GUARDED_BY(key_to_metadata_mutex_);
  struct TrackedKeyMetadata {
    uint64_t internal_id;
    // If normalize_ is false, this will be -1.0f. Otherwise, it will be the
    // magnitude of the vector. If the magnitude is not initialized, it will be
    // -inf (this is an intermediate state during backfill when transitioning
    // from the old RDB format that didn't include magnitudes).
    float magnitude;
  };

  InternedStringHashMap<TrackedKeyMetadata> tracked_metadata_by_key_
      ABSL_GUARDED_BY(key_to_metadata_mutex_);
  uint64_t inc_id_ ABSL_GUARDED_BY(key_to_metadata_mutex_){0};
  mutable absl::Mutex key_to_metadata_mutex_;
  absl::StatusOr<std::pair<float, hnswlib::labeltype>>
  ComputeDistanceFromRecord(const InternedStringPtr& key,
                            absl::string_view query) const;
  UniqueFixedSizeAllocatorPtr vector_allocator_{nullptr, nullptr};
};

class PrefilterEvaluator : public query::Evaluator {
 public:
  bool Evaluate(const query::Predicate& predicate,
                const InternedStringPtr& key);

  // TODO: Implement this in prefilter implementation. For now just return
<<<<<<< HEAD
  // nullpt.
  const std::shared_ptr<InternedString>& GetTargetKey() const override {
    CHECK(key_);
    return *key_;
=======
  // nullptr.
  const InternedStringPtr& GetTargetKey() const override {
    static const InternedStringPtr null_key;
    return null_key;
>>>>>>> 8723c7b5
  }
  // Override to True: This is pre-filter mode.
  bool IsPrefilterMode() const override { return true; }

 private:
  query::EvaluationResult EvaluateTags(
      const query::TagPredicate& predicate) override;
  query::EvaluationResult EvaluateNumeric(
      const query::NumericPredicate& predicate) override;
  query::EvaluationResult EvaluateText(const query::TextPredicate& predicate,
                                       bool require_positions) override;
  const InternedStringPtr* key_{nullptr};
};

}  // namespace valkey_search::indexes

#endif  // VALKEYSEARCH_SRC_INDEXES_VECTOR_BASE_H_<|MERGE_RESOLUTION|>--- conflicted
+++ resolved
@@ -256,17 +256,10 @@
                 const InternedStringPtr& key);
 
   // TODO: Implement this in prefilter implementation. For now just return
-<<<<<<< HEAD
   // nullpt.
-  const std::shared_ptr<InternedString>& GetTargetKey() const override {
+  const  InternedStringPtr& GetTargetKey() const override {
     CHECK(key_);
     return *key_;
-=======
-  // nullptr.
-  const InternedStringPtr& GetTargetKey() const override {
-    static const InternedStringPtr null_key;
-    return null_key;
->>>>>>> 8723c7b5
   }
   // Override to True: This is pre-filter mode.
   bool IsPrefilterMode() const override { return true; }
