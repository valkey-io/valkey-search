/*
 * Copyright (c) 2025, valkey-search contributors
 * All rights reserved.
 * SPDX-License-Identifier: BSD 3-Clause
 *
 */

#include "src/query/predicate.h"

#include <memory>
#include <string>
#include <utility>

#include "absl/container/flat_hash_set.h"
#include "absl/strings/match.h"
#include "absl/strings/string_view.h"
#include "src/indexes/numeric.h"
#include "src/indexes/tag.h"
#include "src/indexes/text.h"
#include "src/indexes/text/proximity.h"
#include "src/indexes/text/text_index.h"
#include "src/indexes/text/text_iterator.h"
#include "vmsdk/src/log.h"
#include "vmsdk/src/managed_pointers.h"

namespace valkey_search::query {

EvaluationResult NegatePredicate::Evaluate(Evaluator& evaluator) const {
  EvaluationResult result = predicate_->Evaluate(evaluator);
  return EvaluationResult(!result.matches);
}

TermPredicate::TermPredicate(
    std::shared_ptr<indexes::text::TextIndexSchema> text_index_schema,
    FieldMaskPredicate field_mask, std::string term, bool exact_)
    : TextPredicate(),
      text_index_schema_(text_index_schema),
      field_mask_(field_mask),
      term_(term),
      exact_(exact_) {}

EvaluationResult TermPredicate::Evaluate(Evaluator& evaluator) const {
  // call dynamic dispatch on the evaluator
  return evaluator.EvaluateText(*this);
}

// TermPredicate: Exact term match in the text index.
EvaluationResult TermPredicate::Evaluate(
    const valkey_search::indexes::text::TextIndex& text_index,
    const std::shared_ptr<valkey_search::InternedString>& target_key) const {
  uint64_t field_mask = field_mask_;
  auto word_iter = text_index.GetPrefix().GetWordIterator(term_);
  if (word_iter.Done()) {
    return EvaluationResult(false);
  }
  auto postings = word_iter.GetTarget();
  if (!postings) {
    return EvaluationResult(false);
  }
  auto key_iter = postings->GetKeyIterator();
  // Skip to target key and verify it contains the required fields
  if (!key_iter.SkipForwardKey(target_key) ||
      !key_iter.ContainsFields(field_mask)) {
    return EvaluationResult(false);
  }
  std::vector<indexes::text::Postings::KeyIterator> key_iterators;
  key_iterators.emplace_back(std::move(key_iter));
  auto iterator = std::make_unique<indexes::text::TermIterator>(
      std::move(key_iterators), field_mask, nullptr);
<<<<<<< HEAD

  if (!iterator->HasCurrentPosition()) {
=======
  if (iterator->DoneKeys() || iterator->DonePositions()) {
>>>>>>> 2604515f
    return EvaluationResult(false);
  }
  return EvaluationResult(true, std::move(iterator));
}

PrefixPredicate::PrefixPredicate(
    std::shared_ptr<indexes::text::TextIndexSchema> text_index_schema,
    FieldMaskPredicate field_mask, std::string term)
    : TextPredicate(),
      text_index_schema_(text_index_schema),
      field_mask_(field_mask),
      term_(term) {}

EvaluationResult PrefixPredicate::Evaluate(Evaluator& evaluator) const {
  return evaluator.EvaluateText(*this);
}

// PrefixPredicate: Matches all terms that start with the given prefix.
EvaluationResult PrefixPredicate::Evaluate(
    const valkey_search::indexes::text::TextIndex& text_index,
    const std::shared_ptr<valkey_search::InternedString>& target_key) const {
  uint64_t field_mask = field_mask_;

  auto word_iter = text_index.GetPrefix().GetWordIterator(term_);
  std::vector<indexes::text::Postings::KeyIterator> key_iterators;
  while (!word_iter.Done()) {
    std::string_view word = word_iter.GetWord();
    if (!word.starts_with(term_)) break;
    auto postings = word_iter.GetTarget();
    if (postings) {
      auto key_iter = postings->GetKeyIterator();
      // Skip to target key and verify it contains the required fields
      if (key_iter.SkipForwardKey(target_key) &&
          key_iter.ContainsFields(field_mask)) {
        key_iterators.emplace_back(std::move(key_iter));
      }
    }
    word_iter.Next();
  }
  if (key_iterators.empty()) {
    return EvaluationResult(false);
  }
  auto iterator = std::make_unique<indexes::text::TermIterator>(
      std::move(key_iterators), field_mask, nullptr);
<<<<<<< HEAD

  if (!iterator->HasCurrentPosition()) {
=======
  if (iterator->DonePositions()) {
>>>>>>> 2604515f
    return EvaluationResult(false);
  }
  return EvaluationResult(true, std::move(iterator));
}

SuffixPredicate::SuffixPredicate(
    std::shared_ptr<indexes::text::TextIndexSchema> text_index_schema,
    FieldMaskPredicate field_mask, std::string term)
    : TextPredicate(),
      text_index_schema_(text_index_schema),
      field_mask_(field_mask),
      term_(term) {}

EvaluationResult SuffixPredicate::Evaluate(Evaluator& evaluator) const {
  return evaluator.EvaluateText(*this);
}

// SuffixPredicate: Matches terms that end with the given suffix
EvaluationResult SuffixPredicate::Evaluate(
    const valkey_search::indexes::text::TextIndex& text_index,
    const std::shared_ptr<valkey_search::InternedString>& target_key) const {
  uint64_t field_mask = field_mask_;

  auto suffix_opt = text_index.GetSuffix();
  if (!suffix_opt.has_value()) {
    return EvaluationResult(false);
  }
  std::string reversed_term(term_.rbegin(), term_.rend());
  auto word_iter = suffix_opt.value().get().GetWordIterator(reversed_term);
  std::vector<indexes::text::Postings::KeyIterator> key_iterators;
  while (!word_iter.Done()) {
    std::string_view word = word_iter.GetWord();
    if (!word.starts_with(reversed_term)) break;
    auto postings = word_iter.GetTarget();
    if (postings) {
      auto key_iter = postings->GetKeyIterator();
      // Skip to target key and verify it contains the required fields
      if (key_iter.SkipForwardKey(target_key) &&
          key_iter.ContainsFields(field_mask)) {
        key_iterators.emplace_back(std::move(key_iter));
      }
    }
    word_iter.Next();
  }
  if (key_iterators.empty()) {
    return EvaluationResult(false);
  }
  auto iterator = std::make_unique<indexes::text::TermIterator>(
      std::move(key_iterators), field_mask, nullptr);
  if (!iterator->HasCurrentPosition()) {
    return EvaluationResult(false);
  }
  return EvaluationResult(true, std::move(iterator));
}

InfixPredicate::InfixPredicate(
    std::shared_ptr<indexes::text::TextIndexSchema> text_index_schema,
    FieldMaskPredicate field_mask, std::string term)
    : TextPredicate(),
      text_index_schema_(text_index_schema),
      field_mask_(field_mask),
      term_(term) {}

EvaluationResult InfixPredicate::Evaluate(Evaluator& evaluator) const {
  return evaluator.EvaluateText(*this);
}

EvaluationResult InfixPredicate::Evaluate(
    const valkey_search::indexes::text::TextIndex& text_index,
    const std::shared_ptr<valkey_search::InternedString>& target_key) const {
  // TODO: Implement infix evaluation
  return EvaluationResult(false);
}

FuzzyPredicate::FuzzyPredicate(
    std::shared_ptr<indexes::text::TextIndexSchema> text_index_schema,
    FieldMaskPredicate field_mask, std::string term, uint32_t distance)
    : TextPredicate(),
      text_index_schema_(text_index_schema),
      field_mask_(field_mask),
      term_(term),
      distance_(distance) {}

EvaluationResult FuzzyPredicate::Evaluate(Evaluator& evaluator) const {
  return evaluator.EvaluateText(*this);
}

EvaluationResult FuzzyPredicate::Evaluate(
    const valkey_search::indexes::text::TextIndex& text_index,
    const std::shared_ptr<valkey_search::InternedString>& target_key) const {
  // TODO: Implement fuzzy evaluation
  return EvaluationResult(false);
}

// TODO: Remove proximity evaluator
ProximityPredicate::ProximityPredicate(
    std::vector<std::unique_ptr<TextPredicate>> terms, uint32_t slop,
    bool inorder)
    : TextPredicate(),
      terms_(std::move(terms)),
      inorder_(inorder),
      slop_(slop) {}

EvaluationResult ProximityPredicate::Evaluate(Evaluator& evaluator) const {
  return evaluator.EvaluateText(*this);
}

EvaluationResult ProximityPredicate::Evaluate(
    const valkey_search::indexes::text::TextIndex& text_index,
    const std::shared_ptr<valkey_search::InternedString>& target_key) const {
  return EvaluationResult(false);
}

NumericPredicate::NumericPredicate(const indexes::Numeric* index,
                                   absl::string_view alias,
                                   absl::string_view identifier, double start,
                                   bool is_inclusive_start, double end,
                                   bool is_inclusive_end)
    : Predicate(PredicateType::kNumeric),
      index_(index),
      alias_(alias),
      identifier_(vmsdk::MakeUniqueValkeyString(identifier)),
      start_(start),
      is_inclusive_start_(is_inclusive_start),
      end_(end),
      is_inclusive_end_(is_inclusive_end) {}

EvaluationResult NumericPredicate::Evaluate(Evaluator& evaluator) const {
  return evaluator.EvaluateNumeric(*this);
}

EvaluationResult NumericPredicate::Evaluate(const double* value) const {
  if (!value) {
    return EvaluationResult(false);
  }
  bool matches =
      (((*value > start_ || (is_inclusive_start_ && *value == start_)) &&
        (*value < end_)) ||
       (is_inclusive_end_ && *value == end_));
  return EvaluationResult(matches);
}

TagPredicate::TagPredicate(const indexes::Tag* index, absl::string_view alias,
                           absl::string_view identifier,
                           absl::string_view raw_tag_string,
                           const absl::flat_hash_set<absl::string_view>& tags)
    : Predicate(PredicateType::kTag),
      index_(index),
      alias_(alias),
      identifier_(vmsdk::MakeUniqueValkeyString(identifier)),
      raw_tag_string_(raw_tag_string),
      tags_(tags.begin(), tags.end()) {}

EvaluationResult TagPredicate::Evaluate(Evaluator& evaluator) const {
  return evaluator.EvaluateTags(*this);
}

EvaluationResult TagPredicate::Evaluate(
    const absl::flat_hash_set<absl::string_view>* in_tags,
    bool case_sensitive) const {
  if (!in_tags) {
    return EvaluationResult(false);
  }

  for (const auto& in_tag : *in_tags) {
    for (const auto& tag : tags_) {
      absl::string_view left_hand_side = in_tag;
      absl::string_view right_hand_side = tag;
      if (right_hand_side.back() == '*') {
        if (left_hand_side.length() < right_hand_side.length() - 1) {
          continue;
        }
        left_hand_side = left_hand_side.substr(0, right_hand_side.length() - 1);
        right_hand_side =
            right_hand_side.substr(0, right_hand_side.length() - 1);
      }
      if (case_sensitive) {
        if (left_hand_side == right_hand_side) {
          return EvaluationResult(true);
        }
      } else {
        if (absl::EqualsIgnoreCase(left_hand_side, right_hand_side)) {
          return EvaluationResult(true);
        }
      }
    }
  }
  return EvaluationResult(false);
}

ComposedPredicate::ComposedPredicate(std::unique_ptr<Predicate> lhs_predicate,
                                     std::unique_ptr<Predicate> rhs_predicate,
                                     LogicalOperator logical_op,
                                     std::optional<uint32_t> slop, bool inorder)
    : Predicate(logical_op == LogicalOperator::kAnd
                    ? PredicateType::kComposedAnd
                    : PredicateType::kComposedOr),
      lhs_predicate_(std::move(lhs_predicate)),
      rhs_predicate_(std::move(rhs_predicate)),
      slop_(slop),
      inorder_(inorder) {}

// ComposedPredicate: Combines two predicates with AND/OR logic.
// For text predicates with proximity constraints (slop/inorder), creates
// ProximityIterator to validate term positions meet distance and order
// requirements.
EvaluationResult ComposedPredicate::Evaluate(Evaluator& evaluator) const {
  if (GetType() == PredicateType::kComposedAnd) {
    EvaluationResult lhs = lhs_predicate_->Evaluate(evaluator);
    VMSDK_LOG(DEBUG, nullptr)
        << "Inline evaluate AND predicate lhs: " << lhs.matches;
    // Short-circuit for AND
    if (!lhs.matches) {
      return EvaluationResult(false);
    }
    EvaluationResult rhs = rhs_predicate_->Evaluate(evaluator);
    VMSDK_LOG(DEBUG, nullptr)
        << "Inline evaluate AND predicate rhs: " << rhs.matches;
    // Short-circuit for AND
    if (!rhs.matches) {
      return EvaluationResult(false);
    }
<<<<<<< HEAD
    // Prefilter mode: boolean-only evaluation, no iterators needed
    if (evaluator.IsPrefilterMode()) {
      VMSDK_LOG(WARNING, nullptr)
          << "Composed and Prefilter mode evaluation. Skip proximity";
      return EvaluationResult(true);
    }

=======
>>>>>>> 2604515f
    // Proximity check: Only if slop/inorder set and both sides have
    // iterators. This ensures we only check proximity for text predicates,
    // not numeric/tag.
    if ((slop_.has_value() || inorder_) && lhs.filter_iterator &&
        rhs.filter_iterator) {
      // Get field_mask from lhs and rhs iterators
      uint64_t query_field_mask = lhs.filter_iterator->QueryFieldMask() &
                                  rhs.filter_iterator->QueryFieldMask();
      if (query_field_mask == 0) {
        return EvaluationResult(false);
      }
      // Create vector of iterators for ProximityIterator
      std::vector<std::unique_ptr<indexes::text::TextIterator>> iterators;
      iterators.push_back(std::move(lhs.filter_iterator));
      iterators.push_back(std::move(rhs.filter_iterator));
      // Create ProximityIterator to check proximity
      auto proximity_iterator =
          std::make_unique<indexes::text::ProximityIterator>(
              std::move(iterators), slop_, inorder_, query_field_mask, nullptr);
      // Check if any valid proximity matches exist
      if (proximity_iterator->DoneKeys() ||
          proximity_iterator->DonePositions()) {
        return EvaluationResult(false);
      }
      // Validate against original target key from evaluator
      auto target_key = evaluator.GetTargetKey();
      if (target_key && proximity_iterator->CurrentKey() != target_key) {
        return EvaluationResult(false);
      }
      // Return the proximity iterator for potential nested use.
      return EvaluationResult(true, std::move(proximity_iterator));
    }
    // Propagate the filter iterator from the LHS if it exists
    if (lhs.filter_iterator) {
      return EvaluationResult(true, std::move(lhs.filter_iterator));
    }
    // Propagate the filter iterator from the RHS if it exists
    if (rhs.filter_iterator) {
      return EvaluationResult(true, std::move(rhs.filter_iterator));
    }
    // Both matched, non-proximity case
    return EvaluationResult(true);
  }
  // OR logic
  EvaluationResult lhs = lhs_predicate_->Evaluate(evaluator);
  VMSDK_LOG(DEBUG, nullptr)
      << "Inline evaluate OR predicate lhs: " << lhs.matches;
  EvaluationResult rhs = rhs_predicate_->Evaluate(evaluator);
  VMSDK_LOG(DEBUG, nullptr)
      << "Inline evaluate OR predicate rhs: " << rhs.matches;
  // TODO: Implement position-aware OR logic for nested proximity queries.
  return EvaluationResult(lhs.matches || rhs.matches);
}

}  // namespace valkey_search::query<|MERGE_RESOLUTION|>--- conflicted
+++ resolved
@@ -67,12 +67,8 @@
   key_iterators.emplace_back(std::move(key_iter));
   auto iterator = std::make_unique<indexes::text::TermIterator>(
       std::move(key_iterators), field_mask, nullptr);
-<<<<<<< HEAD
-
-  if (!iterator->HasCurrentPosition()) {
-=======
-  if (iterator->DoneKeys() || iterator->DonePositions()) {
->>>>>>> 2604515f
+
+  if (iterator->DoneKeys() || !iterator->HasCurrentPosition()) {
     return EvaluationResult(false);
   }
   return EvaluationResult(true, std::move(iterator));
@@ -117,12 +113,8 @@
   }
   auto iterator = std::make_unique<indexes::text::TermIterator>(
       std::move(key_iterators), field_mask, nullptr);
-<<<<<<< HEAD
 
   if (!iterator->HasCurrentPosition()) {
-=======
-  if (iterator->DonePositions()) {
->>>>>>> 2604515f
     return EvaluationResult(false);
   }
   return EvaluationResult(true, std::move(iterator));
@@ -345,7 +337,6 @@
     if (!rhs.matches) {
       return EvaluationResult(false);
     }
-<<<<<<< HEAD
     // Prefilter mode: boolean-only evaluation, no iterators needed
     if (evaluator.IsPrefilterMode()) {
       VMSDK_LOG(WARNING, nullptr)
@@ -353,8 +344,6 @@
       return EvaluationResult(true);
     }
 
-=======
->>>>>>> 2604515f
     // Proximity check: Only if slop/inorder set and both sides have
     // iterators. This ensures we only check proximity for text predicates,
     // not numeric/tag.
