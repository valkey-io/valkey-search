/*
 * Copyright (c) 2025, valkey-search contributors
 * All rights reserved.
 * SPDX-License-Identifier: BSD 3-Clause
 *
 */

#include "src/query/predicate.h"

#include <memory>
#include <string>
#include <utility>

#include "absl/container/flat_hash_set.h"
#include "absl/strings/match.h"
#include "absl/strings/string_view.h"
#include "src/indexes/numeric.h"
#include "src/indexes/tag.h"
#include "src/indexes/text.h"
#include "src/indexes/text/proximity.h"
#include "src/indexes/text/text_index.h"
#include "src/indexes/text/text_iterator.h"
#include "vmsdk/src/log.h"
#include "vmsdk/src/managed_pointers.h"

namespace valkey_search::query {

EvaluationResult NegatePredicate::Evaluate(Evaluator& evaluator) const {
  EvaluationResult result = predicate_->Evaluate(evaluator);
  return EvaluationResult(!result.matches);
}

TermPredicate::TermPredicate(
    std::shared_ptr<indexes::text::TextIndexSchema> text_index_schema,
    FieldMaskPredicate field_mask, std::string term, bool exact_)
    : TextPredicate(),
      text_index_schema_(text_index_schema),
      field_mask_(field_mask),
      term_(term),
      exact_(exact_) {}

EvaluationResult TermPredicate::Evaluate(Evaluator& evaluator) const {
  // call dynamic dispatch on the evaluator
  return evaluator.EvaluateText(*this);
}

// TermPredicate: Exact term match in the text index.
EvaluationResult TermPredicate::Evaluate(
    const valkey_search::indexes::text::TextIndex& text_index,
    const std::shared_ptr<valkey_search::InternedString>& target_key) const {
  uint64_t field_mask = field_mask_;
  auto word_iter = text_index.GetPrefix().GetWordIterator(term_);
  if (word_iter.Done()) {
    return EvaluationResult(false);
  }
  auto postings = word_iter.GetTarget();
  if (!postings) {
    return EvaluationResult(false);
  }
  auto key_iter = postings->GetKeyIterator();
  // Skip to target key and verify it contains the required fields
  if (!key_iter.SkipForwardKey(target_key) ||
      !key_iter.ContainsFields(field_mask)) {
    return EvaluationResult(false);
  }
  std::vector<indexes::text::Postings::KeyIterator> key_iterators;
  key_iterators.emplace_back(std::move(key_iter));
  auto iterator = std::make_unique<indexes::text::TermIterator>(
      std::move(key_iterators), field_mask, nullptr);
  if (iterator->DoneKeys() || iterator->DonePositions()) {
    return EvaluationResult(false);
  }
  return EvaluationResult(true, std::move(iterator));
}

PrefixPredicate::PrefixPredicate(
    std::shared_ptr<indexes::text::TextIndexSchema> text_index_schema,
    FieldMaskPredicate field_mask, std::string term)
    : TextPredicate(),
      text_index_schema_(text_index_schema),
      field_mask_(field_mask),
      term_(term) {}

EvaluationResult PrefixPredicate::Evaluate(Evaluator& evaluator) const {
  return evaluator.EvaluateText(*this);
}

// PrefixPredicate: Matches all terms that start with the given prefix.
EvaluationResult PrefixPredicate::Evaluate(
    const valkey_search::indexes::text::TextIndex& text_index,
    const std::shared_ptr<valkey_search::InternedString>& target_key) const {
  uint64_t field_mask = field_mask_;
<<<<<<< HEAD
  auto word_iter = text_index.prefix_.GetWordIterator(term_);
=======

  auto word_iter = text_index.GetPrefix().GetWordIterator(term_);
>>>>>>> 1ce503c9
  std::vector<indexes::text::Postings::KeyIterator> key_iterators;
  while (!word_iter.Done()) {
    std::string_view word = word_iter.GetWord();
    if (!word.starts_with(term_)) break;
    auto postings = word_iter.GetTarget();
    if (postings) {
      auto key_iter = postings->GetKeyIterator();
      // Skip to target key and verify it contains the required fields
      if (key_iter.SkipForwardKey(target_key) &&
          key_iter.ContainsFields(field_mask)) {
        key_iterators.emplace_back(std::move(key_iter));
      }
    }
    word_iter.Next();
  }
  if (key_iterators.empty()) {
    return EvaluationResult(false);
  }
  auto iterator = std::make_unique<indexes::text::TermIterator>(
      std::move(key_iterators), field_mask, nullptr);
  if (iterator->DonePositions()) {
    return EvaluationResult(false);
  }
  return EvaluationResult(true, std::move(iterator));
}

SuffixPredicate::SuffixPredicate(
    std::shared_ptr<indexes::text::TextIndexSchema> text_index_schema,
    FieldMaskPredicate field_mask, std::string term)
    : TextPredicate(),
      text_index_schema_(text_index_schema),
      field_mask_(field_mask),
      term_(term) {}

EvaluationResult SuffixPredicate::Evaluate(Evaluator& evaluator) const {
  return evaluator.EvaluateText(*this);
}

// SuffixPredicate: Matches terms that end with the given suffix
EvaluationResult SuffixPredicate::Evaluate(
    const valkey_search::indexes::text::TextIndex& text_index,
    const std::shared_ptr<valkey_search::InternedString>& target_key) const {
  uint64_t field_mask = field_mask_;
<<<<<<< HEAD
  if (!text_index.suffix_.has_value()) {
=======

  auto suffix_opt = text_index.GetSuffix();
  if (!suffix_opt.has_value()) {
>>>>>>> 1ce503c9
    return EvaluationResult(false);
  }
  std::string reversed_term(term_.rbegin(), term_.rend());
  auto word_iter = suffix_opt.value().get().GetWordIterator(reversed_term);
  std::vector<indexes::text::Postings::KeyIterator> key_iterators;
  while (!word_iter.Done()) {
    std::string_view word = word_iter.GetWord();
    if (!word.starts_with(reversed_term)) break;
    auto postings = word_iter.GetTarget();
    if (postings) {
      auto key_iter = postings->GetKeyIterator();
      // Skip to target key and verify it contains the required fields
      if (key_iter.SkipForwardKey(target_key) &&
          key_iter.ContainsFields(field_mask)) {
        key_iterators.emplace_back(std::move(key_iter));
      }
    }
    word_iter.Next();
  }
  if (key_iterators.empty()) {
    return EvaluationResult(false);
  }
  auto iterator = std::make_unique<indexes::text::TermIterator>(
      std::move(key_iterators), field_mask, nullptr);
  if (iterator->DonePositions()) {
    return EvaluationResult(false);
  }
  return EvaluationResult(true, std::move(iterator));
}

InfixPredicate::InfixPredicate(
    std::shared_ptr<indexes::text::TextIndexSchema> text_index_schema,
    FieldMaskPredicate field_mask, std::string term)
    : TextPredicate(),
      text_index_schema_(text_index_schema),
      field_mask_(field_mask),
      term_(term) {}

EvaluationResult InfixPredicate::Evaluate(Evaluator& evaluator) const {
  return evaluator.EvaluateText(*this);
}

EvaluationResult InfixPredicate::Evaluate(
    const valkey_search::indexes::text::TextIndex& text_index,
    const std::shared_ptr<valkey_search::InternedString>& target_key) const {
  // TODO: Implement infix evaluation
  return EvaluationResult(false);
}

FuzzyPredicate::FuzzyPredicate(
    std::shared_ptr<indexes::text::TextIndexSchema> text_index_schema,
    FieldMaskPredicate field_mask, std::string term, uint32_t distance)
    : TextPredicate(),
      text_index_schema_(text_index_schema),
      field_mask_(field_mask),
      term_(term),
      distance_(distance) {}

EvaluationResult FuzzyPredicate::Evaluate(Evaluator& evaluator) const {
  return evaluator.EvaluateText(*this);
}

EvaluationResult FuzzyPredicate::Evaluate(
    const valkey_search::indexes::text::TextIndex& text_index,
    const std::shared_ptr<valkey_search::InternedString>& target_key) const {
  // TODO: Implement fuzzy evaluation
  return EvaluationResult(false);
}

// TODO: Remove proximity evaluator
ProximityPredicate::ProximityPredicate(
    std::vector<std::unique_ptr<TextPredicate>> terms, uint32_t slop,
    bool inorder)
    : TextPredicate(),
      terms_(std::move(terms)),
      inorder_(inorder),
      slop_(slop) {}

EvaluationResult ProximityPredicate::Evaluate(Evaluator& evaluator) const {
  return evaluator.EvaluateText(*this);
}

EvaluationResult ProximityPredicate::Evaluate(
    const valkey_search::indexes::text::TextIndex& text_index,
    const std::shared_ptr<valkey_search::InternedString>& target_key) const {
  return EvaluationResult(false);
}

NumericPredicate::NumericPredicate(const indexes::Numeric* index,
                                   absl::string_view alias,
                                   absl::string_view identifier, double start,
                                   bool is_inclusive_start, double end,
                                   bool is_inclusive_end)
    : Predicate(PredicateType::kNumeric),
      index_(index),
      alias_(alias),
      identifier_(vmsdk::MakeUniqueValkeyString(identifier)),
      start_(start),
      is_inclusive_start_(is_inclusive_start),
      end_(end),
      is_inclusive_end_(is_inclusive_end) {}

EvaluationResult NumericPredicate::Evaluate(Evaluator& evaluator) const {
  return evaluator.EvaluateNumeric(*this);
}

EvaluationResult NumericPredicate::Evaluate(const double* value) const {
  if (!value) {
    return EvaluationResult(false);
  }
  bool matches =
      (((*value > start_ || (is_inclusive_start_ && *value == start_)) &&
        (*value < end_)) ||
       (is_inclusive_end_ && *value == end_));
  return EvaluationResult(matches);
}

TagPredicate::TagPredicate(const indexes::Tag* index, absl::string_view alias,
                           absl::string_view identifier,
                           absl::string_view raw_tag_string,
                           const absl::flat_hash_set<absl::string_view>& tags)
    : Predicate(PredicateType::kTag),
      index_(index),
      alias_(alias),
      identifier_(vmsdk::MakeUniqueValkeyString(identifier)),
      raw_tag_string_(raw_tag_string),
      tags_(tags.begin(), tags.end()) {}

EvaluationResult TagPredicate::Evaluate(Evaluator& evaluator) const {
  return evaluator.EvaluateTags(*this);
}

EvaluationResult TagPredicate::Evaluate(
    const absl::flat_hash_set<absl::string_view>* in_tags,
    bool case_sensitive) const {
  if (!in_tags) {
    return EvaluationResult(false);
  }

  for (const auto& in_tag : *in_tags) {
    for (const auto& tag : tags_) {
      absl::string_view left_hand_side = in_tag;
      absl::string_view right_hand_side = tag;
      if (right_hand_side.back() == '*') {
        if (left_hand_side.length() < right_hand_side.length() - 1) {
          continue;
        }
        left_hand_side = left_hand_side.substr(0, right_hand_side.length() - 1);
        right_hand_side =
            right_hand_side.substr(0, right_hand_side.length() - 1);
      }
      if (case_sensitive) {
        if (left_hand_side == right_hand_side) {
          return EvaluationResult(true);
        }
      } else {
        if (absl::EqualsIgnoreCase(left_hand_side, right_hand_side)) {
          return EvaluationResult(true);
        }
      }
    }
  }
  return EvaluationResult(false);
}

ComposedPredicate::ComposedPredicate(std::unique_ptr<Predicate> lhs_predicate,
                                     std::unique_ptr<Predicate> rhs_predicate,
                                     LogicalOperator logical_op,
                                     std::optional<uint32_t> slop, bool inorder)
    : Predicate(logical_op == LogicalOperator::kAnd
                    ? PredicateType::kComposedAnd
                    : PredicateType::kComposedOr),
      lhs_predicate_(std::move(lhs_predicate)),
      rhs_predicate_(std::move(rhs_predicate)),
      slop_(slop),
      inorder_(inorder) {}

// ComposedPredicate: Combines two predicates with AND/OR logic.
// For text predicates with proximity constraints (slop/inorder), creates
// ProximityIterator to validate term positions meet distance and order
// requirements.
EvaluationResult ComposedPredicate::Evaluate(Evaluator& evaluator) const {
  if (GetType() == PredicateType::kComposedAnd) {
    EvaluationResult lhs = lhs_predicate_->Evaluate(evaluator);
    VMSDK_LOG(DEBUG, nullptr)
        << "Inline evaluate AND predicate lhs: " << lhs.matches;
    // Short-circuit for AND
    if (!lhs.matches) {
      return EvaluationResult(false);
    }
    EvaluationResult rhs = rhs_predicate_->Evaluate(evaluator);
    VMSDK_LOG(DEBUG, nullptr)
        << "Inline evaluate AND predicate rhs: " << rhs.matches;
    // Short-circuit for AND
    if (!rhs.matches) {
      return EvaluationResult(false);
    }
    // Proximity check: Only if slop/inorder set and both sides have
    // iterators. This ensures we only check proximity for text predicates,
    // not numeric/tag.
    if ((slop_.has_value() || inorder_) && lhs.filter_iterator &&
        rhs.filter_iterator) {
      // Get field_mask from lhs and rhs iterators
      uint64_t query_field_mask = lhs.filter_iterator->QueryFieldMask() &
                                  rhs.filter_iterator->QueryFieldMask();
      if (query_field_mask == 0) {
        return EvaluationResult(false);
      }
      // Create vector of iterators for ProximityIterator
      std::vector<std::unique_ptr<indexes::text::TextIterator>> iterators;
      iterators.push_back(std::move(lhs.filter_iterator));
      iterators.push_back(std::move(rhs.filter_iterator));
      // Create ProximityIterator to check proximity
      auto proximity_iterator =
          std::make_unique<indexes::text::ProximityIterator>(
              std::move(iterators), slop_, inorder_, query_field_mask, nullptr);
      // Check if any valid proximity matches exist
      if (proximity_iterator->DoneKeys() ||
          proximity_iterator->DonePositions()) {
        return EvaluationResult(false);
      }
      // Validate against original target key from evaluator
      auto target_key = evaluator.GetTargetKey();
      if (target_key && proximity_iterator->CurrentKey() != target_key) {
        return EvaluationResult(false);
      }
      // Return the proximity iterator for potential nested use.
      return EvaluationResult(true, std::move(proximity_iterator));
    }
    // Propagate the filter iterator from the LHS if it exists
    if (lhs.filter_iterator) {
      return EvaluationResult(true, std::move(lhs.filter_iterator));
    }
    // Propagate the filter iterator from the RHS if it exists
    if (rhs.filter_iterator) {
      return EvaluationResult(true, std::move(rhs.filter_iterator));
    }
    // Both matched, non-proximity case
    return EvaluationResult(true);
  }
  // OR logic
  EvaluationResult lhs = lhs_predicate_->Evaluate(evaluator);
  VMSDK_LOG(DEBUG, nullptr)
      << "Inline evaluate OR predicate lhs: " << lhs.matches;
  EvaluationResult rhs = rhs_predicate_->Evaluate(evaluator);
  VMSDK_LOG(DEBUG, nullptr)
      << "Inline evaluate OR predicate rhs: " << rhs.matches;
  // TODO: Implement position-aware OR logic for nested proximity queries.
  return EvaluationResult(lhs.matches || rhs.matches);
}

}  // namespace valkey_search::query<|MERGE_RESOLUTION|>--- conflicted
+++ resolved
@@ -90,12 +90,8 @@
     const valkey_search::indexes::text::TextIndex& text_index,
     const std::shared_ptr<valkey_search::InternedString>& target_key) const {
   uint64_t field_mask = field_mask_;
-<<<<<<< HEAD
-  auto word_iter = text_index.prefix_.GetWordIterator(term_);
-=======
 
   auto word_iter = text_index.GetPrefix().GetWordIterator(term_);
->>>>>>> 1ce503c9
   std::vector<indexes::text::Postings::KeyIterator> key_iterators;
   while (!word_iter.Done()) {
     std::string_view word = word_iter.GetWord();
@@ -139,13 +135,9 @@
     const valkey_search::indexes::text::TextIndex& text_index,
     const std::shared_ptr<valkey_search::InternedString>& target_key) const {
   uint64_t field_mask = field_mask_;
-<<<<<<< HEAD
-  if (!text_index.suffix_.has_value()) {
-=======
 
   auto suffix_opt = text_index.GetSuffix();
   if (!suffix_opt.has_value()) {
->>>>>>> 1ce503c9
     return EvaluationResult(false);
   }
   std::string reversed_term(term_.rbegin(), term_.rend());
