/*
 * Copyright (c) 2025, valkey-search contributors
 * All rights reserved.
 * SPDX-License-Identifier: BSD 3-Clause
 *
 */

#include "src/query/predicate.h"

#include <memory>
#include <string>
#include <utility>

#include "absl/container/flat_hash_set.h"
#include "absl/strings/match.h"
#include "absl/strings/string_view.h"
#include "src/indexes/numeric.h"
#include "src/indexes/tag.h"
#include "src/indexes/text.h"
#include "src/indexes/text/proximity.h"
#include "src/indexes/text/text_index.h"
#include "src/indexes/text/text_iterator.h"
#include "vmsdk/src/log.h"
#include "vmsdk/src/managed_pointers.h"

namespace valkey_search::query {

static bool IsIteratorValid(
    const std::unique_ptr<indexes::text::TermIterator>& iterator,
    FieldMaskPredicate query_field_mask) {
  if (iterator->DoneKeys() || !iterator->HasCurrentPosition()) {
    return false;
  }
  return true;
}

EvaluationResult NegatePredicate::Evaluate(Evaluator& evaluator) const {
  EvaluationResult result = predicate_->Evaluate(evaluator);
  return EvaluationResult(!result.matches);
}

// Helper function to build EvaluationResult for text predicates.
EvaluationResult BuildTextEvaluationResult(
    std::unique_ptr<indexes::text::TextIterator> iterator,
    bool require_positions) {
  if (require_positions) {
    if (iterator->DoneKeys() || iterator->DonePositions()) {
      return EvaluationResult(false);
    }
    return EvaluationResult(true, std::move(iterator));
  } else {
    if (iterator->DoneKeys()) {
      return EvaluationResult(false);
    }
    return EvaluationResult(true);
  }
}

TermPredicate::TermPredicate(
    std::shared_ptr<indexes::text::TextIndexSchema> text_index_schema,
    FieldMaskPredicate field_mask, std::string term, bool exact_)
    : TextPredicate(),
      text_index_schema_(text_index_schema),
      field_mask_(field_mask),
      term_(term),
      exact_(exact_) {}

EvaluationResult TermPredicate::Evaluate(Evaluator& evaluator) const {
  return evaluator.EvaluateText(*this, false);
}

// TermPredicate: Exact term match in the text index.
EvaluationResult TermPredicate::Evaluate(
    const valkey_search::indexes::text::TextIndex& text_index,
    const InternedStringPtr& target_key, bool require_positions) const {
  uint64_t field_mask = field_mask_;
  auto word_iter = text_index.GetPrefix().GetWordIterator(term_);
  if (word_iter.Done()) {
    return EvaluationResult(false);
  }
  auto postings = word_iter.GetTarget();
  if (!postings) {
    return EvaluationResult(false);
  }
  auto key_iter = postings->GetKeyIterator();
  // Skip to target key and verify it contains the required fields
  if (!key_iter.SkipForwardKey(target_key) ||
      !key_iter.ContainsFields(field_mask)) {
    return EvaluationResult(false);
  }
  std::vector<indexes::text::Postings::KeyIterator> key_iterators;
  key_iterators.emplace_back(std::move(key_iter));
  auto iterator = std::make_unique<indexes::text::TermIterator>(
<<<<<<< HEAD
      std::move(key_iterators), field_mask, nullptr);

  if (!IsIteratorValid(iterator, field_mask)) {
    return EvaluationResult(false);
  }
  return EvaluationResult(true, std::move(iterator));
=======
      std::move(key_iterators), field_mask, nullptr, require_positions);
  return BuildTextEvaluationResult(std::move(iterator), require_positions);
>>>>>>> 8723c7b5
}

PrefixPredicate::PrefixPredicate(
    std::shared_ptr<indexes::text::TextIndexSchema> text_index_schema,
    FieldMaskPredicate field_mask, std::string term)
    : TextPredicate(),
      text_index_schema_(text_index_schema),
      field_mask_(field_mask),
      term_(term) {}

EvaluationResult PrefixPredicate::Evaluate(Evaluator& evaluator) const {
  return evaluator.EvaluateText(*this, false);
}

// PrefixPredicate: Matches all terms that start with the given prefix.
EvaluationResult PrefixPredicate::Evaluate(
    const valkey_search::indexes::text::TextIndex& text_index,
    const InternedStringPtr& target_key, bool require_positions) const {
  uint64_t field_mask = field_mask_;
  auto word_iter = text_index.GetPrefix().GetWordIterator(term_);
  std::vector<indexes::text::Postings::KeyIterator> key_iterators;
  while (!word_iter.Done()) {
    std::string_view word = word_iter.GetWord();
    if (!word.starts_with(term_)) break;
    auto postings = word_iter.GetTarget();
    if (postings) {
      auto key_iter = postings->GetKeyIterator();
      // Skip to target key and verify it contains the required fields
      if (key_iter.SkipForwardKey(target_key) &&
          key_iter.ContainsFields(field_mask)) {
        key_iterators.emplace_back(std::move(key_iter));
      }
    }
    word_iter.Next();
  }
  if (key_iterators.empty()) {
    return EvaluationResult(false);
  }
  auto iterator = std::make_unique<indexes::text::TermIterator>(
<<<<<<< HEAD
      std::move(key_iterators), field_mask, nullptr);

  if (!IsIteratorValid(iterator, field_mask)) {
    return EvaluationResult(false);
  }
  return EvaluationResult(true, std::move(iterator));
=======
      std::move(key_iterators), field_mask, nullptr, require_positions);
  return BuildTextEvaluationResult(std::move(iterator), require_positions);
>>>>>>> 8723c7b5
}

SuffixPredicate::SuffixPredicate(
    std::shared_ptr<indexes::text::TextIndexSchema> text_index_schema,
    FieldMaskPredicate field_mask, std::string term)
    : TextPredicate(),
      text_index_schema_(text_index_schema),
      field_mask_(field_mask),
      term_(term) {}

EvaluationResult SuffixPredicate::Evaluate(Evaluator& evaluator) const {
  return evaluator.EvaluateText(*this, false);
}

// SuffixPredicate: Matches terms that end with the given suffix
EvaluationResult SuffixPredicate::Evaluate(
    const valkey_search::indexes::text::TextIndex& text_index,
    const InternedStringPtr& target_key, bool require_positions) const {
  uint64_t field_mask = field_mask_;
  auto suffix_opt = text_index.GetSuffix();
  if (!suffix_opt.has_value()) {
    return EvaluationResult(false);
  }
  std::string reversed_term(term_.rbegin(), term_.rend());
  auto word_iter = suffix_opt.value().get().GetWordIterator(reversed_term);
  std::vector<indexes::text::Postings::KeyIterator> key_iterators;
  while (!word_iter.Done()) {
    std::string_view word = word_iter.GetWord();
    if (!word.starts_with(reversed_term)) break;
    auto postings = word_iter.GetTarget();
    if (postings) {
      auto key_iter = postings->GetKeyIterator();
      // Skip to target key and verify it contains the required fields
      if (key_iter.SkipForwardKey(target_key) &&
          key_iter.ContainsFields(field_mask)) {
        key_iterators.emplace_back(std::move(key_iter));
      }
    }
    word_iter.Next();
  }
  if (key_iterators.empty()) {
    return EvaluationResult(false);
  }
  auto iterator = std::make_unique<indexes::text::TermIterator>(
<<<<<<< HEAD
      std::move(key_iterators), field_mask, nullptr);
  if (!IsIteratorValid(iterator, field_mask)) {
    return EvaluationResult(false);
  }
  return EvaluationResult(true, std::move(iterator));
=======
      std::move(key_iterators), field_mask, nullptr, require_positions);
  return BuildTextEvaluationResult(std::move(iterator), require_positions);
>>>>>>> 8723c7b5
}

InfixPredicate::InfixPredicate(
    std::shared_ptr<indexes::text::TextIndexSchema> text_index_schema,
    FieldMaskPredicate field_mask, std::string term)
    : TextPredicate(),
      text_index_schema_(text_index_schema),
      field_mask_(field_mask),
      term_(term) {}

EvaluationResult InfixPredicate::Evaluate(Evaluator& evaluator) const {
  return evaluator.EvaluateText(*this, false);
}

EvaluationResult InfixPredicate::Evaluate(
    const valkey_search::indexes::text::TextIndex& text_index,
    const InternedStringPtr& target_key, bool require_positions) const {
  // TODO: Implement infix evaluation
  CHECK(false) << "Infix Search - Not implemented";
  return EvaluationResult(false);
}

FuzzyPredicate::FuzzyPredicate(
    std::shared_ptr<indexes::text::TextIndexSchema> text_index_schema,
    FieldMaskPredicate field_mask, std::string term, uint32_t distance)
    : TextPredicate(),
      text_index_schema_(text_index_schema),
      field_mask_(field_mask),
      term_(term),
      distance_(distance) {}

EvaluationResult FuzzyPredicate::Evaluate(Evaluator& evaluator) const {
  return evaluator.EvaluateText(*this, false);
}

EvaluationResult FuzzyPredicate::Evaluate(
    const valkey_search::indexes::text::TextIndex& text_index,
    const InternedStringPtr& target_key, bool require_positions) const {
  // TODO: Implement fuzzy evaluation
  CHECK(false) << "Fuzzy Search - Not implemented";
  return EvaluationResult(false);
}

// TODO: Remove proximity evaluator
ProximityPredicate::ProximityPredicate(
    std::vector<std::unique_ptr<TextPredicate>> terms, uint32_t slop,
    bool inorder)
    : TextPredicate(),
      terms_(std::move(terms)),
      inorder_(inorder),
      slop_(slop) {}

EvaluationResult ProximityPredicate::Evaluate(Evaluator& evaluator) const {
  return evaluator.EvaluateText(*this, false);
}

EvaluationResult ProximityPredicate::Evaluate(
    const valkey_search::indexes::text::TextIndex& text_index,
    const InternedStringPtr& target_key, bool require_positions) const {
  CHECK(false) << "Proximity Predicate - To be deleted";
  return EvaluationResult(false);
}

NumericPredicate::NumericPredicate(const indexes::Numeric* index,
                                   absl::string_view alias,
                                   absl::string_view identifier, double start,
                                   bool is_inclusive_start, double end,
                                   bool is_inclusive_end)
    : Predicate(PredicateType::kNumeric),
      index_(index),
      alias_(alias),
      identifier_(vmsdk::MakeUniqueValkeyString(identifier)),
      start_(start),
      is_inclusive_start_(is_inclusive_start),
      end_(end),
      is_inclusive_end_(is_inclusive_end) {}

EvaluationResult NumericPredicate::Evaluate(Evaluator& evaluator) const {
  return evaluator.EvaluateNumeric(*this);
}

EvaluationResult NumericPredicate::Evaluate(const double* value) const {
  if (!value) {
    return EvaluationResult(false);
  }
  bool matches =
      (((*value > start_ || (is_inclusive_start_ && *value == start_)) &&
        (*value < end_)) ||
       (is_inclusive_end_ && *value == end_));
  return EvaluationResult(matches);
}

TagPredicate::TagPredicate(const indexes::Tag* index, absl::string_view alias,
                           absl::string_view identifier,
                           absl::string_view raw_tag_string,
                           const absl::flat_hash_set<absl::string_view>& tags)
    : Predicate(PredicateType::kTag),
      index_(index),
      alias_(alias),
      identifier_(vmsdk::MakeUniqueValkeyString(identifier)),
      raw_tag_string_(raw_tag_string),
      tags_(tags.begin(), tags.end()) {}

EvaluationResult TagPredicate::Evaluate(Evaluator& evaluator) const {
  return evaluator.EvaluateTags(*this);
}

EvaluationResult TagPredicate::Evaluate(
    const absl::flat_hash_set<absl::string_view>* in_tags,
    bool case_sensitive) const {
  if (!in_tags) {
    return EvaluationResult(false);
  }

  for (const auto& in_tag : *in_tags) {
    for (const auto& tag : tags_) {
      absl::string_view left_hand_side = in_tag;
      absl::string_view right_hand_side = tag;
      if (right_hand_side.back() == '*') {
        if (left_hand_side.length() < right_hand_side.length() - 1) {
          continue;
        }
        left_hand_side = left_hand_side.substr(0, right_hand_side.length() - 1);
        right_hand_side =
            right_hand_side.substr(0, right_hand_side.length() - 1);
      }
      if (case_sensitive) {
        if (left_hand_side == right_hand_side) {
          return EvaluationResult(true);
        }
      } else {
        if (absl::EqualsIgnoreCase(left_hand_side, right_hand_side)) {
          return EvaluationResult(true);
        }
      }
    }
  }
  return EvaluationResult(false);
}

ComposedPredicate::ComposedPredicate(std::unique_ptr<Predicate> lhs_predicate,
                                     std::unique_ptr<Predicate> rhs_predicate,
                                     LogicalOperator logical_op,
                                     std::optional<uint32_t> slop, bool inorder)
    : Predicate(logical_op == LogicalOperator::kAnd
                    ? PredicateType::kComposedAnd
                    : PredicateType::kComposedOr),
      lhs_predicate_(std::move(lhs_predicate)),
      rhs_predicate_(std::move(rhs_predicate)),
      slop_(slop),
      inorder_(inorder) {}

// Helper to evaluate text predicates with conditional position requirements
EvaluationResult EvaluateTextPredicate(const Predicate* predicate,
                                       Evaluator& evaluator,
                                       bool require_positions) {
  if (predicate->GetType() == PredicateType::kText) {
    return evaluator.EvaluateText(*static_cast<const TextPredicate*>(predicate),
                                  require_positions);
  }
  return predicate->Evaluate(evaluator);
}

// ComposedPredicate: Combines two predicates with AND/OR logic.
// For text predicates with proximity constraints (slop/inorder), creates
// ProximityIterator to validate term positions meet distance and order
// requirements.
EvaluationResult ComposedPredicate::Evaluate(Evaluator& evaluator) const {
  if (GetType() == PredicateType::kComposedAnd) {
    bool require_positions = slop_.has_value() || inorder_;
    EvaluationResult lhs = EvaluateTextPredicate(lhs_predicate_.get(),
                                                 evaluator, require_positions);
    // Short-circuit for AND
    if (!lhs.matches) return EvaluationResult(false);
    EvaluationResult rhs = EvaluateTextPredicate(rhs_predicate_.get(),
                                                 evaluator, require_positions);
    // Short-circuit for AND
<<<<<<< HEAD
    if (!rhs.matches) {
      return EvaluationResult(false);
    }
    // Prefilter mode: boolean-only evaluation, no iterators needed
    if (evaluator.IsPrefilterMode()) {
      VMSDK_LOG(WARNING, nullptr)
          << "Composed and Prefilter mode evaluation. Skip proximity";
      return EvaluationResult(true);
    }

    // Proximity check: Only if slop/inorder set and both sides have
    // iterators. This ensures we only check proximity for text predicates,
    // not numeric/tag.
    if ((slop_.has_value() || inorder_) && lhs.filter_iterator &&
        rhs.filter_iterator) {
=======
    if (!rhs.matches) return EvaluationResult(false);
    // Proximity check: Only if slop/inorder set and both sides have iterators
    if (require_positions && lhs.filter_iterator && rhs.filter_iterator) {
>>>>>>> 8723c7b5
      // Get field_mask from lhs and rhs iterators
      uint64_t query_field_mask = lhs.filter_iterator->QueryFieldMask() &
                                  rhs.filter_iterator->QueryFieldMask();
      if (query_field_mask == 0) {
        return EvaluationResult(false);
      }
      // Create vector of iterators for ProximityIterator
      std::vector<std::unique_ptr<indexes::text::TextIterator>> iterators;
      iterators.push_back(std::move(lhs.filter_iterator));
      iterators.push_back(std::move(rhs.filter_iterator));
      // Create ProximityIterator to check proximity
      auto proximity_iterator =
          std::make_unique<indexes::text::ProximityIterator>(
              std::move(iterators), slop_, inorder_, query_field_mask, nullptr);
      // Check if any valid proximity matches exist
      if (proximity_iterator->DoneKeys() ||
          proximity_iterator->DonePositions()) {
        return EvaluationResult(false);
      }
      // Validate against original target key from evaluator
      auto target_key = evaluator.GetTargetKey();
      if (target_key && proximity_iterator->CurrentKey() != target_key) {
        return EvaluationResult(false);
      }
      // Return the proximity iterator for potential nested use.
      return EvaluationResult(true, std::move(proximity_iterator));
    }
    // Propagate the filter iterator from the LHS if it exists
    if (lhs.filter_iterator) {
      return EvaluationResult(true, std::move(lhs.filter_iterator));
    }
    // Propagate the filter iterator from the RHS if it exists
    if (rhs.filter_iterator) {
      return EvaluationResult(true, std::move(rhs.filter_iterator));
    }
    // Both matched, non-proximity case
    return EvaluationResult(true);
  }
  // OR logic
  EvaluationResult lhs = lhs_predicate_->Evaluate(evaluator);
  VMSDK_LOG(DEBUG, nullptr)
      << "Inline evaluate OR predicate lhs: " << lhs.matches;
  EvaluationResult rhs = rhs_predicate_->Evaluate(evaluator);
  VMSDK_LOG(DEBUG, nullptr)
      << "Inline evaluate OR predicate rhs: " << rhs.matches;
  // TODO: Implement position-aware OR logic for nested proximity queries.
  return EvaluationResult(lhs.matches || rhs.matches);
}

}  // namespace valkey_search::query<|MERGE_RESOLUTION|>--- conflicted
+++ resolved
@@ -91,17 +91,8 @@
   std::vector<indexes::text::Postings::KeyIterator> key_iterators;
   key_iterators.emplace_back(std::move(key_iter));
   auto iterator = std::make_unique<indexes::text::TermIterator>(
-<<<<<<< HEAD
-      std::move(key_iterators), field_mask, nullptr);
-
-  if (!IsIteratorValid(iterator, field_mask)) {
-    return EvaluationResult(false);
-  }
-  return EvaluationResult(true, std::move(iterator));
-=======
       std::move(key_iterators), field_mask, nullptr, require_positions);
   return BuildTextEvaluationResult(std::move(iterator), require_positions);
->>>>>>> 8723c7b5
 }
 
 PrefixPredicate::PrefixPredicate(
@@ -141,17 +132,8 @@
     return EvaluationResult(false);
   }
   auto iterator = std::make_unique<indexes::text::TermIterator>(
-<<<<<<< HEAD
-      std::move(key_iterators), field_mask, nullptr);
-
-  if (!IsIteratorValid(iterator, field_mask)) {
-    return EvaluationResult(false);
-  }
-  return EvaluationResult(true, std::move(iterator));
-=======
       std::move(key_iterators), field_mask, nullptr, require_positions);
   return BuildTextEvaluationResult(std::move(iterator), require_positions);
->>>>>>> 8723c7b5
 }
 
 SuffixPredicate::SuffixPredicate(
@@ -196,16 +178,8 @@
     return EvaluationResult(false);
   }
   auto iterator = std::make_unique<indexes::text::TermIterator>(
-<<<<<<< HEAD
-      std::move(key_iterators), field_mask, nullptr);
-  if (!IsIteratorValid(iterator, field_mask)) {
-    return EvaluationResult(false);
-  }
-  return EvaluationResult(true, std::move(iterator));
-=======
       std::move(key_iterators), field_mask, nullptr, require_positions);
   return BuildTextEvaluationResult(std::move(iterator), require_positions);
->>>>>>> 8723c7b5
 }
 
 InfixPredicate::InfixPredicate(
@@ -383,27 +357,15 @@
     EvaluationResult rhs = EvaluateTextPredicate(rhs_predicate_.get(),
                                                  evaluator, require_positions);
     // Short-circuit for AND
-<<<<<<< HEAD
-    if (!rhs.matches) {
-      return EvaluationResult(false);
-    }
+    if (!rhs.matches) return EvaluationResult(false);
     // Prefilter mode: boolean-only evaluation, no iterators needed
     if (evaluator.IsPrefilterMode()) {
       VMSDK_LOG(WARNING, nullptr)
           << "Composed and Prefilter mode evaluation. Skip proximity";
       return EvaluationResult(true);
     }
-
-    // Proximity check: Only if slop/inorder set and both sides have
-    // iterators. This ensures we only check proximity for text predicates,
-    // not numeric/tag.
-    if ((slop_.has_value() || inorder_) && lhs.filter_iterator &&
-        rhs.filter_iterator) {
-=======
-    if (!rhs.matches) return EvaluationResult(false);
     // Proximity check: Only if slop/inorder set and both sides have iterators
     if (require_positions && lhs.filter_iterator && rhs.filter_iterator) {
->>>>>>> 8723c7b5
       // Get field_mask from lhs and rhs iterators
       uint64_t query_field_mask = lhs.filter_iterator->QueryFieldMask() &
                                   rhs.filter_iterator->QueryFieldMask();
