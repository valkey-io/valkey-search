--- conflicted
+++ resolved
@@ -342,12 +342,15 @@
 // Composed Predicate (AND/OR) - N-ary structure
 class ComposedPredicate : public Predicate {
  public:
-<<<<<<< HEAD
   // N-ary constructor
   ComposedPredicate(LogicalOperator logical_op,
-                    std::vector<std::unique_ptr<Predicate>> children);
-
-  bool Evaluate(Evaluator& evaluator) const override;
+                    std::vector<std::unique_ptr<Predicate>> children)
+      std::optional<uint32_t> slop = std::nullopt,
+                              bool inorder = false;
+
+  EvaluationResult Evaluate(Evaluator& evaluator) const override;
+  std::optional<uint32_t> GetSlop() const { return slop_; }
+  bool GetInorder() const { return inorder_; }
 
   // N-ary interface
   const std::vector<std::unique_ptr<Predicate>>& GetChildren() const {
@@ -365,25 +368,8 @@
 
  private:
   std::vector<std::unique_ptr<Predicate>> children_;
-=======
-  ComposedPredicate(std::unique_ptr<Predicate> lhs_predicate,
-                    std::unique_ptr<Predicate> rhs_predicate,
-                    LogicalOperator logical_op,
-                    std::optional<uint32_t> slop = std::nullopt,
-                    bool inorder = false);
-
-  EvaluationResult Evaluate(Evaluator& evaluator) const override;
-  const Predicate* GetLhsPredicate() const { return lhs_predicate_.get(); }
-  const Predicate* GetRhsPredicate() const { return rhs_predicate_.get(); }
-  std::optional<uint32_t> GetSlop() const { return slop_; }
-  bool GetInorder() const { return inorder_; }
-
- private:
-  std::unique_ptr<Predicate> lhs_predicate_;
-  std::unique_ptr<Predicate> rhs_predicate_;
   std::optional<uint32_t> slop_;
   bool inorder_;
->>>>>>> 2604515f
 };
 
 }  // namespace valkey_search::query
