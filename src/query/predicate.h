/*
 * Copyright (c) 2025, valkey-search contributors
 * All rights reserved.
 * SPDX-License-Identifier: BSD 3-Clause
 *
 */

#ifndef VALKEYSEARCH_SRC_QUERY_PREDICATE_H_
#define VALKEYSEARCH_SRC_QUERY_PREDICATE_H_
#include <cstddef>
#include <memory>
#include <string>
#include <utility>
#include <vector>

#include "absl/container/flat_hash_set.h"
#include "absl/strings/string_view.h"
#include "src/indexes/text/text_iterator.h"
#include "vmsdk/src/managed_pointers.h"
#include "vmsdk/src/type_conversions.h"

namespace valkey_search::indexes {
class Text;
class Numeric;
class Tag;
}  // namespace valkey_search::indexes

namespace valkey_search::indexes::text {
class TextIterator;
class TextIndexSchema;
class TextIndex;
}  // namespace valkey_search::indexes::text

namespace valkey_search::query {

enum class PredicateType {
  kTag,
  kNumeric,
  kComposedAnd,
  kComposedOr,
  kNegate,
  kText,
  kNone
};

class TextPredicate;
class TagPredicate;
class NumericPredicate;

struct EvaluationResult {
  bool matches;
  std::unique_ptr<valkey_search::indexes::text::TextIterator> filter_iterator;

  // Constructor 1: For non-text predicates (no iterator)
  explicit EvaluationResult(bool result)
      : matches(result), filter_iterator(nullptr) {}

  // Constructor 2: For text predicates (with iterator)
  EvaluationResult(
      bool result,
      std::unique_ptr<valkey_search::indexes::text::TextIterator> iterator)
      : matches(result), filter_iterator(std::move(iterator)) {}

  // Helper function to build EvaluationResult for text predicates
  EvaluationResult BuildTextEvaluationResult(
      const std::unique_ptr<indexes::text::TextIterator>& iterator,
      bool requires_position);
};

class Evaluator {
 public:
  virtual ~Evaluator() = default;
  virtual EvaluationResult EvaluateText(const TextPredicate& predicate,
                                        bool require_positions) = 0;
  virtual EvaluationResult EvaluateTags(const TagPredicate& predicate) = 0;
  virtual EvaluationResult EvaluateNumeric(
      const NumericPredicate& predicate) = 0;

  // Access target key for proximity validation (only for Text)
  virtual const InternedStringPtr& GetTargetKey() const = 0;
};

class Predicate;
struct EstimatedQualifiedEntries {
  size_t estimated_qualified_entries;
  std::vector<Predicate*> predicates;
};

class Predicate {
 public:
  explicit Predicate(PredicateType type) : type_(type) {}
  virtual EvaluationResult Evaluate(Evaluator& evaluator) const = 0;
  virtual ~Predicate() = default;
  PredicateType GetType() const { return type_; }

 private:
  PredicateType type_;
};

class NegatePredicate : public Predicate {
 public:
  explicit NegatePredicate(std::unique_ptr<Predicate> predicate)
      : Predicate(PredicateType::kNegate), predicate_(std::move(predicate)) {}
  EvaluationResult Evaluate(Evaluator& evaluator) const override;
  const Predicate* GetPredicate() const { return predicate_.get(); }

 private:
  std::unique_ptr<Predicate> predicate_;
};

class NumericPredicate : public Predicate {
 public:
  NumericPredicate(const indexes::Numeric* index, absl::string_view alias,
                   absl::string_view identifier, double start,
                   bool is_inclusive_start, double end, bool is_inclusive_end);
  const indexes::Numeric* GetIndex() const { return index_; }
  absl::string_view GetIdentifier() const {
    return vmsdk::ToStringView(identifier_.get());
  }
  vmsdk::UniqueValkeyString GetRetainedIdentifier() const {
    return vmsdk::RetainUniqueValkeyString(identifier_.get());
  }
  absl::string_view GetAlias() const { return alias_; }
  double GetStart() const { return start_; }
  bool IsStartInclusive() const { return is_inclusive_start_; }
  double GetEnd() const { return end_; }
  bool IsEndInclusive() const { return is_inclusive_end_; }
  EvaluationResult Evaluate(Evaluator& evaluator) const override;
  EvaluationResult Evaluate(const double* value) const;

 private:
  const indexes::Numeric* index_;
  std::string alias_;
  vmsdk::UniqueValkeyString identifier_;
  double start_;
  bool is_inclusive_start_;
  double end_;
  bool is_inclusive_end_;
};

class TagPredicate : public Predicate {
 public:
  TagPredicate(const indexes::Tag* index, absl::string_view alias,
               absl::string_view identifier, absl::string_view raw_tag_string,
               const absl::flat_hash_set<absl::string_view>& tags);
  EvaluationResult Evaluate(Evaluator& evaluator) const override;
  EvaluationResult Evaluate(const absl::flat_hash_set<absl::string_view>* tags,
                            bool case_sensitive) const;
  const indexes::Tag* GetIndex() const { return index_; }
  absl::string_view GetAlias() const { return alias_; }
  absl::string_view GetIdentifier() const {
    return vmsdk::ToStringView(identifier_.get());
  }
  vmsdk::UniqueValkeyString GetRetainedIdentifier() const {
    return vmsdk::RetainUniqueValkeyString(identifier_.get());
  }
  const std::string& GetTagString() const { return raw_tag_string_; }
  const absl::flat_hash_set<std::string>& GetTags() const { return tags_; }

 private:
  const indexes::Tag* index_;
  vmsdk::UniqueValkeyString identifier_;
  std::string alias_;
  std::string raw_tag_string_;
  absl::flat_hash_set<std::string> tags_;
};

using FieldMaskPredicate = uint64_t;

class TextPredicate : public Predicate {
 public:
  TextPredicate() : Predicate(PredicateType::kText) {}
  virtual ~TextPredicate() = default;
  virtual EvaluationResult Evaluate(Evaluator& evaluator) const = 0;
  // Evaluate against per-key TextIndex
  virtual EvaluationResult Evaluate(
      const valkey_search::indexes::text::TextIndex& text_index,
<<<<<<< HEAD
      const std::shared_ptr<valkey_search::InternedString>& target_key,
      bool require_positions = true) const = 0;
=======
      const InternedStringPtr& target_key) const = 0;
>>>>>>> 93a87ba7
  virtual std::shared_ptr<indexes::text::TextIndexSchema> GetTextIndexSchema()
      const = 0;
  virtual const FieldMaskPredicate GetFieldMask() const = 0;
  virtual void* Search(bool negate) const;
  virtual std::unique_ptr<indexes::text::TextIterator> BuildTextIterator(
      const void* fetcher) const = 0;
};

class TermPredicate : public TextPredicate {
 public:
  TermPredicate(
      std::shared_ptr<indexes::text::TextIndexSchema> text_index_schema,
      FieldMaskPredicate field_mask, std::string term, bool exact);
  std::shared_ptr<indexes::text::TextIndexSchema> GetTextIndexSchema() const {
    return text_index_schema_;
  }
  absl::string_view GetTextString() const { return term_; }
  EvaluationResult Evaluate(Evaluator& evaluator) const override;
  // Evaluate against per-key TextIndex
  EvaluationResult Evaluate(
      const valkey_search::indexes::text::TextIndex& text_index,
<<<<<<< HEAD
      const std::shared_ptr<valkey_search::InternedString>& target_key,
      bool require_positions = true) const override;
=======
      const InternedStringPtr& target_key) const override;
>>>>>>> 93a87ba7
  std::unique_ptr<indexes::text::TextIterator> BuildTextIterator(
      const void* fetcher) const override;
  const FieldMaskPredicate GetFieldMask() const override { return field_mask_; }
  bool IsExact() const { return exact_; }

 private:
  std::shared_ptr<indexes::text::TextIndexSchema> text_index_schema_;
  FieldMaskPredicate field_mask_;
  std::string term_;
  bool exact_;
};

class PrefixPredicate : public TextPredicate {
 public:
  PrefixPredicate(
      std::shared_ptr<indexes::text::TextIndexSchema> text_index_schema,
      FieldMaskPredicate field_mask, std::string term);
  std::shared_ptr<indexes::text::TextIndexSchema> GetTextIndexSchema() const {
    return text_index_schema_;
  }
  absl::string_view GetTextString() const { return term_; }
  EvaluationResult Evaluate(Evaluator& evaluator) const override;
  // Evaluate against per-key TextIndex
  EvaluationResult Evaluate(
      const valkey_search::indexes::text::TextIndex& text_index,
<<<<<<< HEAD
      const std::shared_ptr<valkey_search::InternedString>& target_key,
      bool require_positions = true) const override;
=======
      const InternedStringPtr& target_key) const override;
>>>>>>> 93a87ba7
  std::unique_ptr<indexes::text::TextIterator> BuildTextIterator(
      const void* fetcher) const override;
  const FieldMaskPredicate GetFieldMask() const override { return field_mask_; }

 private:
  std::shared_ptr<indexes::text::TextIndexSchema> text_index_schema_;
  FieldMaskPredicate field_mask_;
  std::string term_;
};

class SuffixPredicate : public TextPredicate {
 public:
  SuffixPredicate(
      std::shared_ptr<indexes::text::TextIndexSchema> text_index_schema,
      FieldMaskPredicate field_mask, std::string term);
  std::shared_ptr<indexes::text::TextIndexSchema> GetTextIndexSchema() const {
    return text_index_schema_;
  }
  absl::string_view GetTextString() const { return term_; }
  EvaluationResult Evaluate(Evaluator& evaluator) const override;
  // Evaluate against per-key TextIndex
  EvaluationResult Evaluate(
      const valkey_search::indexes::text::TextIndex& text_index,
<<<<<<< HEAD
      const std::shared_ptr<valkey_search::InternedString>& target_key,
      bool require_positions = true) const override;
=======
      const InternedStringPtr& target_key) const override;
>>>>>>> 93a87ba7
  std::unique_ptr<indexes::text::TextIterator> BuildTextIterator(
      const void* fetcher) const override;
  const FieldMaskPredicate GetFieldMask() const override { return field_mask_; }

 private:
  std::shared_ptr<indexes::text::TextIndexSchema> text_index_schema_;
  FieldMaskPredicate field_mask_;
  std::string term_;
};

class InfixPredicate : public TextPredicate {
 public:
  InfixPredicate(
      std::shared_ptr<indexes::text::TextIndexSchema> text_index_schema,
      FieldMaskPredicate field_mask, std::string term);
  std::shared_ptr<indexes::text::TextIndexSchema> GetTextIndexSchema() const {
    return text_index_schema_;
  }
  absl::string_view GetTextString() const { return term_; }
  EvaluationResult Evaluate(Evaluator& evaluator) const override;
  // Evaluate against per-key TextIndex
  EvaluationResult Evaluate(
      const valkey_search::indexes::text::TextIndex& text_index,
<<<<<<< HEAD
      const std::shared_ptr<valkey_search::InternedString>& target_key,
      bool require_positions = true) const override;
=======
      const InternedStringPtr& target_key) const override;
>>>>>>> 93a87ba7
  std::unique_ptr<indexes::text::TextIterator> BuildTextIterator(
      const void* fetcher) const override;
  const FieldMaskPredicate GetFieldMask() const override { return field_mask_; }

 private:
  std::shared_ptr<indexes::text::TextIndexSchema> text_index_schema_;
  FieldMaskPredicate field_mask_;
  std::string term_;
};

class FuzzyPredicate : public TextPredicate {
 public:
  FuzzyPredicate(
      std::shared_ptr<indexes::text::TextIndexSchema> text_index_schema,
      FieldMaskPredicate field_mask, std::string term, uint32_t distance);
  std::shared_ptr<indexes::text::TextIndexSchema> GetTextIndexSchema() const {
    return text_index_schema_;
  }
  absl::string_view GetTextString() const { return term_; }
  uint32_t GetDistance() const { return distance_; }
  EvaluationResult Evaluate(Evaluator& evaluator) const override;
  // Evaluate against per-key TextIndex
  EvaluationResult Evaluate(
      const valkey_search::indexes::text::TextIndex& text_index,
<<<<<<< HEAD
      const std::shared_ptr<valkey_search::InternedString>& target_key,
      bool require_positions = true) const override;
=======
      const InternedStringPtr& target_key) const override;
>>>>>>> 93a87ba7
  std::unique_ptr<indexes::text::TextIterator> BuildTextIterator(
      const void* fetcher) const override;
  const FieldMaskPredicate GetFieldMask() const override { return field_mask_; }

 private:
  std::shared_ptr<indexes::text::TextIndexSchema> text_index_schema_;
  FieldMaskPredicate field_mask_;
  std::string term_;
  uint32_t distance_;
};

class ProximityPredicate : public TextPredicate {
 public:
  ProximityPredicate(std::vector<std::unique_ptr<TextPredicate>> terms,
                     uint32_t slop = 0, bool inorder = true);
  uint32_t Slop() const { return slop_; }
  bool InOrder() const { return inorder_; }
  EvaluationResult Evaluate(Evaluator& evaluator) const override;
  // Evaluate against per-key TextIndex
  EvaluationResult Evaluate(
      const valkey_search::indexes::text::TextIndex& text_index,
<<<<<<< HEAD
      const std::shared_ptr<valkey_search::InternedString>& target_key,
      bool require_positions = true) const override;
=======
      const InternedStringPtr& target_key) const override;
>>>>>>> 93a87ba7
  std::unique_ptr<indexes::text::TextIterator> BuildTextIterator(
      const void* fetcher) const override;
  std::shared_ptr<indexes::text::TextIndexSchema> GetTextIndexSchema() const {
    return terms_[0]->GetTextIndexSchema();
  }
  const FieldMaskPredicate GetFieldMask() const override {
    return terms_[0]->GetFieldMask();
  }
  const std::vector<std::unique_ptr<TextPredicate>>& Terms() const {
    return terms_;
  }

 private:
  std::vector<std::unique_ptr<TextPredicate>> terms_;
  bool inorder_;
  uint32_t slop_;
};

enum class LogicalOperator { kAnd, kOr };
// Composed Predicate (AND/OR)
class ComposedPredicate : public Predicate {
 public:
  ComposedPredicate(std::unique_ptr<Predicate> lhs_predicate,
                    std::unique_ptr<Predicate> rhs_predicate,
                    LogicalOperator logical_op,
                    std::optional<uint32_t> slop = std::nullopt,
                    bool inorder = false);

  EvaluationResult Evaluate(Evaluator& evaluator) const override;

  const Predicate* GetLhsPredicate() const { return lhs_predicate_.get(); }
  const Predicate* GetRhsPredicate() const { return rhs_predicate_.get(); }
  std::optional<uint32_t> GetSlop() const { return slop_; }
  bool GetInorder() const { return inorder_; }

 private:
  std::unique_ptr<Predicate> lhs_predicate_;
  std::unique_ptr<Predicate> rhs_predicate_;
  std::optional<uint32_t> slop_;
  bool inorder_;
};

}  // namespace valkey_search::query

#endif  // VALKEYSEARCH_SRC_QUERY_PREDICATE_H_<|MERGE_RESOLUTION|>--- conflicted
+++ resolved
@@ -175,12 +175,8 @@
   // Evaluate against per-key TextIndex
   virtual EvaluationResult Evaluate(
       const valkey_search::indexes::text::TextIndex& text_index,
-<<<<<<< HEAD
-      const std::shared_ptr<valkey_search::InternedString>& target_key,
+      const InternedStringPtr& target_key,
       bool require_positions = true) const = 0;
-=======
-      const InternedStringPtr& target_key) const = 0;
->>>>>>> 93a87ba7
   virtual std::shared_ptr<indexes::text::TextIndexSchema> GetTextIndexSchema()
       const = 0;
   virtual const FieldMaskPredicate GetFieldMask() const = 0;
@@ -202,12 +198,8 @@
   // Evaluate against per-key TextIndex
   EvaluationResult Evaluate(
       const valkey_search::indexes::text::TextIndex& text_index,
-<<<<<<< HEAD
-      const std::shared_ptr<valkey_search::InternedString>& target_key,
-      bool require_positions = true) const override;
-=======
-      const InternedStringPtr& target_key) const override;
->>>>>>> 93a87ba7
+      const InternedStringPtr& target_key,
+      bool require_positions = true) const override;
   std::unique_ptr<indexes::text::TextIterator> BuildTextIterator(
       const void* fetcher) const override;
   const FieldMaskPredicate GetFieldMask() const override { return field_mask_; }
@@ -233,12 +225,8 @@
   // Evaluate against per-key TextIndex
   EvaluationResult Evaluate(
       const valkey_search::indexes::text::TextIndex& text_index,
-<<<<<<< HEAD
-      const std::shared_ptr<valkey_search::InternedString>& target_key,
-      bool require_positions = true) const override;
-=======
-      const InternedStringPtr& target_key) const override;
->>>>>>> 93a87ba7
+      const InternedStringPtr& target_key,
+      bool require_positions = true) const override;
   std::unique_ptr<indexes::text::TextIterator> BuildTextIterator(
       const void* fetcher) const override;
   const FieldMaskPredicate GetFieldMask() const override { return field_mask_; }
@@ -262,12 +250,8 @@
   // Evaluate against per-key TextIndex
   EvaluationResult Evaluate(
       const valkey_search::indexes::text::TextIndex& text_index,
-<<<<<<< HEAD
-      const std::shared_ptr<valkey_search::InternedString>& target_key,
-      bool require_positions = true) const override;
-=======
-      const InternedStringPtr& target_key) const override;
->>>>>>> 93a87ba7
+      const InternedStringPtr& target_key,
+      bool require_positions = true) const override;
   std::unique_ptr<indexes::text::TextIterator> BuildTextIterator(
       const void* fetcher) const override;
   const FieldMaskPredicate GetFieldMask() const override { return field_mask_; }
@@ -291,12 +275,8 @@
   // Evaluate against per-key TextIndex
   EvaluationResult Evaluate(
       const valkey_search::indexes::text::TextIndex& text_index,
-<<<<<<< HEAD
-      const std::shared_ptr<valkey_search::InternedString>& target_key,
-      bool require_positions = true) const override;
-=======
-      const InternedStringPtr& target_key) const override;
->>>>>>> 93a87ba7
+      const InternedStringPtr& target_key,
+      bool require_positions = true) const override;
   std::unique_ptr<indexes::text::TextIterator> BuildTextIterator(
       const void* fetcher) const override;
   const FieldMaskPredicate GetFieldMask() const override { return field_mask_; }
@@ -321,12 +301,8 @@
   // Evaluate against per-key TextIndex
   EvaluationResult Evaluate(
       const valkey_search::indexes::text::TextIndex& text_index,
-<<<<<<< HEAD
-      const std::shared_ptr<valkey_search::InternedString>& target_key,
-      bool require_positions = true) const override;
-=======
-      const InternedStringPtr& target_key) const override;
->>>>>>> 93a87ba7
+      const InternedStringPtr& target_key,
+      bool require_positions = true) const override;
   std::unique_ptr<indexes::text::TextIterator> BuildTextIterator(
       const void* fetcher) const override;
   const FieldMaskPredicate GetFieldMask() const override { return field_mask_; }
@@ -348,12 +324,8 @@
   // Evaluate against per-key TextIndex
   EvaluationResult Evaluate(
       const valkey_search::indexes::text::TextIndex& text_index,
-<<<<<<< HEAD
-      const std::shared_ptr<valkey_search::InternedString>& target_key,
-      bool require_positions = true) const override;
-=======
-      const InternedStringPtr& target_key) const override;
->>>>>>> 93a87ba7
+      const InternedStringPtr& target_key,
+      bool require_positions = true) const override;
   std::unique_ptr<indexes::text::TextIterator> BuildTextIterator(
       const void* fetcher) const override;
   std::shared_ptr<indexes::text::TextIndexSchema> GetTextIndexSchema() const {
@@ -383,7 +355,6 @@
                     bool inorder = false);
 
   EvaluationResult Evaluate(Evaluator& evaluator) const override;
-
   const Predicate* GetLhsPredicate() const { return lhs_predicate_.get(); }
   const Predicate* GetRhsPredicate() const { return rhs_predicate_.get(); }
   std::optional<uint32_t> GetSlop() const { return slop_; }
