--- conflicted
+++ resolved
@@ -77,13 +77,9 @@
       const NumericPredicate& predicate) = 0;
 
   // Access target key for proximity validation (only for Text)
-<<<<<<< HEAD
-  virtual const std::shared_ptr<InternedString>& GetTargetKey() const = 0;
+  virtual const InternedStringPtr& GetTargetKey() const = 0;
   // To indicate prefilter evaluation. Default is false.
   virtual bool IsPrefilterMode() const { return false; }
-=======
-  virtual const InternedStringPtr& GetTargetKey() const = 0;
->>>>>>> 8723c7b5
 };
 
 class Predicate;
@@ -188,6 +184,7 @@
   virtual void* Search(bool negate) const;
   virtual std::unique_ptr<indexes::text::TextIterator> BuildTextIterator(
       const void* fetcher) const = 0;
+  virtual size_t EstimateSize(const void* fetcher_ptr) const = 0;
 };
 
 class TermPredicate : public TextPredicate {
@@ -209,6 +206,7 @@
       const void* fetcher) const override;
   const FieldMaskPredicate GetFieldMask() const override { return field_mask_; }
   bool IsExact() const { return exact_; }
+  size_t EstimateSize(const void* fetcher_ptr) const override;
 
  private:
   std::shared_ptr<indexes::text::TextIndexSchema> text_index_schema_;
@@ -235,6 +233,7 @@
   std::unique_ptr<indexes::text::TextIterator> BuildTextIterator(
       const void* fetcher) const override;
   const FieldMaskPredicate GetFieldMask() const override { return field_mask_; }
+  size_t EstimateSize(const void* fetcher_ptr) const override;
 
  private:
   std::shared_ptr<indexes::text::TextIndexSchema> text_index_schema_;
@@ -260,6 +259,7 @@
   std::unique_ptr<indexes::text::TextIterator> BuildTextIterator(
       const void* fetcher) const override;
   const FieldMaskPredicate GetFieldMask() const override { return field_mask_; }
+  size_t EstimateSize(const void* fetcher_ptr) const override;
 
  private:
   std::shared_ptr<indexes::text::TextIndexSchema> text_index_schema_;
@@ -285,6 +285,7 @@
   std::unique_ptr<indexes::text::TextIterator> BuildTextIterator(
       const void* fetcher) const override;
   const FieldMaskPredicate GetFieldMask() const override { return field_mask_; }
+  size_t EstimateSize(const void* fetcher_ptr) const override;
 
  private:
   std::shared_ptr<indexes::text::TextIndexSchema> text_index_schema_;
@@ -311,6 +312,7 @@
   std::unique_ptr<indexes::text::TextIterator> BuildTextIterator(
       const void* fetcher) const override;
   const FieldMaskPredicate GetFieldMask() const override { return field_mask_; }
+  size_t EstimateSize(const void* fetcher_ptr) const override;
 
  private:
   std::shared_ptr<indexes::text::TextIndexSchema> text_index_schema_;
@@ -342,6 +344,7 @@
   const std::vector<std::unique_ptr<TextPredicate>>& Terms() const {
     return terms_;
   }
+  size_t EstimateSize(const void* fetcher_ptr) const override;
 
  private:
   std::vector<std::unique_ptr<TextPredicate>> terms_;
