--- conflicted
+++ resolved
@@ -57,9 +57,6 @@
   vmsdk::UniqueValkeyString alias;
 };
 
-<<<<<<< HEAD
-struct SearchParameters {
-=======
 std::ostream& operator<<(std::ostream& os, const ReturnAttribute& r) {
   os << vmsdk::ToStringView(r.identifier.get());
   if (r.alias) {
@@ -68,8 +65,7 @@
   return os;
 }
 
-struct VectorSearchParameters {
->>>>>>> 13fa8d4f
+struct SearchParameters {
   mutable cancel::Token cancellation_token;
   virtual ~VectorSearchParameters() = default;
   std::shared_ptr<IndexSchema> index_schema;
@@ -113,12 +109,8 @@
     }
   } parse_vars;
   bool IsNonVectorQuery() const { return attribute_alias.empty(); }
-<<<<<<< HEAD
+  bool IsVectorQuery() const { return !IsNonVectorQuery(); }
   SearchParameters(uint64_t timeout, grpc::CallbackServerContext* context)
-=======
-  bool IsVectorQuery() const { return !IsNonVectorQuery(); }
-  VectorSearchParameters(uint64_t timeout, grpc::CallbackServerContext* context)
->>>>>>> 13fa8d4f
       : timeout_ms(timeout),
         cancellation_token(cancel::Make(timeout, context)) {}
 };
