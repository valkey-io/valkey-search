/*
 * Copyright (c) 2025, valkey-search contributors
 * All rights reserved.
 * SPDX-License-Identifier: BSD 3-Clause
 *
 */

#ifndef VALKEYSEARCH_SRC_QUERY_SEARCH_H_
#define VALKEYSEARCH_SRC_QUERY_SEARCH_H_

#include <cstddef>
#include <cstdint>
#include <deque>
#include <memory>
#include <optional>
#include <queue>
#include <string>
#include <utility>
#include <vector>

#include "absl/functional/any_invocable.h"
#include "absl/log/check.h"
#include "absl/status/status.h"
#include "absl/status/statusor.h"
#include "src/commands/filter_parser.h"
#include "src/index_schema.h"
#include "src/indexes/index_base.h"
#include "src/indexes/vector_base.h"
#include "src/query/predicate.h"
#include "src/utils/cancel.h"
#include "third_party/hnswlib/hnswlib.h"
#include "vmsdk/src/managed_pointers.h"
#include "vmsdk/src/thread_pool.h"

namespace valkey_search::query {

enum class SearchMode {
  kLocal,  // Search executed on local node/instance
  kRemote  // Search executed as part of distributed operation (from
           // coordinator)
};

constexpr int64_t kTimeoutMS{50000};
constexpr size_t kMaxTimeoutMs{60000};
constexpr absl::string_view kOOMMsg{
    "OOM command not allowed when used memory > 'maxmemory'"};
constexpr uint32_t kDialect{2};

struct LimitParameter {
  uint64_t first_index{0};
  uint64_t number{10};
};

struct ReturnAttribute {
  vmsdk::UniqueValkeyString identifier;
  vmsdk::UniqueValkeyString attribute_alias;
  vmsdk::UniqueValkeyString alias;
};

inline std::ostream& operator<<(std::ostream& os, const ReturnAttribute& r) {
  os << vmsdk::ToStringView(r.identifier.get());
  if (r.alias) {
    os << "[alias: " << vmsdk::ToStringView(r.alias.get()) << ']';
  }
  return os;
}

struct SearchParameters {
  mutable cancel::Token cancellation_token;
  virtual ~SearchParameters() = default;
  std::shared_ptr<IndexSchema> index_schema;
  std::string index_schema_name;
  std::string attribute_alias;
  vmsdk::UniqueValkeyString score_as;
  std::string query;
  uint32_t dialect{kDialect};
  uint32_t db_num_;
  bool local_only{false};
  int k{0};
  std::optional<unsigned> ef;
  LimitParameter limit;
  uint64_t timeout_ms;
  bool no_content{false};
  FilterParseResults filter_parse_results;
  std::vector<ReturnAttribute> return_attributes;
  struct ParseTimeVariables {
    // Members of this struct are only valid during the parsing of
    // VectorSearchParameters on the mainthread. They get cleared
    // at the end of the parse to ensure no dangling pointers.
    absl::string_view query_string;
    absl::string_view score_as_string;
    absl::string_view query_vector_string;
    absl::string_view k_string;
    absl::string_view ef_string;
    //
    // A Map of param names to values. The target of the map is a pair
    // that is the string of the value AND a reference count so that we can
    // detect unused parameters.
    // Marked mutable so that const parsing functions can bump the ref-count
    mutable absl::flat_hash_map<absl::string_view,
                                std::pair<int, absl::string_view>>
        params;
    void ClearAtEndOfParse() {
      query_string = absl::string_view();
      score_as_string = absl::string_view();
      query_vector_string = absl::string_view();
      k_string = absl::string_view();
      ef_string = absl::string_view();
      params.clear();
    }
  } parse_vars;
  bool IsNonVectorQuery() const { return attribute_alias.empty(); }
  bool IsVectorQuery() const { return !IsNonVectorQuery(); }
<<<<<<< HEAD
  VectorSearchParameters(uint64_t timeout, grpc::CallbackServerContext* context,
                         uint32_t db_num)
=======
  SearchParameters(uint64_t timeout, grpc::CallbackServerContext* context)
>>>>>>> 090c082a
      : timeout_ms(timeout),
        cancellation_token(cancel::Make(timeout, context)),
        db_num_(db_num) {}
};

// Callback to be called when the search is done.
using SearchResponseCallback =
    absl::AnyInvocable<void(absl::StatusOr<std::deque<indexes::Neighbor>>&,
                            std::unique_ptr<SearchParameters>)>;

absl::StatusOr<std::deque<indexes::Neighbor>> Search(
    const SearchParameters& parameters, SearchMode search_mode);

absl::Status SearchAsync(std::unique_ptr<SearchParameters> parameters,
                         vmsdk::ThreadPool* thread_pool,
                         SearchResponseCallback callback,
                         SearchMode search_mode);

absl::StatusOr<std::deque<indexes::Neighbor>> MaybeAddIndexedContent(
    absl::StatusOr<std::deque<indexes::Neighbor>> results,
    const SearchParameters& parameters);

class Predicate;
// Defined in the header to support testing
size_t EvaluateFilterAsPrimary(
    const Predicate* predicate,
    std::queue<std::unique_ptr<indexes::EntriesFetcherBase>>& entries_fetchers,
    bool negate);

// Defined in the header to support testing
absl::StatusOr<std::deque<indexes::Neighbor>> PerformVectorSearch(
    indexes::VectorBase* vector_index, const SearchParameters& parameters);

std::priority_queue<std::pair<float, hnswlib::labeltype>>
CalcBestMatchingPrefilteredKeys(
    const SearchParameters& parameters,
    std::queue<std::unique_ptr<indexes::EntriesFetcherBase>>& entries_fetchers,
    indexes::VectorBase* vector_index);

}  // namespace valkey_search::query
#endif  // VALKEYSEARCH_SRC_QUERY_SEARCH_H_<|MERGE_RESOLUTION|>--- conflicted
+++ resolved
@@ -111,12 +111,8 @@
   } parse_vars;
   bool IsNonVectorQuery() const { return attribute_alias.empty(); }
   bool IsVectorQuery() const { return !IsNonVectorQuery(); }
-<<<<<<< HEAD
-  VectorSearchParameters(uint64_t timeout, grpc::CallbackServerContext* context,
-                         uint32_t db_num)
-=======
-  SearchParameters(uint64_t timeout, grpc::CallbackServerContext* context)
->>>>>>> 090c082a
+  SearchParameters(uint64_t timeout, grpc::CallbackServerContext* context,
+                   uint32_t db_num)
       : timeout_ms(timeout),
         cancellation_token(cancel::Make(timeout, context)),
         db_num_(db_num) {}
