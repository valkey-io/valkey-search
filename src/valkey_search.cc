/*
 * Copyright (c) 2025, valkey-search contributors
 * All rights reserved.
 * SPDX-License-Identifier: BSD 3-Clause
 *
 */

#include "src/valkey_search.h"

#include <cstddef>
#include <cstdint>
#include <memory>
#include <optional>
#include <string>
#include <utility>

#include "absl/base/no_destructor.h"
#include "absl/log/check.h"
#include "absl/status/status.h"
#include "absl/status/statusor.h"
#include "absl/strings/numbers.h"
#include "absl/strings/str_format.h"
#include "absl/strings/string_view.h"
#include "absl/time/time.h"
#include "src/attribute_data_type.h"
#include "src/coordinator/client_pool.h"
#include "src/coordinator/grpc_suspender.h"
#include "src/coordinator/metadata_manager.h"
#include "src/coordinator/server.h"
#include "src/coordinator/util.h"
#include "src/index_schema.h"
#include "src/metrics.h"
#include "src/rdb_serialization.h"
#include "src/schema_manager.h"
#include "src/utils/string_interning.h"
#include "src/valkey_search_options.h"
#include "src/vector_externalizer.h"
#include "vmsdk/src/info.h"
#include "vmsdk/src/latency_sampler.h"
#include "vmsdk/src/log.h"
#include "vmsdk/src/managed_pointers.h"
#include "vmsdk/src/memory_allocation.h"
#include "vmsdk/src/module_config.h"
#include "vmsdk/src/status/status_macros.h"
#include "vmsdk/src/thread_pool.h"
#include "vmsdk/src/utils.h"
#include "vmsdk/src/valkey_module_api/valkey_module.h"

namespace valkey_search {

using vmsdk::config::ModuleConfigManager;

static absl::NoDestructor<std::unique_ptr<ValkeySearch>> valkey_search_instance;

constexpr size_t kMaxWorkerThreadPoolSuspensionSec{60};

size_t ValkeySearch::GetMaxWorkerThreadPoolSuspensionSec() const {
  return kMaxWorkerThreadPoolSuspensionSec;
}

ValkeySearch &ValkeySearch::Instance() { return **valkey_search_instance; };

void ValkeySearch::InitInstance(std::unique_ptr<ValkeySearch> instance) {
  *valkey_search_instance = std::move(instance);
}

uint32_t ValkeySearch::GetHNSWBlockSize() const {
  return options::GetHNSWBlockSize().GetValue();
}

void ValkeySearch::SetHNSWBlockSize(uint32_t block_size) {
  options::GetHNSWBlockSize().SetValueOrLog(block_size, WARNING);
}


void ModuleInfo(ValkeyModuleInfoCtx *ctx, int for_crash_report) {
  ValkeySearch::Instance().Info(ctx, for_crash_report);
}

void AddLatencyStat(ValkeyModuleInfoCtx *ctx, absl::string_view stat_name,
                    vmsdk::LatencySampler &sampler) {
  // Latency stats are excluded unless they have values, following Valkey engine
  // logic.
  if (sampler.HasSamples()) {
    ValkeyModule_InfoAddFieldCString(ctx, stat_name.data(),
                                     sampler.GetStatsString().c_str());
  }
}
/* Note: ValkeySearch::Info may be invoked during a crashdump by the engine.
 * In such cases, any section deemed unsafe is skipped.
 * A section is considered unsafe if it involves any of the following:
 *   1. Acquiring locks
 *   2. Performing heap allocations
 *   3. Requiring execution on the main thread

 >>> This is being converted to the new machinery in vmsdk::info_field. Once that's done this section
 will be empty and it can be removed.
 */

 static vmsdk::info_field::Integer human_used_memory("memory", "used_memory_human", 
    vmsdk::info_field::IntegerBuilder()
      .SIBytes()
      .App()
      .Computed(vmsdk::GetUsedMemoryCnt)
      .CrashSafe());

 static vmsdk::info_field::Integer used_memory("memory", "used_memory_bytes", 
    vmsdk::info_field::IntegerBuilder()
      .App()
      .Computed(vmsdk::GetUsedMemoryCnt)
      .CrashSafe());

static vmsdk::info_field::String background_indexing_status("indexing", "background_indexing_status",
    vmsdk::info_field::StringBuilder()
        .App()
        .ComputedCharPtr([]() -> const char * {
          return SchemaManager::Instance().IsIndexingInProgress()
                     ? "IN_PROGRESS"
                     : "NO_ACTIVITY";
        })
        );

static vmsdk::info_field::Float used_read_cpu(
    "thread-pool", "used_read_cpu",
    vmsdk::info_field::FloatBuilder().App().Computed([]() -> double {
      auto reader_thread_pool = ValkeySearch::Instance().GetReaderThreadPool();
      return reader_thread_pool->GetAvgCPUPercentage().value_or(-1);
    }));

static vmsdk::info_field::Float used_write_cpu(
    "thread-pool", "used_write_cpu",
    vmsdk::info_field::FloatBuilder().App().Computed([]() -> double {
      auto writer_thread_pool = ValkeySearch::Instance().GetWriterThreadPool();
      return writer_thread_pool->GetAvgCPUPercentage().value_or(-1);
    }));

void ValkeySearch::Info(ValkeyModuleInfoCtx *ctx, bool for_crash_report) const {
  vmsdk::info_field::DoSection(ctx, "thread-pool", for_crash_report);
  ValkeyModule_InfoAddFieldLongLong(ctx, "query_queue_size",
                                   reader_thread_pool_->QueueSize());
  ValkeyModule_InfoAddFieldLongLong(ctx, "writer_queue_size",
                                   writer_thread_pool_->QueueSize());
  ValkeyModule_InfoAddFieldLongLong(
      ctx, "worker_pool_suspend_cnt",
      Metrics::GetStats().worker_thread_pool_suspend_cnt);
  ValkeyModule_InfoAddFieldLongLong(
      ctx, "writer_resumed_cnt",
      Metrics::GetStats().writer_worker_thread_pool_resumed_cnt);
  ValkeyModule_InfoAddFieldLongLong(
      ctx, "reader_resumed_cnt",
      Metrics::GetStats().reader_worker_thread_pool_resumed_cnt);
  ValkeyModule_InfoAddFieldLongLong(
      ctx, "writer_suspension_expired_cnt",
      Metrics::GetStats().writer_worker_thread_pool_suspension_expired_cnt);

  vmsdk::info_field::DoSection(ctx, "rdb", for_crash_report);
  ValkeyModule_InfoAddFieldLongLong(ctx, "rdb_load_success_cnt",
                                   Metrics::GetStats().rdb_load_success_cnt);
  ValkeyModule_InfoAddFieldLongLong(ctx, "rdb_load_failure_cnt",
                                   Metrics::GetStats().rdb_load_failure_cnt);
  ValkeyModule_InfoAddFieldLongLong(ctx, "rdb_save_success_cnt",
                                   Metrics::GetStats().rdb_save_success_cnt);
  ValkeyModule_InfoAddFieldLongLong(ctx, "rdb_save_failure_cnt",
                                   Metrics::GetStats().rdb_save_failure_cnt);

  vmsdk::info_field::DoSection(ctx, "query", for_crash_report);
  ValkeyModule_InfoAddFieldLongLong(
      ctx, "successful_requests_count",
      Metrics::GetStats().query_successful_requests_cnt);
  ValkeyModule_InfoAddFieldLongLong(
      ctx, "failure_requests_count",
      Metrics::GetStats().query_failed_requests_cnt);
  ValkeyModule_InfoAddFieldLongLong(
      ctx, "hybrid_requests_count",
      Metrics::GetStats().query_hybrid_requests_cnt);
  ValkeyModule_InfoAddFieldLongLong(
      ctx, "inline_filtering_requests_count",
      Metrics::GetStats().query_inline_filtering_requests_cnt);

  if (!for_crash_report) {
    auto InfoResultCnt = [ctx](IndexSchema::Stats::ResultCnt<uint64_t> stat,
                               std::string section_name) {
      std::string successful_count_str =
          section_name + "_" + std::string("successful_count");
      std::string failure_count_str =
          section_name + "_" + std::string("failure_count");
      std::string skipped_count_str =
          section_name + "_" + std::string("skipped_count");

      ValkeyModule_InfoAddFieldLongLong(ctx, successful_count_str.c_str(),
                                        stat.success_cnt);
      ValkeyModule_InfoAddFieldLongLong(ctx, failure_count_str.c_str(),
                                        stat.failure_cnt);
      ValkeyModule_InfoAddFieldLongLong(ctx, skipped_count_str.c_str(),
                                        stat.skipped_cnt);
    };
#ifdef DEBUG_INFO
    vmsdk::info_field::DoSection(ctx, "subscription", for_crash_report);
    InfoResultCnt(
        SchemaManager::Instance().AccumulateIndexSchemaResults(
            [](const IndexSchema::Stats &stats)
                -> const IndexSchema::Stats::ResultCnt<std::atomic<uint64_t>>
                    & { return stats.subscription_add; }),
        "add_subscription");
    InfoResultCnt(
        SchemaManager::Instance().AccumulateIndexSchemaResults(
            [](const IndexSchema::Stats &stats)
                -> const IndexSchema::Stats::ResultCnt<std::atomic<uint64_t>>
                    & { return stats.subscription_modify; }),
        "modify_subscription");
    InfoResultCnt(
        SchemaManager::Instance().AccumulateIndexSchemaResults(
            [](const IndexSchema::Stats &stats)
                -> const IndexSchema::Stats::ResultCnt<std::atomic<uint64_t>>
                    & { return stats.subscription_remove; }),
        "remove_subscription");
#endif
  }
  vmsdk::info_field::DoSection(ctx, "hnswlib", for_crash_report);
  ValkeyModule_InfoAddFieldLongLong(ctx, "hnsw_add_exceptions_count",
                                   Metrics::GetStats().hnsw_add_exceptions_cnt);
  ValkeyModule_InfoAddFieldLongLong(
      ctx, "hnsw_remove_exceptions_count",
      Metrics::GetStats().hnsw_remove_exceptions_cnt);
  ValkeyModule_InfoAddFieldLongLong(
      ctx, "hnsw_modify_exceptions_count",
      Metrics::GetStats().hnsw_modify_exceptions_cnt);
  ValkeyModule_InfoAddFieldLongLong(
      ctx, "hnsw_search_exceptions_count",
      Metrics::GetStats().hnsw_search_exceptions_cnt);
  ValkeyModule_InfoAddFieldLongLong(
      ctx, "hnsw_create_exceptions_count",
      Metrics::GetStats().hnsw_create_exceptions_cnt);

  vmsdk::info_field::DoSection(ctx, "latency", for_crash_report);
  AddLatencyStat(ctx, "hnsw_vector_index_search_latency_usec",
                 Metrics::GetStats().hnsw_vector_index_search_latency);
  AddLatencyStat(ctx, "flat_vector_index_search_latency_usec",
                 Metrics::GetStats().flat_vector_index_search_latency);

  if (UsingCoordinator()) {
    vmsdk::info_field::DoSection(ctx, "coordinator", for_crash_report);
    ValkeyModule_InfoAddFieldLongLong(
        ctx, "coordinator_server_listening_port",
        GetCoordinatorServer()->GetPort());
    ValkeyModule_InfoAddFieldLongLong(
        ctx, "coordinator_server_get_global_metadata_success_count",
        Metrics::GetStats().coordinator_server_get_global_metadata_success_cnt);
    ValkeyModule_InfoAddFieldLongLong(
        ctx, "coordinator_server_get_global_metadata_failure_count",
        Metrics::GetStats().coordinator_server_get_global_metadata_failure_cnt);
    ValkeyModule_InfoAddFieldLongLong(
        ctx, "coordinator_server_search_index_partition_success_count",
        Metrics::GetStats()
            .coordinator_server_search_index_partition_success_cnt);
    ValkeyModule_InfoAddFieldLongLong(
        ctx, "coordinator_server_search_index_partition_failure_count",
        Metrics::GetStats()
            .coordinator_server_search_index_partition_failure_cnt);
    ValkeyModule_InfoAddFieldLongLong(
        ctx, "coordinator_client_get_global_metadata_success_count",
        Metrics::GetStats().coordinator_client_get_global_metadata_success_cnt);
    ValkeyModule_InfoAddFieldLongLong(
        ctx, "coordinator_client_get_global_metadata_failure_count",
        Metrics::GetStats().coordinator_client_get_global_metadata_failure_cnt);
    ValkeyModule_InfoAddFieldLongLong(
        ctx, "coordinator_client_search_index_partition_success_count",
        Metrics::GetStats()
            .coordinator_client_search_index_partition_success_cnt);
    ValkeyModule_InfoAddFieldLongLong(
        ctx, "coordinator_client_search_index_partition_failure_count",
        Metrics::GetStats()
            .coordinator_client_search_index_partition_failure_cnt);
    ValkeyModule_InfoAddFieldLongLong(
        ctx, "coordinator_bytes_out",
        Metrics::GetStats()
            .coordinator_bytes_out);
    ValkeyModule_InfoAddFieldLongLong(
        ctx, "coordinator_bytes_in",
        Metrics::GetStats()
            .coordinator_bytes_in);
    AddLatencyStat(
        ctx, "coordinator_client_get_global_metadata_success_latency_usec",
        Metrics::GetStats()
            .coordinator_client_get_global_metadata_success_latency);
    AddLatencyStat(
        ctx, "coordinator_client_get_global_metadata_failure_latency_usec",
        Metrics::GetStats()
            .coordinator_client_get_global_metadata_failure_latency);
    AddLatencyStat(
        ctx, "coordinator_client_search_index_partition_success_latency_usec",
        Metrics::GetStats()
            .coordinator_client_search_index_partition_success_latency);
    AddLatencyStat(
        ctx, "coordinator_client_search_index_partition_failure_latency_usec",
        Metrics::GetStats()
            .coordinator_client_search_index_partition_failure_latency);
    AddLatencyStat(
        ctx, "coordinator_server_get_global_metadata_success_latency_usec",
        Metrics::GetStats()
            .coordinator_server_get_global_metadata_success_latency);
    AddLatencyStat(
        ctx, "coordinator_server_get_global_metadata_failure_latency_usec",
        Metrics::GetStats()
            .coordinator_server_get_global_metadata_failure_latency);
    AddLatencyStat(
        ctx, "coordinator_server_search_index_partition_success_latency_usec",
        Metrics::GetStats()
            .coordinator_server_search_index_partition_success_latency);
    AddLatencyStat(
        ctx, "coordinator_server_search_index_partition_failure_latency_usec",
        Metrics::GetStats()
            .coordinator_server_search_index_partition_failure_latency);
  }
  if (!for_crash_report) {
    vmsdk::info_field::DoSection(ctx, "string_interning", for_crash_report);
    ValkeyModule_InfoAddFieldLongLong(ctx, "string_interning_store_size",
<<<<<<< HEAD
                                     StringInternStore::Instance().Size());
    char buffer[100];
    vmsdk::DisplayAsSIBytes(StringInternStore::GetMemoryUsage(), buffer, sizeof(buffer));
    ValkeyModule_InfoAddFieldCString(
        ctx, "string_interning_memory_mb", buffer);
=======
                                      StringInternStore::Instance().Size());
>>>>>>> 78e4f65b

    vmsdk::info_field::DoSection(ctx, "vector_externing", for_crash_report);
    auto vector_externing_stats = VectorExternalizer::Instance().GetStats();
    ValkeyModule_InfoAddFieldLongLong(ctx, "vector_externing_entry_count",
                                      vector_externing_stats.entry_cnt);
    ValkeyModule_InfoAddFieldLongLong(
        ctx, "vector_externing_hash_extern_errors",
        vector_externing_stats.hash_extern_errors);
    ValkeyModule_InfoAddFieldLongLong(
        ctx, "vector_externing_generated_value_cnt",
        vector_externing_stats.generated_value_cnt);
    ValkeyModule_InfoAddFieldLongLong(ctx, "vector_externing_num_lru_entries",
                                      vector_externing_stats.num_lru_entries);
    ValkeyModule_InfoAddFieldLongLong(ctx, "vector_externing_lru_promote_cnt",
                                      vector_externing_stats.lru_promote_cnt);
    ValkeyModule_InfoAddFieldLongLong(
        ctx, "vector_externing_deferred_entry_cnt",
        vector_externing_stats.deferred_entry_cnt);
  }
  vmsdk::info_field::DoRemainingSections(ctx, for_crash_report);
}

// Beside the thread which initiates the fork, no other threads are present
// in the forked child process. This could lead to full sync corruption as the
// fork system-call may occur in the middle of mutating the index. In addition,
// vector insertion may lead to high amount of dirty pages which increases the
// chances to OOM during full sync. Addressing these by temporary suspending the
// writer thread pool during full sync. The writer thread pool resumes once the
// child process dies or suspension time exceeds 60 seconds. Suspending the
// workers guarantees that no thread is mutating the index while the fork is
// happening. For more details see:
// https://pubs.opengroup.org/onlinepubs/009695399/functions/pthread_atfork.html
void ValkeySearch::AtForkPrepare() {
  // Sanity: fork can occur (by example: calling to "popen") before the thread
  // pool is initialized
  if (writer_thread_pool_ == nullptr || reader_thread_pool_ == nullptr) {
    return;
  }
  Metrics::GetStats().worker_thread_pool_suspend_cnt++;
  auto status = writer_thread_pool_->SuspendWorkers();
  VMSDK_LOG(WARNING, nullptr) << "At prepare fork callback, suspend writer "
                                 "worker thread pool returned message: "
                              << status.message();
  status = reader_thread_pool_->SuspendWorkers();
  VMSDK_LOG(WARNING, nullptr) << "At prepare fork callback, suspend reader "
                                 "worker thread pool returned message: "
                              << status.message();
  status = coordinator::GRPCSuspender::Instance().Suspend();
  VMSDK_LOG(WARNING, nullptr) << "At prepare fork callback, suspend gRPC "
                                 "returned message: "
                              << status.message();
}

void ValkeySearch::AfterForkParent() {
  // Sanity: fork can occur (by example: calling to "popen") before the thread
  // pool is initialized
  if (reader_thread_pool_ == nullptr) {
    return;
  }
  auto status = reader_thread_pool_->ResumeWorkers();
  Metrics::GetStats().reader_worker_thread_pool_resumed_cnt++;
  VMSDK_LOG(WARNING, nullptr) << "After fork parent callback, resume reader "
                                 "worker thread pool returned message: "
                              << status.message();
  writer_thread_pool_suspend_watch_ = vmsdk::StopWatch();
  status = coordinator::GRPCSuspender::Instance().Resume();
  VMSDK_LOG(WARNING, nullptr) << "After fork parent callback, resume gRPC "
                                 "returned message: "
                              << status.message();
}

void ValkeySearch::OnServerCronCallback(ValkeyModuleCtx *ctx,
                                        [[maybe_unused]] ValkeyModuleEvent eid,
                                        [[maybe_unused]] uint64_t subevent,
                                        [[maybe_unused]] void *data) {
  // Clean-up after threads that exited without being "joined"
  if (writer_thread_pool_) {
    writer_thread_pool_->JoinTerminatedWorkers();
  }
  if (reader_thread_pool_) {
    reader_thread_pool_->JoinTerminatedWorkers();
  }
  // Resume worker thread pool if suspension time exceeds the max allowed
  // duration
  if (writer_thread_pool_suspend_watch_.has_value() &&
      writer_thread_pool_suspend_watch_.value().Duration() >
          absl::Seconds(GetMaxWorkerThreadPoolSuspensionSec())) {
    ResumeWriterThreadPool(ctx, /*is_expired=*/true);
  }
}

void ValkeySearch::OnForkChildCallback(ValkeyModuleCtx *ctx,
                                       [[maybe_unused]] ValkeyModuleEvent eid,
                                       uint64_t subevent,
                                       [[maybe_unused]] void *data) {
  if (subevent & VALKEYMODULE_SUBEVENT_FORK_CHILD_DIED) {
    ResumeWriterThreadPool(ctx, /*is_expired=*/false);
  }
}

absl::StatusOr<std::string> GetConfigGetReply(ValkeyModuleCtx *ctx,
                                              const char *config) {
  auto reply = vmsdk::UniquePtrValkeyCallReply(
      ValkeyModule_Call(ctx, "CONFIG", "cc", "GET", config));
  if (reply == nullptr) {
    return absl::InternalError(
        absl::StrFormat("Failed to get config: %s", config));
  }
  ValkeyModuleCallReply *config_reply =
      ValkeyModule_CallReplyArrayElement(reply.get(), 1);

  size_t reply_len;
  const char *reply_str =
      ValkeyModule_CallReplyStringPtr(config_reply, &reply_len);
  return std::string(reply_str, reply_len);
}

absl::StatusOr<int> GetValkeyLocalPort(ValkeyModuleCtx *ctx) {
  int port = -1;
  VMSDK_ASSIGN_OR_RETURN(auto tls_port_str, GetConfigGetReply(ctx, "tls-port"));
  if (!absl::SimpleAtoi(tls_port_str, &port)) {
    return absl::InternalError(
        absl::StrFormat("Failed to parse port: %s", tls_port_str));
  }
  if (port == 0) {
    VMSDK_ASSIGN_OR_RETURN(auto port_str, GetConfigGetReply(ctx, "port"));
    if (!absl::SimpleAtoi(port_str, &port)) {
      return absl::InternalError(
          absl::StrFormat("Failed to parse port: %s", port_str));
    }
  }

  if (port < 0) {
    return absl::InternalError("Valkey port is negative");
  }
  if (coordinator::GetCoordinatorPort(port) > 65535) {
    return absl::FailedPreconditionError(
        "Coordinator port is too large, Valkey port must be less than or equal "
        "to 45241 (max port of 65535 minus coordinator offset of 20294).");
  }
  return port;
}

absl::Status ValkeySearch::Startup(ValkeyModuleCtx *ctx) {
  reader_thread_pool_ = std::make_unique<vmsdk::ThreadPool>(
      "read-worker-", options::GetReaderThreadCount().GetValue());
  reader_thread_pool_->StartWorkers();
  writer_thread_pool_ = std::make_unique<vmsdk::ThreadPool>(
      "write-worker-", options::GetWriterThreadCount().GetValue());
  writer_thread_pool_->StartWorkers();

  VMSDK_LOG(NOTICE, ctx) << "use_coordinator: "
                         << options::GetUseCoordinator().GetValue()
                         << ", IsCluster: " << IsCluster();

  VMSDK_LOG(NOTICE, ctx) << "Reader workers count: "
                         << reader_thread_pool_->Size();
  VMSDK_LOG(NOTICE, ctx) << "Writer workers count: "
                         << writer_thread_pool_->Size();

  if (options::GetUseCoordinator().GetValue() && IsCluster()) {
    client_pool_ = std::make_unique<coordinator::ClientPool>(
        vmsdk::MakeUniqueValkeyDetachedThreadSafeContext(ctx));
    coordinator::MetadataManager::InitInstance(
        std::make_unique<coordinator::MetadataManager>(ctx, *client_pool_));
    coordinator::MetadataManager::Instance().RegisterForClusterMessages(ctx);
  }
  SchemaManager::InitInstance(std::make_unique<SchemaManager>(
      ctx, server_events::SubscribeToServerEvents, writer_thread_pool_.get(),
      options::GetUseCoordinator().GetValue() && IsCluster()));
  if (options::GetUseCoordinator().GetValue()) {
    VMSDK_ASSIGN_OR_RETURN(auto valkey_port, GetValkeyLocalPort(ctx));
    auto coordinator_port = coordinator::GetCoordinatorPort(valkey_port);
    coordinator_ = coordinator::ServerImpl::Create(
        ctx, reader_thread_pool_.get(), coordinator_port);
    if (coordinator_ == nullptr) {
      return absl::InternalError("Failed to create coordinator server");
    }
  }
  return absl::OkStatus();
}

void ValkeySearch::ResumeWriterThreadPool(ValkeyModuleCtx *ctx,
                                          bool is_expired) {
  auto status = writer_thread_pool_->ResumeWorkers();
  auto msg =
      is_expired
          ? absl::StrFormat(
                "Worker thread pool suspension took more than %lu seconds",
                GetMaxWorkerThreadPoolSuspensionSec())
          : "Fork child died notification received";
  if (is_expired) {
    Metrics::GetStats().writer_worker_thread_pool_suspension_expired_cnt++;
  }
  Metrics::GetStats().writer_worker_thread_pool_resumed_cnt++;
  VMSDK_LOG(WARNING, ctx) << msg
                          << ". Resuming writer "
                             "worker thread pool returned message: "
                          << status.message() << " Suspend duration: "
                          << FormatDuration(writer_thread_pool_suspend_watch_
                                                .value_or(vmsdk::StopWatch())
                                                .Duration());
  writer_thread_pool_suspend_watch_ = std::nullopt;
}

absl::Status ValkeySearch::OnLoad(ValkeyModuleCtx *ctx,
                                  ValkeyModuleString **argv, int argc) {
  ctx_ = ValkeyModule_GetDetachedThreadSafeContext(ctx);

  // Register a single module type for Aux load/save callbacks.
  VMSDK_RETURN_IF_ERROR(RegisterModuleType(ctx));

  // Register all global configuration variables
  VMSDK_RETURN_IF_ERROR(ModuleConfigManager::Instance().Init(ctx));

  // Load configurations to initialize registered configs
  if (ValkeyModule_LoadConfigs(ctx) != VALKEYMODULE_OK) {
    return absl::InternalError("Failed to load configurations");
  }

  // Apply command line arguments and initialize the module
  VMSDK_RETURN_IF_ERROR(LoadAndParseArgv(ctx, argv, argc));
  VMSDK_RETURN_IF_ERROR(Startup(ctx));

  ValkeyModule_SetModuleOptions(
      ctx, VALKEYMODULE_OPTIONS_HANDLE_IO_ERRORS |
               VALKEYMODULE_OPTIONS_HANDLE_REPL_ASYNC_LOAD |
               VALKEYMODULE_OPTION_NO_IMPLICIT_SIGNAL_MODIFIED);
  VMSDK_LOG(NOTICE, ctx) << "Json module is "
                         << (IsJsonModuleLoaded(ctx) ? "" : "not ")
                         << "loaded!";
  VectorExternalizer::Instance().Init(ctx_);
  ValkeyModule_Assert(vmsdk::info_field::Validate(ctx));
  VMSDK_LOG(DEBUG, ctx) << "Search module completed initialization!";
  return absl::OkStatus();
}

absl::Status ValkeySearch::LoadAndParseArgv(ValkeyModuleCtx *ctx,
                                            ValkeyModuleString **argv,
                                            int argc) {
  VMSDK_RETURN_IF_ERROR(
      vmsdk::config::ModuleConfigManager::Instance().ParseAndLoadArgv(ctx, argv,
                                                                      argc));
  // Sanity check
  if ((options::GetReaderThreadCount().GetValue() == 0 &&
       options::GetWriterThreadCount().GetValue() != 0) ||
      (options::GetWriterThreadCount().GetValue() == 0 &&
       options::GetReaderThreadCount().GetValue() != 0)) {
    return absl::InvalidArgumentError(
        "Maintaining query integrity is only supported when both the reader "
        "and writer thread pools are either enabled or disabled "
        "simultaneously");
  }
  return absl::OkStatus();
}

bool ValkeySearch::IsChildProcess() {
  const auto flags = ValkeyModule_GetContextFlags(nullptr);
  return flags & VALKEYMODULE_CTX_FLAGS_IS_CHILD;
}

void ValkeySearch::OnUnload(ValkeyModuleCtx *ctx) {
  ValkeyModule_FreeThreadSafeContext(ctx_);
  reader_thread_pool_ = nullptr;
}

}  // namespace valkey_search<|MERGE_RESOLUTION|>--- conflicted
+++ resolved
@@ -315,15 +315,11 @@
   if (!for_crash_report) {
     vmsdk::info_field::DoSection(ctx, "string_interning", for_crash_report);
     ValkeyModule_InfoAddFieldLongLong(ctx, "string_interning_store_size",
-<<<<<<< HEAD
                                      StringInternStore::Instance().Size());
     char buffer[100];
     vmsdk::DisplayAsSIBytes(StringInternStore::GetMemoryUsage(), buffer, sizeof(buffer));
     ValkeyModule_InfoAddFieldCString(
         ctx, "string_interning_memory_mb", buffer);
-=======
-                                      StringInternStore::Instance().Size());
->>>>>>> 78e4f65b
 
     vmsdk::info_field::DoSection(ctx, "vector_externing", for_crash_report);
     auto vector_externing_stats = VectorExternalizer::Instance().GetStats();
