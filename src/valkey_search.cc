/*
 * Copyright (c) 2025, valkey-search contributors
 * All rights reserved.
 * SPDX-License-Identifier: BSD 3-Clause
 *
 */

#include "src/valkey_search.h"

#include <cstddef>
#include <cstdint>
#include <memory>
#include <optional>
#include <string>
#include <utility>

#include "absl/base/no_destructor.h"
#include "absl/log/check.h"
#include "absl/status/status.h"
#include "absl/status/statusor.h"
#include "absl/strings/numbers.h"
#include "absl/strings/str_format.h"
#include "absl/strings/string_view.h"
#include "absl/time/time.h"
#include "src/attribute_data_type.h"
#include "src/coordinator/client_pool.h"
#include "src/coordinator/grpc_suspender.h"
#include "src/coordinator/metadata_manager.h"
#include "src/coordinator/server.h"
#include "src/coordinator/util.h"
#include "src/index_schema.h"
#include "src/metrics.h"
#include "src/rdb_serialization.h"
#include "src/schema_manager.h"
#include "src/utils/string_interning.h"
#include "src/valkey_search_options.h"
#include "src/vector_externalizer.h"
#include "vmsdk/src/info.h"
#include "vmsdk/src/latency_sampler.h"
#include "vmsdk/src/log.h"
#include "vmsdk/src/managed_pointers.h"
#include "vmsdk/src/memory_allocation.h"
#include "vmsdk/src/module_config.h"
#include "vmsdk/src/status/status_macros.h"
#include "vmsdk/src/thread_pool.h"
#include "vmsdk/src/utils.h"
#include "vmsdk/src/valkey_module_api/valkey_module.h"

namespace valkey_search {

using vmsdk::config::ModuleConfigManager;

static absl::NoDestructor<std::unique_ptr<ValkeySearch>> valkey_search_instance;

constexpr size_t kMaxWorkerThreadPoolSuspensionSec{60};

size_t ValkeySearch::GetMaxWorkerThreadPoolSuspensionSec() const {
  return kMaxWorkerThreadPoolSuspensionSec;
}

ValkeySearch &ValkeySearch::Instance() { return **valkey_search_instance; };

void ValkeySearch::InitInstance(std::unique_ptr<ValkeySearch> instance) {
  *valkey_search_instance = std::move(instance);
}

uint32_t ValkeySearch::GetHNSWBlockSize() const {
  return options::GetHNSWBlockSize().GetValue();
}

void ValkeySearch::SetHNSWBlockSize(uint32_t block_size) {
  options::GetHNSWBlockSize().SetValueOrLog(block_size, WARNING);
}


void ModuleInfo(ValkeyModuleInfoCtx *ctx, int for_crash_report) {
  ValkeySearch::Instance().Info(ctx, for_crash_report);
}

void AddLatencyStat(ValkeyModuleInfoCtx *ctx, absl::string_view stat_name,
                    vmsdk::LatencySampler &sampler) {
  // Latency stats are excluded unless they have values, following Valkey engine
  // logic.
  if (sampler.HasSamples()) {
    ValkeyModule_InfoAddFieldCString(ctx, stat_name.data(),
                                     sampler.GetStatsString().c_str());
  }
}
/* Note: ValkeySearch::Info may be invoked during a crashdump by the engine.
 * In such cases, any section deemed unsafe is skipped.
 * A section is considered unsafe if it involves any of the following:
 *   1. Acquiring locks
 *   2. Performing heap allocations
 *   3. Requiring execution on the main thread

 >>> This is being converted to the new machinery in vmsdk::info_field. Once that's done this section
 will be empty and it can be removed.
 */

 static vmsdk::info_field::Integer human_used_memory("memory", "used_memory_human", 
    vmsdk::info_field::IntegerBuilder()
        .SIBytes()
        .App()
        .Computed(vmsdk::GetUsedMemoryCnt)
        .CrashSafe());

 static vmsdk::info_field::Integer used_memory("memory", "used_memory_bytes", 
    vmsdk::info_field::IntegerBuilder()
        .App()
        .Computed(vmsdk::GetUsedMemoryCnt)
        .CrashSafe());
<<<<<<< HEAD
=======

 static vmsdk::info_field::Integer reclaimable_memory("memory", "index_reclaimable_memory", 
    vmsdk::info_field::IntegerBuilder()
      .App()
      .Computed([]() -> uint64_t { return Metrics::GetStats().reclaimable_memory; })
      .CrashSafe());
>>>>>>> 1c220e75

static vmsdk::info_field::String background_indexing_status("indexing", "background_indexing_status",
    vmsdk::info_field::StringBuilder()
        .App()
        .ComputedCharPtr([]() -> const char * {
          return SchemaManager::Instance().IsIndexingInProgress()
                     ? "IN_PROGRESS"
                     : "NO_ACTIVITY";
        })
        );

static vmsdk::info_field::Float used_read_cpu(
    "thread-pool", "used_read_cpu",
    vmsdk::info_field::FloatBuilder().App().Computed([]() -> double {
      auto reader_thread_pool = ValkeySearch::Instance().GetReaderThreadPool();
      return reader_thread_pool->GetAvgCPUPercentage().value_or(-1);
    }));

static vmsdk::info_field::Float used_write_cpu(
    "thread-pool", "used_write_cpu",
    vmsdk::info_field::FloatBuilder().App().Computed([]() -> double {
      auto writer_thread_pool = ValkeySearch::Instance().GetWriterThreadPool();
      return writer_thread_pool->GetAvgCPUPercentage().value_or(-1);
    }));

static vmsdk::info_field::Integer ingest_hash_keys(
    "global_ingestion", "ingest_hash_keys",
    vmsdk::info_field::IntegerBuilder().App().Computed([]() -> long long { 
      return Metrics::GetStats().ingest_hash_keys; }));

static vmsdk::info_field::Integer ingest_hash_blocked(
    "global_ingestion", "ingest_hash_blocked",
    vmsdk::info_field::IntegerBuilder().App().Computed([]() -> long long { 
      return vmsdk::BlockedClientTracker::GetInstance().GetClientCount(vmsdk::BlockedClientCategory::kHash); }));

static vmsdk::info_field::Integer ingest_json_keys(
    "global_ingestion", "ingest_json_keys",
    vmsdk::info_field::IntegerBuilder().App().Computed([]() -> long long { 
      return Metrics::GetStats().ingest_json_keys; }));

static vmsdk::info_field::Integer ingest_json_blocked(
    "global_ingestion", "ingest_json_blocked",
    vmsdk::info_field::IntegerBuilder().App().Computed([]() -> long long { 
      return vmsdk::BlockedClientTracker::GetInstance().GetClientCount(vmsdk::BlockedClientCategory::kJson); }));

static vmsdk::info_field::Integer ingest_field_vector(
    "global_ingestion", "ingest_field_vector",
    vmsdk::info_field::IntegerBuilder().App().Computed([]() -> long long { 
      return Metrics::GetStats().ingest_field_vector; }));

static vmsdk::info_field::Integer ingest_field_numeric(
    "global_ingestion", "ingest_field_numeric",
    vmsdk::info_field::IntegerBuilder().App().Computed([]() -> long long { 
      return Metrics::GetStats().ingest_field_numeric; }));

static vmsdk::info_field::Integer ingest_field_tag(
    "global_ingestion", "ingest_field_tag",
    vmsdk::info_field::IntegerBuilder().App().Computed([]() -> long long { 
      return Metrics::GetStats().ingest_field_tag; }));

static vmsdk::info_field::Integer ingest_last_batch_size(
    "global_ingestion", "ingest_last_batch_size",
    vmsdk::info_field::IntegerBuilder().App().Computed([]() -> long long { 
      return Metrics::GetStats().ingest_last_batch_size; }));

static vmsdk::info_field::Integer ingest_total_batches(
    "global_ingestion", "ingest_total_batches",
    vmsdk::info_field::IntegerBuilder().App().Computed([]() -> long long { 
      return Metrics::GetStats().ingest_total_batches; }));

static vmsdk::info_field::Integer ingest_total_failures(
    "global_ingestion", "ingest_total_failures",
    vmsdk::info_field::IntegerBuilder().App().Computed([]() -> long long { 
      return Metrics::GetStats().ingest_total_failures; }));

void ValkeySearch::Info(ValkeyModuleInfoCtx *ctx, bool for_crash_report) const {
  vmsdk::info_field::DoSection(ctx, "thread-pool", for_crash_report);
  ValkeyModule_InfoAddFieldLongLong(ctx, "query_queue_size",
                                    reader_thread_pool_->QueueSize());
  ValkeyModule_InfoAddFieldLongLong(ctx, "writer_queue_size",
                                    writer_thread_pool_->QueueSize());
  ValkeyModule_InfoAddFieldLongLong(
      ctx, "worker_pool_suspend_cnt",
      Metrics::GetStats().worker_thread_pool_suspend_cnt);
  ValkeyModule_InfoAddFieldLongLong(
      ctx, "writer_resumed_cnt",
      Metrics::GetStats().writer_worker_thread_pool_resumed_cnt);
  ValkeyModule_InfoAddFieldLongLong(
      ctx, "reader_resumed_cnt",
      Metrics::GetStats().reader_worker_thread_pool_resumed_cnt);
  ValkeyModule_InfoAddFieldLongLong(
      ctx, "writer_suspension_expired_cnt",
      Metrics::GetStats().writer_worker_thread_pool_suspension_expired_cnt);

  vmsdk::info_field::DoSection(ctx, "rdb", for_crash_report);
  ValkeyModule_InfoAddFieldLongLong(ctx, "rdb_load_success_cnt",
                                    Metrics::GetStats().rdb_load_success_cnt);
  ValkeyModule_InfoAddFieldLongLong(ctx, "rdb_load_failure_cnt",
                                    Metrics::GetStats().rdb_load_failure_cnt);
  ValkeyModule_InfoAddFieldLongLong(ctx, "rdb_save_success_cnt",
                                    Metrics::GetStats().rdb_save_success_cnt);
  ValkeyModule_InfoAddFieldLongLong(ctx, "rdb_save_failure_cnt",
                                    Metrics::GetStats().rdb_save_failure_cnt);

  vmsdk::info_field::DoSection(ctx, "query", for_crash_report);
  ValkeyModule_InfoAddFieldLongLong(
      ctx, "successful_requests_count",
      Metrics::GetStats().query_successful_requests_cnt);
  ValkeyModule_InfoAddFieldLongLong(
      ctx, "failure_requests_count",
      Metrics::GetStats().query_failed_requests_cnt);
  ValkeyModule_InfoAddFieldLongLong(
      ctx, "result_record_dropped_count",
      Metrics::GetStats().query_result_record_dropped_cnt);
  ValkeyModule_InfoAddFieldLongLong(
      ctx, "hybrid_requests_count",
      Metrics::GetStats().query_hybrid_requests_cnt);
  ValkeyModule_InfoAddFieldLongLong(
      ctx, "inline_filtering_requests_count",
      Metrics::GetStats().query_inline_filtering_requests_cnt);

  if (!for_crash_report) {
    auto InfoResultCnt = [ctx](IndexSchema::Stats::ResultCnt<uint64_t> stat,
                               std::string section_name) {
      std::string successful_count_str =
          section_name + "_" + std::string("successful_count");
      std::string failure_count_str =
          section_name + "_" + std::string("failure_count");
      std::string skipped_count_str =
          section_name + "_" + std::string("skipped_count");

      ValkeyModule_InfoAddFieldLongLong(ctx, successful_count_str.c_str(),
                                        stat.success_cnt);
      ValkeyModule_InfoAddFieldLongLong(ctx, failure_count_str.c_str(),
                                        stat.failure_cnt);
      ValkeyModule_InfoAddFieldLongLong(ctx, skipped_count_str.c_str(),
                                        stat.skipped_cnt);
    };
#ifdef DEBUG_INFO
    vmsdk::info_field::DoSection(ctx, "subscription", for_crash_report);
    InfoResultCnt(
        SchemaManager::Instance().AccumulateIndexSchemaResults(
            [](const IndexSchema::Stats &stats)
                -> const IndexSchema::Stats::ResultCnt<std::atomic<uint64_t>>
                    & { return stats.subscription_add; }),
        "add_subscription");
    InfoResultCnt(
        SchemaManager::Instance().AccumulateIndexSchemaResults(
            [](const IndexSchema::Stats &stats)
                -> const IndexSchema::Stats::ResultCnt<std::atomic<uint64_t>>
                    & { return stats.subscription_modify; }),
        "modify_subscription");
    InfoResultCnt(
        SchemaManager::Instance().AccumulateIndexSchemaResults(
            [](const IndexSchema::Stats &stats)
                -> const IndexSchema::Stats::ResultCnt<std::atomic<uint64_t>>
                    & { return stats.subscription_remove; }),
        "remove_subscription");
#endif
  }
  vmsdk::info_field::DoSection(ctx, "hnswlib", for_crash_report);
  ValkeyModule_InfoAddFieldLongLong(ctx, "hnsw_add_exceptions_count",
      Metrics::GetStats().hnsw_add_exceptions_cnt);
  ValkeyModule_InfoAddFieldLongLong(
      ctx, "hnsw_remove_exceptions_count",
      Metrics::GetStats().hnsw_remove_exceptions_cnt);
  ValkeyModule_InfoAddFieldLongLong(
      ctx, "hnsw_modify_exceptions_count",
      Metrics::GetStats().hnsw_modify_exceptions_cnt);
  ValkeyModule_InfoAddFieldLongLong(
      ctx, "hnsw_search_exceptions_count",
      Metrics::GetStats().hnsw_search_exceptions_cnt);
  ValkeyModule_InfoAddFieldLongLong(
      ctx, "hnsw_create_exceptions_count",
      Metrics::GetStats().hnsw_create_exceptions_cnt);

  vmsdk::info_field::DoSection(ctx, "latency", for_crash_report);
  AddLatencyStat(ctx, "hnsw_vector_index_search_latency_usec",
                 Metrics::GetStats().hnsw_vector_index_search_latency);
  AddLatencyStat(ctx, "flat_vector_index_search_latency_usec",
                 Metrics::GetStats().flat_vector_index_search_latency);

  if (UsingCoordinator()) {
    vmsdk::info_field::DoSection(ctx, "coordinator", for_crash_report);
    ValkeyModule_InfoAddFieldLongLong(
        ctx, "coordinator_server_listening_port",
                                      GetCoordinatorServer()->GetPort());
    ValkeyModule_InfoAddFieldLongLong(
        ctx, "coordinator_server_get_global_metadata_success_count",
        Metrics::GetStats().coordinator_server_get_global_metadata_success_cnt);
    ValkeyModule_InfoAddFieldLongLong(
        ctx, "coordinator_server_get_global_metadata_failure_count",
        Metrics::GetStats().coordinator_server_get_global_metadata_failure_cnt);
    ValkeyModule_InfoAddFieldLongLong(
        ctx, "coordinator_server_search_index_partition_success_count",
        Metrics::GetStats()
            .coordinator_server_search_index_partition_success_cnt);
    ValkeyModule_InfoAddFieldLongLong(
        ctx, "coordinator_server_search_index_partition_failure_count",
        Metrics::GetStats()
            .coordinator_server_search_index_partition_failure_cnt);
    ValkeyModule_InfoAddFieldLongLong(
        ctx, "coordinator_client_get_global_metadata_success_count",
        Metrics::GetStats().coordinator_client_get_global_metadata_success_cnt);
    ValkeyModule_InfoAddFieldLongLong(
        ctx, "coordinator_client_get_global_metadata_failure_count",
        Metrics::GetStats().coordinator_client_get_global_metadata_failure_cnt);
    ValkeyModule_InfoAddFieldLongLong(
        ctx, "coordinator_client_search_index_partition_success_count",
        Metrics::GetStats()
            .coordinator_client_search_index_partition_success_cnt);
    ValkeyModule_InfoAddFieldLongLong(
        ctx, "coordinator_client_search_index_partition_failure_count",
        Metrics::GetStats()
            .coordinator_client_search_index_partition_failure_cnt);
    ValkeyModule_InfoAddFieldLongLong(
        ctx, "coordinator_bytes_out",
        Metrics::GetStats()
            .coordinator_bytes_out);
    ValkeyModule_InfoAddFieldLongLong(
        ctx, "coordinator_bytes_in",
        Metrics::GetStats()
            .coordinator_bytes_in);
    AddLatencyStat(
        ctx, "coordinator_client_get_global_metadata_success_latency_usec",
        Metrics::GetStats()
            .coordinator_client_get_global_metadata_success_latency);
    AddLatencyStat(
        ctx, "coordinator_client_get_global_metadata_failure_latency_usec",
        Metrics::GetStats()
            .coordinator_client_get_global_metadata_failure_latency);
    AddLatencyStat(
        ctx, "coordinator_client_search_index_partition_success_latency_usec",
        Metrics::GetStats()
            .coordinator_client_search_index_partition_success_latency);
    AddLatencyStat(
        ctx, "coordinator_client_search_index_partition_failure_latency_usec",
        Metrics::GetStats()
            .coordinator_client_search_index_partition_failure_latency);
    AddLatencyStat(
        ctx, "coordinator_server_get_global_metadata_success_latency_usec",
        Metrics::GetStats()
            .coordinator_server_get_global_metadata_success_latency);
    AddLatencyStat(
        ctx, "coordinator_server_get_global_metadata_failure_latency_usec",
        Metrics::GetStats()
            .coordinator_server_get_global_metadata_failure_latency);
    AddLatencyStat(
        ctx, "coordinator_server_search_index_partition_success_latency_usec",
        Metrics::GetStats()
            .coordinator_server_search_index_partition_success_latency);
    AddLatencyStat(
        ctx, "coordinator_server_search_index_partition_failure_latency_usec",
        Metrics::GetStats()
            .coordinator_server_search_index_partition_failure_latency);
  }
  if (!for_crash_report) {
    vmsdk::info_field::DoSection(ctx, "string_interning", for_crash_report);
    ValkeyModule_InfoAddFieldLongLong(ctx, "string_interning_store_size",
                                      StringInternStore::Instance().Size());

    vmsdk::info_field::DoSection(ctx, "vector_externing", for_crash_report);
    auto vector_externing_stats = VectorExternalizer::Instance().GetStats();
    ValkeyModule_InfoAddFieldLongLong(ctx, "vector_externing_entry_count",
                                      vector_externing_stats.entry_cnt);
    ValkeyModule_InfoAddFieldLongLong(
        ctx, "vector_externing_hash_extern_errors",
        vector_externing_stats.hash_extern_errors);
    ValkeyModule_InfoAddFieldLongLong(
        ctx, "vector_externing_generated_value_cnt",
        vector_externing_stats.generated_value_cnt);
    ValkeyModule_InfoAddFieldLongLong(ctx, "vector_externing_num_lru_entries",
                                      vector_externing_stats.num_lru_entries);
    ValkeyModule_InfoAddFieldLongLong(ctx, "vector_externing_lru_promote_cnt",
                                      vector_externing_stats.lru_promote_cnt);
    ValkeyModule_InfoAddFieldLongLong(
        ctx, "vector_externing_deferred_entry_cnt",
        vector_externing_stats.deferred_entry_cnt);
  }
  vmsdk::info_field::DoRemainingSections(ctx, for_crash_report);
}

// Beside the thread which initiates the fork, no other threads are present
// in the forked child process. This could lead to full sync corruption as the
// fork system-call may occur in the middle of mutating the index. In addition,
// vector insertion may lead to high amount of dirty pages which increases the
// chances to OOM during full sync. Addressing these by temporary suspending the
// writer thread pool during full sync. The writer thread pool resumes once the
// child process dies or suspension time exceeds 60 seconds. Suspending the
// workers guarantees that no thread is mutating the index while the fork is
// happening. For more details see:
// https://pubs.opengroup.org/onlinepubs/009695399/functions/pthread_atfork.html
void ValkeySearch::AtForkPrepare() {
  // Sanity: fork can occur (by example: calling to "popen") before the thread
  // pool is initialized
  if (writer_thread_pool_ == nullptr || reader_thread_pool_ == nullptr) {
    return;
  }
  Metrics::GetStats().worker_thread_pool_suspend_cnt++;
  auto status = writer_thread_pool_->SuspendWorkers();
  VMSDK_LOG(WARNING, nullptr) << "At prepare fork callback, suspend writer "
                                 "worker thread pool returned message: "
                              << status.message();
  status = reader_thread_pool_->SuspendWorkers();
  VMSDK_LOG(WARNING, nullptr) << "At prepare fork callback, suspend reader "
                                 "worker thread pool returned message: "
                              << status.message();
  status = coordinator::GRPCSuspender::Instance().Suspend();
  VMSDK_LOG(WARNING, nullptr) << "At prepare fork callback, suspend gRPC "
                                 "returned message: "
                              << status.message();
}

void ValkeySearch::AfterForkParent() {
  // Sanity: fork can occur (by example: calling to "popen") before the thread
  // pool is initialized
  if (reader_thread_pool_ == nullptr) {
    return;
  }
  auto status = reader_thread_pool_->ResumeWorkers();
  Metrics::GetStats().reader_worker_thread_pool_resumed_cnt++;
  VMSDK_LOG(WARNING, nullptr) << "After fork parent callback, resume reader "
                                 "worker thread pool returned message: "
                              << status.message();
  writer_thread_pool_suspend_watch_ = vmsdk::StopWatch();
  status = coordinator::GRPCSuspender::Instance().Resume();
  VMSDK_LOG(WARNING, nullptr) << "After fork parent callback, resume gRPC "
                                 "returned message: "
                              << status.message();
}

void ValkeySearch::OnServerCronCallback(ValkeyModuleCtx *ctx,
                                        [[maybe_unused]] ValkeyModuleEvent eid,
                                        [[maybe_unused]] uint64_t subevent,
                                        [[maybe_unused]] void *data) {
  // Clean-up after threads that exited without being "joined"
  if (writer_thread_pool_) {
    writer_thread_pool_->JoinTerminatedWorkers();
  }
  if (reader_thread_pool_) {
    reader_thread_pool_->JoinTerminatedWorkers();
  }
  // Resume worker thread pool if suspension time exceeds the max allowed
  // duration
  if (writer_thread_pool_suspend_watch_.has_value() &&
      writer_thread_pool_suspend_watch_.value().Duration() >
          absl::Seconds(GetMaxWorkerThreadPoolSuspensionSec())) {
    ResumeWriterThreadPool(ctx, /*is_expired=*/true);
  }
}

void ValkeySearch::OnForkChildCallback(ValkeyModuleCtx *ctx,
                                       [[maybe_unused]] ValkeyModuleEvent eid,
                                       uint64_t subevent,
                                       [[maybe_unused]] void *data) {
  if (subevent & VALKEYMODULE_SUBEVENT_FORK_CHILD_DIED) {
    ResumeWriterThreadPool(ctx, /*is_expired=*/false);
  }
}

absl::StatusOr<std::string> GetConfigGetReply(ValkeyModuleCtx *ctx,
                                              const char *config) {
  auto reply = vmsdk::UniquePtrValkeyCallReply(
      ValkeyModule_Call(ctx, "CONFIG", "cc", "GET", config));
  if (reply == nullptr) {
    return absl::InternalError(
        absl::StrFormat("Failed to get config: %s", config));
  }
  ValkeyModuleCallReply *config_reply =
      ValkeyModule_CallReplyArrayElement(reply.get(), 1);

  size_t reply_len;
  const char *reply_str =
      ValkeyModule_CallReplyStringPtr(config_reply, &reply_len);
  return std::string(reply_str, reply_len);
}

absl::StatusOr<int> GetValkeyLocalPort(ValkeyModuleCtx *ctx) {
  int port = -1;
  VMSDK_ASSIGN_OR_RETURN(auto tls_port_str, GetConfigGetReply(ctx, "tls-port"));
  if (!absl::SimpleAtoi(tls_port_str, &port)) {
    return absl::InternalError(
        absl::StrFormat("Failed to parse port: %s", tls_port_str));
  }
  if (port == 0) {
    VMSDK_ASSIGN_OR_RETURN(auto port_str, GetConfigGetReply(ctx, "port"));
    if (!absl::SimpleAtoi(port_str, &port)) {
      return absl::InternalError(
          absl::StrFormat("Failed to parse port: %s", port_str));
    }
  }

  if (port < 0) {
    return absl::InternalError("Valkey port is negative");
  }
  if (coordinator::GetCoordinatorPort(port) > 65535) {
    return absl::FailedPreconditionError(
        "Coordinator port is too large, Valkey port must be less than or equal "
        "to 45241 (max port of 65535 minus coordinator offset of 20294).");
  }
  return port;
}

absl::Status ValkeySearch::Startup(ValkeyModuleCtx *ctx) {
  reader_thread_pool_ = std::make_unique<vmsdk::ThreadPool>(
      "read-worker-", options::GetReaderThreadCount().GetValue());
  reader_thread_pool_->StartWorkers();
  writer_thread_pool_ = std::make_unique<vmsdk::ThreadPool>(
      "write-worker-", options::GetWriterThreadCount().GetValue());
  writer_thread_pool_->StartWorkers();

  VMSDK_LOG(NOTICE, ctx) << "use_coordinator: "
                         << options::GetUseCoordinator().GetValue()
                         << ", IsCluster: " << IsCluster();

  VMSDK_LOG(NOTICE, ctx) << "Reader workers count: "
                         << reader_thread_pool_->Size();
  VMSDK_LOG(NOTICE, ctx) << "Writer workers count: "
                         << writer_thread_pool_->Size();

  if (options::GetUseCoordinator().GetValue() && IsCluster()) {
    client_pool_ = std::make_unique<coordinator::ClientPool>(
        vmsdk::MakeUniqueValkeyDetachedThreadSafeContext(ctx));
    coordinator::MetadataManager::InitInstance(
        std::make_unique<coordinator::MetadataManager>(ctx, *client_pool_));
    coordinator::MetadataManager::Instance().RegisterForClusterMessages(ctx);
  }
  SchemaManager::InitInstance(std::make_unique<SchemaManager>(
      ctx, server_events::SubscribeToServerEvents, writer_thread_pool_.get(),
      options::GetUseCoordinator().GetValue() && IsCluster()));
  if (options::GetUseCoordinator().GetValue()) {
    VMSDK_ASSIGN_OR_RETURN(auto valkey_port, GetValkeyLocalPort(ctx));
    auto coordinator_port = coordinator::GetCoordinatorPort(valkey_port);
    coordinator_ = coordinator::ServerImpl::Create(
        ctx, reader_thread_pool_.get(), coordinator_port);
    if (coordinator_ == nullptr) {
      return absl::InternalError("Failed to create coordinator server");
    }
  }
  return absl::OkStatus();
}

void ValkeySearch::ResumeWriterThreadPool(ValkeyModuleCtx *ctx,
                                          bool is_expired) {
  auto status = writer_thread_pool_->ResumeWorkers();
  auto msg =
      is_expired
          ? absl::StrFormat(
                "Worker thread pool suspension took more than %lu seconds",
                GetMaxWorkerThreadPoolSuspensionSec())
          : "Fork child died notification received";
  if (is_expired) {
    Metrics::GetStats().writer_worker_thread_pool_suspension_expired_cnt++;
  }
  Metrics::GetStats().writer_worker_thread_pool_resumed_cnt++;
  VMSDK_LOG(WARNING, ctx) << msg
                          << ". Resuming writer "
                             "worker thread pool returned message: "
                          << status.message() << " Suspend duration: "
                          << FormatDuration(writer_thread_pool_suspend_watch_
                                                .value_or(vmsdk::StopWatch())
                                                .Duration());
  writer_thread_pool_suspend_watch_ = std::nullopt;
}

absl::Status ValkeySearch::OnLoad(ValkeyModuleCtx *ctx,
                                  ValkeyModuleString **argv, int argc) {
  ctx_ = ValkeyModule_GetDetachedThreadSafeContext(ctx);

  // Register a single module type for Aux load/save callbacks.
  VMSDK_RETURN_IF_ERROR(RegisterModuleType(ctx));

  // Register all global configuration variables
  VMSDK_RETURN_IF_ERROR(ModuleConfigManager::Instance().Init(ctx));

  // Load configurations to initialize registered configs
  if (ValkeyModule_LoadConfigs(ctx) != VALKEYMODULE_OK) {
    return absl::InternalError("Failed to load configurations");
  }

  // Apply command line arguments and initialize the module
  VMSDK_RETURN_IF_ERROR(LoadAndParseArgv(ctx, argv, argc));
  VMSDK_RETURN_IF_ERROR(Startup(ctx));

  ValkeyModule_SetModuleOptions(
      ctx, VALKEYMODULE_OPTIONS_HANDLE_IO_ERRORS |
               VALKEYMODULE_OPTIONS_HANDLE_REPL_ASYNC_LOAD |
               VALKEYMODULE_OPTION_NO_IMPLICIT_SIGNAL_MODIFIED);
  VMSDK_LOG(NOTICE, ctx) << "Json module is "
                         << (IsJsonModuleLoaded(ctx) ? "" : "not ")
                         << "loaded!";
  VectorExternalizer::Instance().Init(ctx_);
  ValkeyModule_Assert(vmsdk::info_field::Validate(ctx));
  VMSDK_LOG(DEBUG, ctx) << "Search module completed initialization!";
  return absl::OkStatus();
}

absl::Status ValkeySearch::LoadAndParseArgv(ValkeyModuleCtx *ctx,
                                            ValkeyModuleString **argv,
                                            int argc) {
  VMSDK_RETURN_IF_ERROR(
      vmsdk::config::ModuleConfigManager::Instance().ParseAndLoadArgv(ctx, argv,
                                                                      argc));
  // Sanity check
  if ((options::GetReaderThreadCount().GetValue() == 0 &&
       options::GetWriterThreadCount().GetValue() != 0) ||
      (options::GetWriterThreadCount().GetValue() == 0 &&
       options::GetReaderThreadCount().GetValue() != 0)) {
    return absl::InvalidArgumentError(
        "Maintaining query integrity is only supported when both the reader "
        "and writer thread pools are either enabled or disabled "
        "simultaneously");
  }
  return absl::OkStatus();
}

bool ValkeySearch::IsChildProcess() {
  const auto flags = ValkeyModule_GetContextFlags(nullptr);
  return flags & VALKEYMODULE_CTX_FLAGS_IS_CHILD;
}

void ValkeySearch::OnUnload(ValkeyModuleCtx *ctx) {
  ValkeyModule_FreeThreadSafeContext(ctx_);
  reader_thread_pool_ = nullptr;
}

}  // namespace valkey_search<|MERGE_RESOLUTION|>--- conflicted
+++ resolved
@@ -109,15 +109,12 @@
         .App()
         .Computed(vmsdk::GetUsedMemoryCnt)
         .CrashSafe());
-<<<<<<< HEAD
-=======
 
  static vmsdk::info_field::Integer reclaimable_memory("memory", "index_reclaimable_memory", 
     vmsdk::info_field::IntegerBuilder()
       .App()
       .Computed([]() -> uint64_t { return Metrics::GetStats().reclaimable_memory; })
       .CrashSafe());
->>>>>>> 1c220e75
 
 static vmsdk::info_field::String background_indexing_status("indexing", "background_indexing_status",
     vmsdk::info_field::StringBuilder()
