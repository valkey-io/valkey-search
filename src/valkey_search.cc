--- conflicted
+++ resolved
@@ -103,18 +103,9 @@
         .App()
         .Computed(vmsdk::GetUsedMemoryCnt)
         .CrashSafe());
-<<<<<<< HEAD
-=======
 
 static vmsdk::info_field::Integer used_memory(
     "memory", "used_memory_bytes",
-    vmsdk::info_field::IntegerBuilder()
-        .App()
-        .Computed(vmsdk::GetUsedMemoryCnt)
-        .CrashSafe());
->>>>>>> 54ffb1b0
-
- static vmsdk::info_field::Integer reclaimable_memory("memory", "index_reclaimable_memory", 
     vmsdk::info_field::IntegerBuilder()
         .App()
         .Computed(vmsdk::GetUsedMemoryCnt)
@@ -151,119 +142,6 @@
 
 static vmsdk::info_field::Integer ingest_hash_keys(
     "global_ingestion", "ingest_hash_keys",
-<<<<<<< HEAD
-    vmsdk::info_field::IntegerBuilder().App().Computed([]() -> long long { 
-      return Metrics::GetStats().ingest_hash_keys; }));
-
-static vmsdk::info_field::Integer ingest_hash_blocked(
-    "global_ingestion", "ingest_hash_blocked",
-    vmsdk::info_field::IntegerBuilder().App().Computed([]() -> long long { 
-      return vmsdk::BlockedClientTracker::GetInstance().GetClientCount(vmsdk::BlockedClientCategory::kHash); }));
-
-static vmsdk::info_field::Integer ingest_json_keys(
-    "global_ingestion", "ingest_json_keys",
-    vmsdk::info_field::IntegerBuilder().App().Computed([]() -> long long { 
-      return Metrics::GetStats().ingest_json_keys; }));
-
-static vmsdk::info_field::Integer ingest_json_blocked(
-    "global_ingestion", "ingest_json_blocked",
-    vmsdk::info_field::IntegerBuilder().App().Computed([]() -> long long { 
-      return vmsdk::BlockedClientTracker::GetInstance().GetClientCount(vmsdk::BlockedClientCategory::kJson); }));
-
-static vmsdk::info_field::Integer ingest_field_vector(
-    "global_ingestion", "ingest_field_vector",
-    vmsdk::info_field::IntegerBuilder().App().Computed([]() -> long long { 
-      return Metrics::GetStats().ingest_field_vector; }));
-
-static vmsdk::info_field::Integer ingest_field_numeric(
-    "global_ingestion", "ingest_field_numeric",
-    vmsdk::info_field::IntegerBuilder().App().Computed([]() -> long long { 
-      return Metrics::GetStats().ingest_field_numeric; }));
-
-static vmsdk::info_field::Integer ingest_field_tag(
-    "global_ingestion", "ingest_field_tag",
-    vmsdk::info_field::IntegerBuilder().App().Computed([]() -> long long { 
-      return Metrics::GetStats().ingest_field_tag; }));
-
-static vmsdk::info_field::Integer ingest_last_batch_size(
-    "global_ingestion", "ingest_last_batch_size",
-    vmsdk::info_field::IntegerBuilder().App().Computed([]() -> long long { 
-      return Metrics::GetStats().ingest_last_batch_size; }));
-
-static vmsdk::info_field::Integer ingest_total_batches(
-    "global_ingestion", "ingest_total_batches",
-    vmsdk::info_field::IntegerBuilder().App().Computed([]() -> long long { 
-      return Metrics::GetStats().ingest_total_batches; }));
-
-static vmsdk::info_field::Integer ingest_total_failures(
-    "global_ingestion", "ingest_total_failures",
-    vmsdk::info_field::IntegerBuilder().App().Computed([]() -> long long { 
-      return Metrics::GetStats().ingest_total_failures; }));
-
-void ValkeySearch::Info(ValkeyModuleInfoCtx *ctx, bool for_crash_report) const {
-  vmsdk::info_field::DoSection(ctx, "thread-pool", for_crash_report);
-  ValkeyModule_InfoAddFieldLongLong(ctx, "query_queue_size",
-                                    reader_thread_pool_->QueueSize());
-  ValkeyModule_InfoAddFieldLongLong(ctx, "writer_queue_size",
-                                    writer_thread_pool_->QueueSize());
-  ValkeyModule_InfoAddFieldLongLong(
-      ctx, "worker_pool_suspend_cnt",
-      Metrics::GetStats().worker_thread_pool_suspend_cnt);
-  ValkeyModule_InfoAddFieldLongLong(
-      ctx, "writer_resumed_cnt",
-      Metrics::GetStats().writer_worker_thread_pool_resumed_cnt);
-  ValkeyModule_InfoAddFieldLongLong(
-      ctx, "reader_resumed_cnt",
-      Metrics::GetStats().reader_worker_thread_pool_resumed_cnt);
-  ValkeyModule_InfoAddFieldLongLong(
-      ctx, "writer_suspension_expired_cnt",
-      Metrics::GetStats().writer_worker_thread_pool_suspension_expired_cnt);
-
-  vmsdk::info_field::DoSection(ctx, "rdb", for_crash_report);
-  ValkeyModule_InfoAddFieldLongLong(ctx, "rdb_load_success_cnt",
-                                    Metrics::GetStats().rdb_load_success_cnt);
-  ValkeyModule_InfoAddFieldLongLong(ctx, "rdb_load_failure_cnt",
-                                    Metrics::GetStats().rdb_load_failure_cnt);
-  ValkeyModule_InfoAddFieldLongLong(ctx, "rdb_save_success_cnt",
-                                    Metrics::GetStats().rdb_save_success_cnt);
-  ValkeyModule_InfoAddFieldLongLong(ctx, "rdb_save_failure_cnt",
-                                    Metrics::GetStats().rdb_save_failure_cnt);
-
-  vmsdk::info_field::DoSection(ctx, "query", for_crash_report);
-  ValkeyModule_InfoAddFieldLongLong(
-      ctx, "successful_requests_count",
-      Metrics::GetStats().query_successful_requests_cnt);
-  ValkeyModule_InfoAddFieldLongLong(
-      ctx, "failure_requests_count",
-      Metrics::GetStats().query_failed_requests_cnt);
-  ValkeyModule_InfoAddFieldLongLong(
-      ctx, "result_record_dropped_count",
-      Metrics::GetStats().query_result_record_dropped_cnt);
-  ValkeyModule_InfoAddFieldLongLong(
-      ctx, "hybrid_requests_count",
-      Metrics::GetStats().query_hybrid_requests_cnt);
-  ValkeyModule_InfoAddFieldLongLong(
-      ctx, "inline_filtering_requests_count",
-      Metrics::GetStats().query_inline_filtering_requests_cnt);
-
-  if (!for_crash_report) {
-    auto InfoResultCnt = [ctx](IndexSchema::Stats::ResultCnt<uint64_t> stat,
-                               std::string section_name) {
-      std::string successful_count_str =
-          section_name + "_" + std::string("successful_count");
-      std::string failure_count_str =
-          section_name + "_" + std::string("failure_count");
-      std::string skipped_count_str =
-          section_name + "_" + std::string("skipped_count");
-
-      ValkeyModule_InfoAddFieldLongLong(ctx, successful_count_str.c_str(),
-                                        stat.success_cnt);
-      ValkeyModule_InfoAddFieldLongLong(ctx, failure_count_str.c_str(),
-                                        stat.failure_cnt);
-      ValkeyModule_InfoAddFieldLongLong(ctx, skipped_count_str.c_str(),
-                                        stat.skipped_cnt);
-    };
-=======
     vmsdk::info_field::IntegerBuilder().App().Computed([]() -> long long {
       return Metrics::GetStats().ingest_hash_keys;
     }));
@@ -848,7 +726,6 @@
               .flat_vector_index_search_latency.HasSamples();
         }));
 
->>>>>>> 54ffb1b0
 #ifdef DEBUG_INFO
 // Helper function to create subscription info fields with maximum deduplication
 template <typename StatsSelector>
@@ -918,132 +795,8 @@
     remove_subscription_fields[2];
 
 #endif
-<<<<<<< HEAD
-  }
-  vmsdk::info_field::DoSection(ctx, "hnswlib", for_crash_report);
-  ValkeyModule_InfoAddFieldLongLong(ctx, "hnsw_add_exceptions_count",
-      Metrics::GetStats().hnsw_add_exceptions_cnt);
-  ValkeyModule_InfoAddFieldLongLong(
-      ctx, "hnsw_remove_exceptions_count",
-      Metrics::GetStats().hnsw_remove_exceptions_cnt);
-  ValkeyModule_InfoAddFieldLongLong(
-      ctx, "hnsw_modify_exceptions_count",
-      Metrics::GetStats().hnsw_modify_exceptions_cnt);
-  ValkeyModule_InfoAddFieldLongLong(
-      ctx, "hnsw_search_exceptions_count",
-      Metrics::GetStats().hnsw_search_exceptions_cnt);
-  ValkeyModule_InfoAddFieldLongLong(
-      ctx, "hnsw_create_exceptions_count",
-      Metrics::GetStats().hnsw_create_exceptions_cnt);
-
-  vmsdk::info_field::DoSection(ctx, "latency", for_crash_report);
-  AddLatencyStat(ctx, "hnsw_vector_index_search_latency_usec",
-                 Metrics::GetStats().hnsw_vector_index_search_latency);
-  AddLatencyStat(ctx, "flat_vector_index_search_latency_usec",
-                 Metrics::GetStats().flat_vector_index_search_latency);
-
-  if (UsingCoordinator()) {
-    vmsdk::info_field::DoSection(ctx, "coordinator", for_crash_report);
-    ValkeyModule_InfoAddFieldLongLong(
-        ctx, "coordinator_server_listening_port",
-                                      GetCoordinatorServer()->GetPort());
-    ValkeyModule_InfoAddFieldLongLong(
-        ctx, "coordinator_server_get_global_metadata_success_count",
-        Metrics::GetStats().coordinator_server_get_global_metadata_success_cnt);
-    ValkeyModule_InfoAddFieldLongLong(
-        ctx, "coordinator_server_get_global_metadata_failure_count",
-        Metrics::GetStats().coordinator_server_get_global_metadata_failure_cnt);
-    ValkeyModule_InfoAddFieldLongLong(
-        ctx, "coordinator_server_search_index_partition_success_count",
-        Metrics::GetStats()
-            .coordinator_server_search_index_partition_success_cnt);
-    ValkeyModule_InfoAddFieldLongLong(
-        ctx, "coordinator_server_search_index_partition_failure_count",
-        Metrics::GetStats()
-            .coordinator_server_search_index_partition_failure_cnt);
-    ValkeyModule_InfoAddFieldLongLong(
-        ctx, "coordinator_client_get_global_metadata_success_count",
-        Metrics::GetStats().coordinator_client_get_global_metadata_success_cnt);
-    ValkeyModule_InfoAddFieldLongLong(
-        ctx, "coordinator_client_get_global_metadata_failure_count",
-        Metrics::GetStats().coordinator_client_get_global_metadata_failure_cnt);
-    ValkeyModule_InfoAddFieldLongLong(
-        ctx, "coordinator_client_search_index_partition_success_count",
-        Metrics::GetStats()
-            .coordinator_client_search_index_partition_success_cnt);
-    ValkeyModule_InfoAddFieldLongLong(
-        ctx, "coordinator_client_search_index_partition_failure_count",
-        Metrics::GetStats()
-            .coordinator_client_search_index_partition_failure_cnt);
-    ValkeyModule_InfoAddFieldLongLong(
-        ctx, "coordinator_bytes_out",
-        Metrics::GetStats()
-            .coordinator_bytes_out);
-    ValkeyModule_InfoAddFieldLongLong(
-        ctx, "coordinator_bytes_in",
-        Metrics::GetStats()
-            .coordinator_bytes_in);
-    AddLatencyStat(
-        ctx, "coordinator_client_get_global_metadata_success_latency_usec",
-        Metrics::GetStats()
-            .coordinator_client_get_global_metadata_success_latency);
-    AddLatencyStat(
-        ctx, "coordinator_client_get_global_metadata_failure_latency_usec",
-        Metrics::GetStats()
-            .coordinator_client_get_global_metadata_failure_latency);
-    AddLatencyStat(
-        ctx, "coordinator_client_search_index_partition_success_latency_usec",
-        Metrics::GetStats()
-            .coordinator_client_search_index_partition_success_latency);
-    AddLatencyStat(
-        ctx, "coordinator_client_search_index_partition_failure_latency_usec",
-        Metrics::GetStats()
-            .coordinator_client_search_index_partition_failure_latency);
-    AddLatencyStat(
-        ctx, "coordinator_server_get_global_metadata_success_latency_usec",
-        Metrics::GetStats()
-            .coordinator_server_get_global_metadata_success_latency);
-    AddLatencyStat(
-        ctx, "coordinator_server_get_global_metadata_failure_latency_usec",
-        Metrics::GetStats()
-            .coordinator_server_get_global_metadata_failure_latency);
-    AddLatencyStat(
-        ctx, "coordinator_server_search_index_partition_success_latency_usec",
-        Metrics::GetStats()
-            .coordinator_server_search_index_partition_success_latency);
-    AddLatencyStat(
-        ctx, "coordinator_server_search_index_partition_failure_latency_usec",
-        Metrics::GetStats()
-            .coordinator_server_search_index_partition_failure_latency);
-  }
-  if (!for_crash_report) {
-    vmsdk::info_field::DoSection(ctx, "string_interning", for_crash_report);
-    ValkeyModule_InfoAddFieldLongLong(ctx, "string_interning_store_size",
-                                      StringInternStore::Instance().Size());
-
-    vmsdk::info_field::DoSection(ctx, "vector_externing", for_crash_report);
-    auto vector_externing_stats = VectorExternalizer::Instance().GetStats();
-    ValkeyModule_InfoAddFieldLongLong(ctx, "vector_externing_entry_count",
-                                      vector_externing_stats.entry_cnt);
-    ValkeyModule_InfoAddFieldLongLong(
-        ctx, "vector_externing_hash_extern_errors",
-        vector_externing_stats.hash_extern_errors);
-    ValkeyModule_InfoAddFieldLongLong(
-        ctx, "vector_externing_generated_value_cnt",
-        vector_externing_stats.generated_value_cnt);
-    ValkeyModule_InfoAddFieldLongLong(ctx, "vector_externing_num_lru_entries",
-                                      vector_externing_stats.num_lru_entries);
-    ValkeyModule_InfoAddFieldLongLong(ctx, "vector_externing_lru_promote_cnt",
-                                      vector_externing_stats.lru_promote_cnt);
-    ValkeyModule_InfoAddFieldLongLong(
-        ctx, "vector_externing_deferred_entry_cnt",
-        vector_externing_stats.deferred_entry_cnt);
-  }
-  vmsdk::info_field::DoRemainingSections(ctx, for_crash_report);
-=======
 void ValkeySearch::Info(ValkeyModuleInfoCtx *ctx, bool for_crash_report) const {
   vmsdk::info_field::DoSections(ctx, for_crash_report);
->>>>>>> 54ffb1b0
 }
 
 // Beside the thread which initiates the fork, no other threads are present
