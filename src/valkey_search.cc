--- conflicted
+++ resolved
@@ -684,79 +684,6 @@
               .flat_vector_index_search_latency.HasSamples();
         }));
 
-<<<<<<< HEAD
-static vmsdk::info_field::Integer string_interning_memory("string_interning", "string_interning_memory",
-  vmsdk::info_field::IntegerBuilder()
-      .SIBytes()
-      .App()
-      .Computed(StringInternStore::GetMemoryUsage)
-      .CrashSafe());
-
-void ValkeySearch::Info(ValkeyModuleInfoCtx *ctx, bool for_crash_report) const {
-  vmsdk::info_field::DoSection(ctx, "thread-pool", for_crash_report);
-  ValkeyModule_InfoAddFieldLongLong(ctx, "query_queue_size",
-                                    reader_thread_pool_->QueueSize());
-  ValkeyModule_InfoAddFieldLongLong(ctx, "writer_queue_size",
-                                    writer_thread_pool_->QueueSize());
-  ValkeyModule_InfoAddFieldLongLong(
-      ctx, "worker_pool_suspend_cnt",
-      Metrics::GetStats().worker_thread_pool_suspend_cnt);
-  ValkeyModule_InfoAddFieldLongLong(
-      ctx, "writer_resumed_cnt",
-      Metrics::GetStats().writer_worker_thread_pool_resumed_cnt);
-  ValkeyModule_InfoAddFieldLongLong(
-      ctx, "reader_resumed_cnt",
-      Metrics::GetStats().reader_worker_thread_pool_resumed_cnt);
-  ValkeyModule_InfoAddFieldLongLong(
-      ctx, "writer_suspension_expired_cnt",
-      Metrics::GetStats().writer_worker_thread_pool_suspension_expired_cnt);
-
-  vmsdk::info_field::DoSection(ctx, "rdb", for_crash_report);
-  ValkeyModule_InfoAddFieldLongLong(ctx, "rdb_load_success_cnt",
-                                    Metrics::GetStats().rdb_load_success_cnt);
-  ValkeyModule_InfoAddFieldLongLong(ctx, "rdb_load_failure_cnt",
-                                    Metrics::GetStats().rdb_load_failure_cnt);
-  ValkeyModule_InfoAddFieldLongLong(ctx, "rdb_save_success_cnt",
-                                    Metrics::GetStats().rdb_save_success_cnt);
-  ValkeyModule_InfoAddFieldLongLong(ctx, "rdb_save_failure_cnt",
-                                    Metrics::GetStats().rdb_save_failure_cnt);
-
-  vmsdk::info_field::DoSection(ctx, "query", for_crash_report);
-  ValkeyModule_InfoAddFieldLongLong(
-      ctx, "successful_requests_count",
-      Metrics::GetStats().query_successful_requests_cnt);
-  ValkeyModule_InfoAddFieldLongLong(
-      ctx, "failure_requests_count",
-      Metrics::GetStats().query_failed_requests_cnt);
-  ValkeyModule_InfoAddFieldLongLong(
-      ctx, "result_record_dropped_count",
-      Metrics::GetStats().query_result_record_dropped_cnt);
-  ValkeyModule_InfoAddFieldLongLong(
-      ctx, "hybrid_requests_count",
-      Metrics::GetStats().query_hybrid_requests_cnt);
-  ValkeyModule_InfoAddFieldLongLong(
-      ctx, "inline_filtering_requests_count",
-      Metrics::GetStats().query_inline_filtering_requests_cnt);
-
-  if (!for_crash_report) {
-    auto InfoResultCnt = [ctx](IndexSchema::Stats::ResultCnt<uint64_t> stat,
-                               std::string section_name) {
-      std::string successful_count_str =
-          section_name + "_" + std::string("successful_count");
-      std::string failure_count_str =
-          section_name + "_" + std::string("failure_count");
-      std::string skipped_count_str =
-          section_name + "_" + std::string("skipped_count");
-
-      ValkeyModule_InfoAddFieldLongLong(ctx, successful_count_str.c_str(),
-                                        stat.success_cnt);
-      ValkeyModule_InfoAddFieldLongLong(ctx, failure_count_str.c_str(),
-                                        stat.failure_cnt);
-      ValkeyModule_InfoAddFieldLongLong(ctx, skipped_count_str.c_str(),
-                                        stat.skipped_cnt);
-    };
-=======
->>>>>>> 61a310b1
 #ifdef DEBUG_INFO
 // Helper function to create subscription info fields with maximum deduplication
 template <typename StatsSelector>
@@ -826,6 +753,14 @@
     remove_subscription_fields[2];
 
 #endif
+
+static vmsdk::info_field::Integer string_interning_memory("string_interning", "string_interning_memory",
+  vmsdk::info_field::IntegerBuilder()
+      .SIBytes()
+      .App()
+      .Computed(StringInternStore::GetMemoryUsage)
+      .CrashSafe());
+
 void ValkeySearch::Info(ValkeyModuleInfoCtx *ctx, bool for_crash_report) const {
   vmsdk::info_field::DoSections(ctx, for_crash_report);
 }
