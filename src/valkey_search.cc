--- conflicted
+++ resolved
@@ -74,69 +74,8 @@
 using vmsdk::config::ModuleConfigManager;
 
 static absl::NoDestructor<std::unique_ptr<ValkeySearch>> valkey_search_instance;
-<<<<<<< HEAD
+
 constexpr size_t kMaxWorkerThreadPoolSuspensionSec{60};
-static std::atomic<uint32_t> hnsw_block_size{10240};
-const absl::string_view kHNSWBlockSizeConfig{"hnsw-block-size"};
-
-namespace options {
-
-// Maintaining the parameter `--threads` for backward compatibility. Safe to
-// remove it post GA.
-constexpr absl::string_view kThreadsParam{"--threads"};
-constexpr absl::string_view kReaderThreadsParam{"--reader-threads"};
-constexpr absl::string_view kWriterThreadsParam{"--writer-threads"};
-constexpr absl::string_view kUseCoordinator{"--use-coordinator"};
-constexpr absl::string_view kLogLevel{"--log-level"};
-constexpr absl::string_view kHNSWBlockSize{"--hnsw-block-size"};
-
-struct Parameters {
-  size_t reader_threads{vmsdk::GetPhysicalCPUCoresCount()};
-  size_t writer_threads{vmsdk::GetPhysicalCPUCoresCount()};
-  std::optional<int> threads;
-  bool use_coordinator{false};
-  std::optional<std::string> log_level;
-  uint32_t hnsw_block_size{10240};
-};
-
-absl::StatusOr<Parameters> Load(RedisModuleString **argv, int argc) {
-  Parameters parameters;
-  vmsdk::KeyValueParser<Parameters> parser;
-  parser.AddParamParser(kReaderThreadsParam,
-                        GENERATE_VALUE_PARSER(Parameters, reader_threads));
-  parser.AddParamParser(kWriterThreadsParam,
-                        GENERATE_VALUE_PARSER(Parameters, writer_threads));
-  parser.AddParamParser(kThreadsParam,
-                        GENERATE_VALUE_PARSER(Parameters, threads));
-  parser.AddParamParser(kUseCoordinator,
-                        GENERATE_FLAG_PARSER(Parameters, use_coordinator));
-  parser.AddParamParser(kLogLevel,
-                        GENERATE_VALUE_PARSER(Parameters, log_level));
-  parser.AddParamParser(kHNSWBlockSize,
-                        GENERATE_VALUE_PARSER(Parameters, hnsw_block_size));
-  vmsdk::ArgsIterator itr{argv, argc};
-  VMSDK_RETURN_IF_ERROR(parser.Parse(parameters, itr));
-  if (parameters.threads.has_value()) {
-    parameters.reader_threads = std::max(1, parameters.threads.value());
-    parameters.writer_threads =
-        std::max(1, static_cast<int>(parameters.threads.value() * 2.5));
-  }
-  if ((parameters.reader_threads == 0 && parameters.writer_threads != 0) ||
-      (parameters.reader_threads != 0 && parameters.writer_threads == 0)) {
-    return absl::InvalidArgumentError(
-        "Maintaining query integrity is only supported when both the reader "
-        "and writer thread pools are either enabled or disabled "
-        "simultaneously");
-  }
-  VMSDK_LOG(NOTICE, nullptr) << "reader_threads: " << parameters.reader_threads;
-  VMSDK_LOG(NOTICE, nullptr) << "writer_threads: " << parameters.writer_threads;
-  return parameters;
-}
-}  // namespace options
-=======
-
-constexpr size_t kMaxWorkerThreadPoolSuspensionSec{60};
->>>>>>> 5473fa37
 
 size_t ValkeySearch::GetMaxWorkerThreadPoolSuspensionSec() const {
   return kMaxWorkerThreadPoolSuspensionSec;
@@ -149,15 +88,11 @@
 }
 
 uint32_t ValkeySearch::GetHNSWBlockSize() const {
-<<<<<<< HEAD
-  return hnsw_block_size.load(std::memory_order_relaxed);
-=======
   return options::GetHNSWBlockSize().GetValue();
 }
 
 void ValkeySearch::SetHNSWBlockSize(uint32_t block_size) {
   options::GetHNSWBlockSize().SetValueOrLog(block_size, WARNING);
->>>>>>> 5473fa37
 }
 
 static std::string ConvertToMB(double bytes_value) {
@@ -528,28 +463,6 @@
       "write-worker-", options::GetWriterThreadCount().GetValue());
   writer_thread_pool_->StartWorkers();
 
-<<<<<<< HEAD
-  if (options.hnsw_block_size) {
-    RedisModuleString *err = nullptr;
-    if (BlockSizeSetConfig(kHNSWBlockSizeConfig.data(), options.hnsw_block_size,
-                           nullptr, &err) != REDISMODULE_OK) {
-      std::string error_msg =
-          err ? RedisModule_StringPtrLen(err, nullptr) : "Unknown error";
-      RedisModule_FreeString(nullptr, err);
-      return absl::InternalError(absl::StrFormat(
-          "Failed to set vs-hnsw-block-size config from command-line: %s",
-          error_msg));
-    }
-  }
-
-  if (options.log_level) {
-    VMSDK_RETURN_IF_ERROR(vmsdk::InitLogging(ctx, options.log_level));
-  }
-  VMSDK_LOG(NOTICE, ctx) << "options.use_coordinator: "
-                         << options.use_coordinator
-                         << " IsCluster: " << IsCluster();
-  if (options.use_coordinator && IsCluster()) {
-=======
   VMSDK_LOG(NOTICE, ctx) << "use_coordinator: "
                          << options::GetUseCoordinator().GetValue()
                          << ", IsCluster: " << IsCluster();
@@ -560,7 +473,6 @@
                          << writer_thread_pool_->Size();
 
   if (options::GetUseCoordinator().GetValue() && IsCluster()) {
->>>>>>> 5473fa37
     client_pool_ = std::make_unique<coordinator::ClientPool>(
         vmsdk::MakeUniqueRedisDetachedThreadSafeContext(ctx));
     coordinator::MetadataManager::InitInstance(
@@ -605,28 +517,6 @@
   writer_thread_pool_suspend_watch_ = std::nullopt;
 }
 
-long long ValkeySearch::BlockSizeGetConfig(
-    [[maybe_unused]] const char *config_name,
-    [[maybe_unused]] void *priv_data) {
-  return hnsw_block_size.load(std::memory_order_relaxed);
-}
-
-int ValkeySearch::BlockSizeSetConfig([[maybe_unused]] const char *config_name,
-                                     long long value,
-                                     [[maybe_unused]] void *priv_data,
-                                     RedisModuleString **err) {
-  if (value <= 0 || value > UINT32_MAX) {
-    if (err) {
-      *err = RedisModule_CreateStringPrintf(
-          nullptr, "Block size must be between 10240 and %u", UINT32_MAX);
-    }
-    return REDISMODULE_ERR;
-  }
-  hnsw_block_size.store(static_cast<uint32_t>(value),
-                        std::memory_order_relaxed);
-  return REDISMODULE_OK;
-}
-
 absl::Status ValkeySearch::OnLoad(RedisModuleCtx *ctx, RedisModuleString **argv,
                                   int argc) {
   ctx_ = RedisModule_GetDetachedThreadSafeContext(ctx);
@@ -634,40 +524,17 @@
   // Register a single module type for Aux load/save callbacks.
   VMSDK_RETURN_IF_ERROR(RegisterModuleType(ctx));
 
-<<<<<<< HEAD
-  // Register vs-block-size configuration
-  if (RedisModule_RegisterNumericConfig(
-          ctx,
-          kHNSWBlockSizeConfig.data(),  // Name
-          10240,                        // Default value
-          REDISMODULE_CONFIG_DEFAULT,   // Flags (mutable, can be changed via
-                                        // CONFIG SET)
-          10240,                        // Minimum value
-          UINT32_MAX,                   // Maximum value
-          BlockSizeGetConfig,           // Get callback
-          BlockSizeSetConfig,           // Set callback
-          nullptr,                      // Apply callback (optional)
-          nullptr                       // privdata (not used here)
-          ) != REDISMODULE_OK) {
-    return absl::InternalError("Failed to register vs-block-size config");
-  }
-=======
   // Register all global configuration variables
   VMSDK_RETURN_IF_ERROR(ModuleConfigManager::Instance().Init(ctx));
->>>>>>> 5473fa37
 
   // Load configurations to initialize registered configs
   if (RedisModule_LoadConfigs(ctx) != REDISMODULE_OK) {
     return absl::InternalError("Failed to load configurations");
   }
 
-<<<<<<< HEAD
-  VMSDK_RETURN_IF_ERROR(LoadOptions(ctx, argv, argc));
-=======
   // Apply command line arguments and initialize the module
   VMSDK_RETURN_IF_ERROR(LoadAndParseArgv(ctx, argv, argc));
   VMSDK_RETURN_IF_ERROR(Startup(ctx));
->>>>>>> 5473fa37
 
   RedisModule_SetModuleOptions(
       ctx, REDISMODULE_OPTIONS_HANDLE_IO_ERRORS |
