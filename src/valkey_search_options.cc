--- conflicted
+++ resolved
@@ -228,31 +228,6 @@
         kMaximumFTInfoRpcTimeoutMs)  // max timeout (5 minutes)
         .Build();
 
-<<<<<<< HEAD
-/// Enable prefilter evaluation
-/// When disabled, prefilter evaluation is skipped and effectively becomes a
-/// pass-through with only deduplication of keys.
-constexpr absl::string_view kEnablePrefilterEval{"enable-prefilter-eval"};
-static auto enable_prefilter_eval =
-    config::BooleanBuilder(kEnablePrefilterEval, true).Build();
-
-vmsdk::config::Boolean& GetEnablePrefilterEval() {
-  return dynamic_cast<vmsdk::config::Boolean&>(*enable_prefilter_eval);
-}
-
-/// Enable proximity evaluation in prefilter evaluation stage
-/// When disabled, proximity evaluation is skipped in background threads and is
-/// performed only on main thread
-constexpr absl::string_view kEnableProximityPrefilterEval{
-    "enable-proximity-prefilter-eval"};
-static auto enable_proximity_prefilter_eval =
-    config::BooleanBuilder(kEnableProximityPrefilterEval, true).Build();
-
-vmsdk::config::Boolean& GetEnableProximityPrefilterEval() {
-  return dynamic_cast<vmsdk::config::Boolean&>(
-      *enable_proximity_prefilter_eval);
-}
-=======
 /// Register the "--local-fanout-queue-wait-threshold" flag. Controls the queue
 /// wait time threshold (in milliseconds) below which local node is preferred in
 /// fanout operations
@@ -297,7 +272,21 @@
           }
         })
         .Build();
->>>>>>> fddfe7cb
+
+/// Enable prefilter evaluation
+/// When disabled, prefilter evaluation is skipped and effectively becomes a
+/// pass-through with only deduplication of keys.
+constexpr absl::string_view kEnablePrefilterEval{"enable-prefilter-eval"};
+static auto enable_prefilter_eval =
+    config::BooleanBuilder(kEnablePrefilterEval, true).Build();
+
+/// Enable proximity evaluation in prefilter evaluation stage
+/// When disabled, proximity evaluation is skipped in background threads and is
+/// performed only on main thread
+constexpr absl::string_view kEnableProximityPrefilterEval{
+    "enable-proximity-prefilter-eval"};
+static auto enable_proximity_prefilter_eval =
+    config::BooleanBuilder(kEnableProximityPrefilterEval, true).Build();       
 
 uint32_t GetQueryStringBytes() { return query_string_bytes->GetValue(); }
 
@@ -368,5 +357,14 @@
   return dynamic_cast<vmsdk::config::Number&>(*thread_pool_wait_time_samples);
 }
 
+vmsdk::config::Boolean& GetEnablePrefilterEval() {
+  return dynamic_cast<vmsdk::config::Boolean&>(*enable_prefilter_eval);
+}
+
+vmsdk::config::Boolean& GetEnableProximityPrefilterEval() {
+  return dynamic_cast<vmsdk::config::Boolean&>(
+      *enable_proximity_prefilter_eval);
+} 
+
 }  // namespace options
 }  // namespace valkey_search