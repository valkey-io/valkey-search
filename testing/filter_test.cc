/*
 * Copyright (c) 2025, valkey-search contributors
 * All rights reserved.
 * SPDX-License-Identifier: BSD 3-Clause
 *
 */

#include <memory>
#include <string>

#include "gmock/gmock.h"
#include "gtest/gtest.h"
#include "src/commands/filter_parser.h"
#include "src/commands/ft_create_parser.h"
#include "src/indexes/numeric.h"
#include "src/indexes/tag.h"
#include "src/indexes/text.h"
#include "src/indexes/text/text_index.h"
#include "src/indexes/vector_base.h"
#include "src/query/predicate.h"
#include "src/utils/string_interning.h"
#include "testing/common.h"
namespace valkey_search {

namespace {

using testing::TestParamInfo;
using testing::ValuesIn;

struct FilterTestCase {
  std::string test_name;
  std::string filter;
  bool create_success{false};
  std::string create_expected_error_message;
  bool evaluate_success{false};
  std::string key{"key1"};
  std::string expected_tree_structure;
};

class FilterTest : public ValkeySearchTestWithParam<FilterTestCase> {
 public:
  indexes::PrefilterEvaluator evaluator_;
};

void InitIndexSchema(MockIndexSchema* index_schema) {
  data_model::NumericIndex numeric_index_proto;

  auto numeric_index_1_5 =
      std::make_shared<IndexTeser<indexes::Numeric, data_model::NumericIndex>>(
          numeric_index_proto);

  auto numeric_index_2_0 =
      std::make_shared<IndexTeser<indexes::Numeric, data_model::NumericIndex>>(
          numeric_index_proto);
  VMSDK_EXPECT_OK(numeric_index_1_5->AddRecord("key1", "1.5"));
  VMSDK_EXPECT_OK(numeric_index_2_0->AddRecord("key1", "2.0"));
  VMSDK_EXPECT_OK(index_schema->AddIndex("num_field_1.5", "num_field_1.5",
                                         numeric_index_1_5));
  VMSDK_EXPECT_OK(index_schema->AddIndex("num_field_2.0", "num_field_2.0",
                                         numeric_index_2_0));

  data_model::TagIndex tag_index_proto;
  tag_index_proto.set_separator(",");
  tag_index_proto.set_case_sensitive(true);
  auto tag_index_1 =
      std::make_shared<IndexTeser<indexes::Tag, data_model::TagIndex>>(
          tag_index_proto);
  VMSDK_EXPECT_OK(tag_index_1->AddRecord("key1", "tag1"));
  VMSDK_EXPECT_OK(
      index_schema->AddIndex("tag_field_1", "tag_field_1", tag_index_1));
  auto tag_index_1_2 =
      std::make_shared<IndexTeser<indexes::Tag, data_model::TagIndex>>(
          tag_index_proto);
  VMSDK_EXPECT_OK(tag_index_1_2->AddRecord("key1", "tag2,tag1"));
  VMSDK_EXPECT_OK(
      index_schema->AddIndex("tag_field_1_2", "tag_field_1_2", tag_index_1_2));
  auto tag_index_with_space =
      std::make_shared<IndexTeser<indexes::Tag, data_model::TagIndex>>(
          tag_index_proto);
  VMSDK_EXPECT_OK(tag_index_with_space->AddRecord("key1", "tag 1 ,tag 2"));
  VMSDK_EXPECT_OK(index_schema->AddIndex(
      "tag_field_with_space", "tag_field_with_space", tag_index_with_space));

  data_model::TagIndex tag_case_insensitive_proto;
  tag_case_insensitive_proto.set_separator("@");
  tag_case_insensitive_proto.set_case_sensitive(false);
  auto tag_field_case_insensitive =
      std::make_shared<IndexTeser<indexes::Tag, data_model::TagIndex>>(
          tag_case_insensitive_proto);
  VMSDK_EXPECT_OK(tag_field_case_insensitive->AddRecord("key1", "tag1"));
  VMSDK_EXPECT_OK(index_schema->AddIndex("tag_field_case_insensitive",
                                         "tag_field_case_insensitive",
                                         tag_field_case_insensitive));

  index_schema->CreateTextIndexSchema();
  auto text_index_schema = index_schema->GetTextIndexSchema();
  data_model::TextIndex text_index_proto1 =
      CreateTextIndexProto(true, false, 4);
  data_model::TextIndex text_index_proto2 =
      CreateTextIndexProto(false, true, 0);
  auto text_index_1 =
      std::make_shared<indexes::Text>(text_index_proto1, text_index_schema);
  auto text_index_2 =
      std::make_shared<indexes::Text>(text_index_proto2, text_index_schema);
  VMSDK_EXPECT_OK(
      index_schema->AddIndex("text_field1", "text_field1", text_index_1));
  VMSDK_EXPECT_OK(
      index_schema->AddIndex("text_field2", "text_field2", text_index_2));
}

TEST_P(FilterTest, ParseParams) {
  const FilterTestCase& test_case = GetParam();
  auto index_schema = CreateIndexSchema("index_schema_name").value();
  InitIndexSchema(index_schema.get());
  EXPECT_CALL(*index_schema, GetIdentifier(::testing::_))
      .Times(::testing::AnyNumber());
  FilterParser parser(*index_schema, test_case.filter, {});
  auto parse_results = parser.Parse();
  EXPECT_EQ(test_case.create_success, parse_results.ok());
  if (!test_case.create_success) {
    EXPECT_EQ(parse_results.status().message(),
              test_case.create_expected_error_message);
    return;
  }

  // Generate the actual predicate tree structure
  std::string actual_tree =
      PrintPredicateTree(parse_results.value().root_predicate.get());
  // Compare expected vs actual tree structure
  if (!test_case.expected_tree_structure.empty()) {
    EXPECT_EQ(actual_tree, test_case.expected_tree_structure)
        << "Tree structure mismatch for filter: " << test_case.filter;
  }

  auto interned_key = StringInternStore::Intern(test_case.key);
  EXPECT_EQ(
      test_case.evaluate_success,
      evaluator_.Evaluate(*parse_results.value().root_predicate, interned_key));
}

INSTANTIATE_TEST_SUITE_P(
    FilterTests, FilterTest,
    ValuesIn<FilterTestCase>({
        {
            .test_name = "numeric_happy_path_1",
            .filter = "@num_field_1.5:[1.0 2.0]",
            .create_success = true,
            .evaluate_success = true,
            .expected_tree_structure = "NUMERIC(num_field_1.5)\n",
        },
        {
            .test_name = "numeric_happy_path_comma_separated",
            .filter = "@num_field_1.5:[1.0,2.0]",
            .create_success = true,
            .evaluate_success = true,
            .expected_tree_structure = "NUMERIC(num_field_1.5)\n",
        },
        {
            .test_name = "numeric_missing_key_1",
            .filter = "@num_field_1.5:[1.0 2.0]",
            .create_success = true,
            .evaluate_success = false,
            .key = "missing_key2",
            .expected_tree_structure = "NUMERIC(num_field_1.5)\n",
        },
        {
            .test_name = "numeric_happy_path_2",
            .filter = "@num_field_2.0:[1.5 2.5] @num_field_1.5:[1.0 2.0]",
            .create_success = true,
            .evaluate_success = true,
            .expected_tree_structure = "AND{\n"
                                       "  NUMERIC(num_field_2.0)\n"
                                       "  NUMERIC(num_field_1.5)\n"
                                       "}\n",
        },
        {
            .test_name = "numeric_happy_path_inclusive_1",
            .filter = "@num_field_2.0:[2 2.5] @num_field_1.5:[1.0 1.5]",
            .create_success = true,
            .evaluate_success = true,
            .expected_tree_structure = "AND{\n"
                                       "  NUMERIC(num_field_2.0)\n"
                                       "  NUMERIC(num_field_1.5)\n"
                                       "}\n",
        },
        {
            .test_name = "numeric_invalid_range1",
            .filter = "@num_field_2.0:[2.8 2.5] @num_field_1.5:[1.0 1.5]",
            .create_success = false,
            .create_expected_error_message =
                "Start and end values of a numeric field indicate an empty "
                "range. Position: 24",
        },
        {
            .test_name = "numeric_invalid_range2",
            .filter = "@num_field_2.0:[2.5 (2.5] @num_field_1.5:[1.0 1.5]",
            .create_success = false,
            .create_expected_error_message =
                "Start and end values of a numeric field indicate an empty "
                "range. Position: 25",
        },
        {
            .test_name = "numeric_invalid_range3",
            .filter = "@num_field_2.0:[(2.5 2.5] @num_field_1.5:[1.0 1.5]",
            .create_success = false,
            .create_expected_error_message =
                "Start and end values of a numeric field indicate an empty "
                "range. Position: 25",
        },
        {
            .test_name = "numeric_valid_range1",
            .filter = "@num_field_2.0:[2.5 2.5] @num_field_1.5:[1.0 1.5]",
            .create_success = true,
            .evaluate_success = false,
            .expected_tree_structure = "AND{\n"
                                       "  NUMERIC(num_field_2.0)\n"
                                       "  NUMERIC(num_field_1.5)\n"
                                       "}\n",
        },
        {
            .test_name = "numeric_happy_path_inclusive_2",
            .filter = "@num_field_2.0:[1 2] @num_field_1.5:[1.0 1.5]",
            .create_success = true,
            .evaluate_success = true,
            .expected_tree_structure = "AND{\n"
                                       "  NUMERIC(num_field_2.0)\n"
                                       "  NUMERIC(num_field_1.5)\n"
                                       "}\n",
        },
        {
            .test_name = "numeric_happy_path_exclusive_1",
            .filter = "@num_field_2.0:[(2 2.5] @num_field_1.5:[1.0 1.5]",
            .create_success = true,
            .evaluate_success = false,
            .expected_tree_structure = "AND{\n"
                                       "  NUMERIC(num_field_2.0)\n"
                                       "  NUMERIC(num_field_1.5)\n"
                                       "}\n",
        },
        {
            .test_name = "numeric_happy_path_exclusive_2",
            .filter = "@num_field_2.0:[1 (2.0] @num_field_1.5:[1.0 1.5]",
            .create_success = true,
            .evaluate_success = false,
            .expected_tree_structure = "AND{\n"
                                       "  NUMERIC(num_field_2.0)\n"
                                       "  NUMERIC(num_field_1.5)\n"
                                       "}\n",
        },
        {
            .test_name = "numeric_happy_path_inf_1",
            .filter = "@num_field_2.0:[-inf 2.5] @num_field_1.5:[1.0 1.5]",
            .create_success = true,
            .evaluate_success = true,
            .expected_tree_structure = "AND{\n"
                                       "  NUMERIC(num_field_2.0)\n"
                                       "  NUMERIC(num_field_1.5)\n"
                                       "}\n",
        },
        {
            .test_name = "numeric_happy_path_inf_2",
            .filter = " @num_field_1.5:[1.0 1.5]  @num_field_2.0:[1 +inf] ",
            .create_success = true,
            .evaluate_success = true,
            .expected_tree_structure = "AND{\n"
                                       "  NUMERIC(num_field_1.5)\n"
                                       "  NUMERIC(num_field_2.0)\n"
                                       "}\n",
        },
        {
            .test_name = "numeric_happy_path_inf_3",
            .filter = " @num_field_1.5:[1.0 1.5]  @num_field_2.0:[1 inf] ",
            .create_success = true,
            .evaluate_success = true,
            .expected_tree_structure = "AND{\n"
                                       "  NUMERIC(num_field_1.5)\n"
                                       "  NUMERIC(num_field_2.0)\n"
                                       "}\n",
        },
        {
            .test_name = "numeric_negate_1",
            .filter = " -@num_field_1.5:[1.0 1.4]  @num_field_2.0:[1 +inf] ",
            .create_success = true,
            .evaluate_success = true,
            .expected_tree_structure = "AND{\n"
                                       "  NOT{\n"
                                       "    NUMERIC(num_field_1.5)\n"
                                       "  }\n"
                                       "  NUMERIC(num_field_2.0)\n"
                                       "}\n",
        },
        {
            .test_name = "numeric_negate_twice_with_and",
            .filter = " -@num_field_1.5:[1.0 1.4]  -@num_field_2.0:[3 +inf] ",
            .create_success = true,
            .evaluate_success = true,
            .expected_tree_structure = "AND{\n"
                                       "  NOT{\n"
                                       "    NUMERIC(num_field_1.5)\n"
                                       "  }\n"
                                       "  NOT{\n"
                                       "    NUMERIC(num_field_2.0)\n"
                                       "  }\n"
                                       "}\n",
        },
        {
            .test_name = "numeric_negate_twice_with_and_1",
            .filter = " -@num_field_1.5:[1.0 1.5]  -@num_field_2.0:[3 +inf] ",
            .create_success = true,
            .evaluate_success = false,
            .expected_tree_structure = "AND{\n"
                                       "  NOT{\n"
                                       "    NUMERIC(num_field_1.5)\n"
                                       "  }\n"
                                       "  NOT{\n"
                                       "    NUMERIC(num_field_2.0)\n"
                                       "  }\n"
                                       "}\n",
        },
        {
            .test_name = "numeric_negate_twice_with_and_2",
            .filter = " -@num_field_1.5:[1.0 1.4]  -@num_field_2.0:[2 +inf] ",
            .create_success = true,
            .evaluate_success = false,
            .expected_tree_structure = "AND{\n"
                                       "  NOT{\n"
                                       "    NUMERIC(num_field_1.5)\n"
                                       "  }\n"
                                       "  NOT{\n"
                                       "    NUMERIC(num_field_2.0)\n"
                                       "  }\n"
                                       "}\n",
        },
        {
            .test_name = "numeric_negate_twice_with_and_3",
            .filter = " -@num_field_1.5:[1.0 1.5]  -@num_field_2.0:[2 +inf] ",
            .create_success = true,
            .evaluate_success = false,
            .expected_tree_structure = "AND{\n"
                                       "  NOT{\n"
                                       "    NUMERIC(num_field_1.5)\n"
                                       "  }\n"
                                       "  NOT{\n"
                                       "    NUMERIC(num_field_2.0)\n"
                                       "  }\n"
                                       "}\n",
        },
        {
            .test_name = "numeric_negate_twice_with_or_1",
            .filter = " -@num_field_1.5:[1.0 1.4] | -@num_field_2.0:[2 +inf] ",
            .create_success = true,
            .evaluate_success = true,
            .expected_tree_structure = "OR{\n"
                                       "  NOT{\n"
                                       "    NUMERIC(num_field_1.5)\n"
                                       "  }\n"
                                       "  NOT{\n"
                                       "    NUMERIC(num_field_2.0)\n"
                                       "  }\n"
                                       "}\n",
        },
        {
            .test_name = "numeric_negate_twice_with_or_2",
            .filter = " -@num_field_1.5:[1.0 1.6] | -@num_field_2.0:[3 +inf] ",
            .create_success = true,
            .evaluate_success = true,
            .expected_tree_structure = "OR{\n"
                                       "  NOT{\n"
                                       "    NUMERIC(num_field_1.5)\n"
                                       "  }\n"
                                       "  NOT{\n"
                                       "    NUMERIC(num_field_2.0)\n"
                                       "  }\n"
                                       "}\n",
        },
        {
            .test_name = "numeric_negate_twice_with_or_3",
            .filter = " -@num_field_1.5:[1.0 1.5] | -@num_field_2.0:[2 +inf] ",
            .create_success = true,
            .evaluate_success = false,
            .expected_tree_structure = "OR{\n"
                                       "  NOT{\n"
                                       "    NUMERIC(num_field_1.5)\n"
                                       "  }\n"
                                       "  NOT{\n"
                                       "    NUMERIC(num_field_2.0)\n"
                                       "  }\n"
                                       "}\n",
        },
        {
            .test_name = "numeric_negate_2",
            .filter = " @num_field_1.5:[1.0 1.5]  -@num_field_2.0:[5 +inf] ",
            .create_success = true,
            .evaluate_success = true,
            .expected_tree_structure = "AND{\n"
                                       "  NUMERIC(num_field_1.5)\n"
                                       "  NOT{\n"
                                       "    NUMERIC(num_field_2.0)\n"
                                       "  }\n"
                                       "}\n",
        },
        {
            .test_name = "numeric_negate_3",
            .filter = " @num_field_1.5:[1.0 1.4]  @num_field_2.0:[3 +inf] ",
            .create_success = true,
            .evaluate_success = false,
            .expected_tree_structure = "AND{\n"
                                       "  NUMERIC(num_field_1.5)\n"
                                       "  NUMERIC(num_field_2.0)\n"
                                       "}\n",
        },
        {
            .test_name = "numeric_negate_4",
            .filter = " -(@num_field_1.5:[1.0 1.4]  @num_field_2.0:[3 +inf]) ",
            .create_success = true,
            .evaluate_success = true,
            .expected_tree_structure = "NOT{\n"
                                       "  AND{\n"
                                       "    NUMERIC(num_field_1.5)\n"
                                       "    NUMERIC(num_field_2.0)\n"
                                       "  }\n"
                                       "}\n",
        },
        {
            .test_name = "numeric_negate_5",
            .filter =
                " - ( - (@num_field_1.5:[1.0 1.4]  @num_field_2.0:[3 +inf]) )",
            .create_success = true,
            .evaluate_success = false,
            .expected_tree_structure = "NOT{\n"
                                       "  NOT{\n"
                                       "    AND{\n"
                                       "      NUMERIC(num_field_1.5)\n"
                                       "      NUMERIC(num_field_2.0)\n"
                                       "    }\n"
                                       "  }\n"
                                       "}\n",
        },
        {
            .test_name = "numeric_negate_6",
            .filter = " -(@num_field_1.5:[1.0 1.4] | @num_field_2.0:[3 +inf]) ",
            .create_success = true,
            .evaluate_success = true,
            .expected_tree_structure = "NOT{\n"
                                       "  OR{\n"
                                       "    NUMERIC(num_field_1.5)\n"
                                       "    NUMERIC(num_field_2.0)\n"
                                       "  }\n"
                                       "}\n",
        },
        {
            .test_name = "numeric_negate_7",
            .filter = " -(@num_field_1.5:[1.0,2] | @num_field_2.0:[3 +inf]) ",
            .create_success = true,
            .evaluate_success = false,
            .expected_tree_structure = "NOT{\n"
                                       "  OR{\n"
                                       "    NUMERIC(num_field_1.5)\n"
                                       "    NUMERIC(num_field_2.0)\n"
                                       "  }\n"
                                       "}\n",
        },
        {
            .test_name = "numeric_happy_path_or_1",
            .filter = " (@num_field_1.5:[1.0 1.5])",
            .create_success = true,
            .evaluate_success = true,
            .expected_tree_structure = "NUMERIC(num_field_1.5)\n",
        },
        {
            .test_name = "numeric_happy_path_or_2",
            .filter = " ( (@num_field_1.5:[1.0 1.5])  )",
            .create_success = true,
            .evaluate_success = true,
            .expected_tree_structure = "NUMERIC(num_field_1.5)\n",
        },
        {
            .test_name = "numeric_happy_path_or_3",
            .filter = "(@num_field_1.5:[5.0 6.5]) | (@num_field_1.5:[1.0 1.5])",
            .create_success = true,
            .evaluate_success = true,
            .expected_tree_structure = "OR{\n"
                                       "  NUMERIC(num_field_1.5)\n"
                                       "  NUMERIC(num_field_1.5)\n"
                                       "}\n",
        },
        {
            .test_name = "numeric_happy_path_or_4",
            .filter = "( (   (@num_field_1.5:[5.0 6.5]) | (@num_field_1.5:[1.0 "
                      "1.5]) ) ) ",
            .create_success = true,
            .evaluate_success = true,
            .expected_tree_structure = "OR{\n"
                                       "  NUMERIC(num_field_1.5)\n"
                                       "  NUMERIC(num_field_1.5)\n"
                                       "}\n",
        },
        {
            .test_name = "tag_happy_path_1",
            .filter = "@tag_field_1:{tag1}",
            .create_success = true,
            .evaluate_success = true,
            .expected_tree_structure = "TAG(tag_field_1)\n",
        },
        {
            .test_name = "tag_case_sensitive_1",
            .filter = "@tag_field_1:{Tag1}",
            .create_success = true,
            .evaluate_success = false,
            .expected_tree_structure = "TAG(tag_field_1)\n",
        },
        {
            .test_name = "tag_case_sensitive_2",
            .filter = "@tag_field_case_insensitive:{Tag1}",
            .create_success = true,
            .evaluate_success = true,
            .expected_tree_structure = "TAG(tag_field_case_insensitive)\n",
        },
        {
            .test_name = "tag_case_sensitive_3",
            .filter = "@tag_field_case_insensitive:{Tag0@Tag1}",
            .create_success = true,
            .evaluate_success = true,
            .expected_tree_structure = "TAG(tag_field_case_insensitive)\n",
        },
        {
            .test_name = "tag_case_sensitive_4",
            .filter = "@tag_field_case_insensitive:{Tag0@Tag5}",
            .create_success = true,
            .evaluate_success = false,
            .expected_tree_structure = "TAG(tag_field_case_insensitive)\n",
        },
        {
            .test_name = "tag_missing_key_1",
            .filter = "@tag_field_1:{tag1}",
            .create_success = true,
            .evaluate_success = false,
            .key = "missing_key2",
            .expected_tree_structure = "TAG(tag_field_1)\n",
        },
        {
            .test_name = "tag_happy_path_2",
            .filter = "@tag_field_1:{tag1 , tag2}",
            .create_success = true,
            .evaluate_success = true,
            .expected_tree_structure = "TAG(tag_field_1)\n",
        },
        {
            .test_name = "tag_happy_path_4",
            .filter = "@tag_field_with_space:{tag 1 , tag4}",
            .create_success = true,
            .evaluate_success = true,
            .expected_tree_structure = "TAG(tag_field_with_space)\n",
        },
        {
            .test_name = "tag_not_found_1",
            .filter = "@tag_field_1:{tag3 , tag4}",
            .create_success = true,
            .evaluate_success = false,
            .expected_tree_structure = "TAG(tag_field_1)\n",
        },
        {
            .test_name = "tag_not_found_2",
            .filter = "-@tag_field_with_space:{tag1 , tag 2}",
            .create_success = true,
            .evaluate_success = false,
            .expected_tree_structure = "NOT{\n"
                                       "  TAG(tag_field_with_space)\n"
                                       "}\n",
        },
        {
            .test_name = "missing_closing_bracket",
            .filter = "@tag_field_with_space:{tag1 , tag 2",
            .create_success = false,
            .create_expected_error_message = "Missing closing TAG bracket, '}'",
        },
        {
            .test_name = "left_associative_1",
            .filter = "@num_field_2.0:[23 25] @num_field_2.0:[23 25] | "
                      "@num_field_2.0:[-inf 2.5]",
            .create_success = true,
            .evaluate_success = true,
            .expected_tree_structure = "OR{\n"
                                       "  AND{\n"
                                       "    NUMERIC(num_field_2.0)\n"
                                       "    NUMERIC(num_field_2.0)\n"
                                       "  }\n"
                                       "  NUMERIC(num_field_2.0)\n"
                                       "}\n",
        },
        {
            .test_name = "left_associative_2",
            .filter = "@num_field_2.0:[23 25] @num_field_2.0:[23 25] | "
                      "@num_field_2.0:[23 25]",
            .create_success = true,
            .evaluate_success = false,
            .expected_tree_structure = "OR{\n"
                                       "  AND{\n"
                                       "    NUMERIC(num_field_2.0)\n"
                                       "    NUMERIC(num_field_2.0)\n"
                                       "  }\n"
                                       "  NUMERIC(num_field_2.0)\n"
                                       "}\n",
        },
        {
            .test_name = "left_associative_3",
            .filter = "@num_field_2.0:[0 2.5] @num_field_2.0:[23 25] | "
                      "@num_field_2.0:[-inf 2.5]",
            .create_success = true,
            .evaluate_success = true,
            .expected_tree_structure = "OR{\n"
                                       "  AND{\n"
                                       "    NUMERIC(num_field_2.0)\n"
                                       "    NUMERIC(num_field_2.0)\n"
                                       "  }\n"
                                       "  NUMERIC(num_field_2.0)\n"
                                       "}\n",
        },
        {
            .test_name = "left_associative_4",
            .filter = "@num_field_2.0 : [23 25] @num_field_2.0:[0 2.5] | "
                      "@num_field_2.0:[23 25]",
            .create_success = true,
            .evaluate_success = false,
            .expected_tree_structure = "OR{\n"
                                       "  AND{\n"
                                       "    NUMERIC(num_field_2.0)\n"
                                       "    NUMERIC(num_field_2.0)\n"
                                       "  }\n"
                                       "  NUMERIC(num_field_2.0)\n"
                                       "}\n",
        },
        {
            .test_name = "or_precedence_1",
            .filter = "@num_field_2.0 : [23 25] @num_field_2.0:[23 25] | "
                      "@num_field_2.0:[0 2.5]",
            .create_success = true,
            .evaluate_success = true,
            .expected_tree_structure = "OR{\n"
                                       "  AND{\n"
                                       "    NUMERIC(num_field_2.0)\n"
                                       "    NUMERIC(num_field_2.0)\n"
                                       "  }\n"
                                       "  NUMERIC(num_field_2.0)\n"
                                       "}\n",
        },
        {
            .test_name = "or_precedence_2",
            .filter = "@num_field_2.0 : [23 25] @num_field_2.0:[23 25] | "
                      "@num_field_2.0:[0 2.5] @num_field_2.0:[0 2.5]",
            .create_success = true,
            .evaluate_success = true,
            .expected_tree_structure = "OR{\n"
                                       "  AND{\n"
                                       "    NUMERIC(num_field_2.0)\n"
                                       "    NUMERIC(num_field_2.0)\n"
                                       "  }\n"
                                       "  AND{\n"
                                       "    NUMERIC(num_field_2.0)\n"
                                       "    NUMERIC(num_field_2.0)\n"
                                       "  }\n"
                                       "}\n",
        },
        {
            .test_name = "or_precedence_3",
            .filter = "@num_field_2.0 : [23 25] @num_field_2.0:[23 25] | "
                      "@num_field_2.0:[23 25] @num_field_2.0:[0 2.5]",
            .create_success = true,
            .evaluate_success = false,
            .expected_tree_structure = "OR{\n"
                                       "  AND{\n"
                                       "    NUMERIC(num_field_2.0)\n"
                                       "    NUMERIC(num_field_2.0)\n"
                                       "  }\n"
                                       "  AND{\n"
                                       "    NUMERIC(num_field_2.0)\n"
                                       "    NUMERIC(num_field_2.0)\n"
                                       "  }\n"
                                       "}\n",
        },
        {
            .test_name = "or_precedence_4",
            .filter = "@num_field_2.0 : [23 25] @num_field_2.0:[23 25] | "
                      "@num_field_2.0:[0 2.5] @num_field_2.0:[23 25]",
            .create_success = true,
            .evaluate_success = false,
            .expected_tree_structure = "OR{\n"
                                       "  AND{\n"
                                       "    NUMERIC(num_field_2.0)\n"
                                       "    NUMERIC(num_field_2.0)\n"
                                       "  }\n"
                                       "  AND{\n"
                                       "    NUMERIC(num_field_2.0)\n"
                                       "    NUMERIC(num_field_2.0)\n"
                                       "  }\n"
                                       "}\n",
        },
        {
            .test_name = "or_precedence_5",
            .filter = "@num_field_2.0 : [0 2.5] @num_field_2.0:[23 25] | "
                      "@num_field_2.0:[0 2.5] @num_field_2.0:[23 25]",
            .create_success = true,
            .evaluate_success = false,
            .expected_tree_structure = "OR{\n"
                                       "  AND{\n"
                                       "    NUMERIC(num_field_2.0)\n"
                                       "    NUMERIC(num_field_2.0)\n"
                                       "  }\n"
                                       "  AND{\n"
                                       "    NUMERIC(num_field_2.0)\n"
                                       "    NUMERIC(num_field_2.0)\n"
                                       "  }\n"
                                       "}\n",
        },
        {
            .test_name = "or_precedence_6",
            .filter = "@num_field_2.0 : [23 25] @num_field_2.0:[0 2.5] | "
                      "@num_field_2.0:[0 2.5] @num_field_2.0:[23 25]",
            .create_success = true,
            .evaluate_success = false,
            .expected_tree_structure = "OR{\n"
                                       "  AND{\n"
                                       "    NUMERIC(num_field_2.0)\n"
                                       "    NUMERIC(num_field_2.0)\n"
                                       "  }\n"
                                       "  AND{\n"
                                       "    NUMERIC(num_field_2.0)\n"
                                       "    NUMERIC(num_field_2.0)\n"
                                       "  }\n"
                                       "}\n",
        },
        {
            .test_name = "or_precedence_7",
            .filter = "@num_field_2.0 : [0 2.5] @num_field_2.0:[0 2.5] | "
                      "@num_field_2.0:[0 2.5] @num_field_2.0:[23 25]",
            .create_success = true,
            .evaluate_success = true,
            .expected_tree_structure = "OR{\n"
                                       "  AND{\n"
                                       "    NUMERIC(num_field_2.0)\n"
                                       "    NUMERIC(num_field_2.0)\n"
                                       "  }\n"
                                       "  AND{\n"
                                       "    NUMERIC(num_field_2.0)\n"
                                       "    NUMERIC(num_field_2.0)\n"
                                       "  }\n"
                                       "}\n",
        },
        {
            .test_name = "exact_term",
            .filter = "@text_field1:word",
            .create_success = true,
            .evaluate_success = true,
            .expected_tree_structure = "TEXT-TERM(\"word\", field_mask=1)\n",
        },
        {
            .test_name = "exact_prefix",
            .filter = "@text_field1:word*",
            .create_success = true,
            .evaluate_success = true,
            .expected_tree_structure = "TEXT-PREFIX(\"word\", field_mask=1)\n",
        },
        {
            .test_name = "exact_suffix_supported",
            .filter = "@text_field1:*word",
            .create_success = true,
            .evaluate_success = true,
        },
        {
            .test_name = "exact_suffix_unsupported",
            .filter = "@text_field2:*word",
            .create_success = false,
            .create_expected_error_message =
                "Field does not support suffix search",
        },
        {
            .test_name = "exact_inffix",
            .filter = "@text_field1:*word*",
            .create_success = false,
            .create_expected_error_message = "Unsupported query operation",
        },
        {
            .test_name = "exact_fuzzy1",
            .filter = "@text_field1:%word%",
            .create_success = true,
            .evaluate_success = true,
            .expected_tree_structure =
                "TEXT-FUZZY(\"word\", distance=1, field_mask=1)\n",
        },
        {
            .test_name = "exact_fuzzy2",
            .filter = "@text_field1:%%word%%",
            .create_success = true,
            .evaluate_success = true,
            .expected_tree_structure =
                "TEXT-FUZZY(\"word\", distance=2, field_mask=1)\n",
        },
        {
            .test_name = "exact_fuzzy3",
            .filter = "@text_field1:%%%word%%%",
            .create_success = true,
            .evaluate_success = true,
            .expected_tree_structure =
                "TEXT-FUZZY(\"word\", distance=3, field_mask=1)\n",
        },
        {
            .test_name = "proximity1",
            .filter = "@text_field1:\"hello my name is\"",
            .create_success = true,
            .evaluate_success = true,
            .expected_tree_structure =
                "TEXT-PROXIMITY(field_mask=1, slop=0, inorder=true){\n"
                "  TEXT-TERM(\"hello\", field_mask=1)\n"
                "  TEXT-TERM(\"my\", field_mask=1)\n"
                "  TEXT-TERM(\"name\", field_mask=1)\n"
                "  TEXT-TERM(\"is\", field_mask=1)\n"
                "}\n",
        },
        {
            .test_name = "proximity2",
            .filter = "@text_field1:hello @text_field2:my @text_field1:name "
                      "@text_field2:is",
            .create_success = true,
            .evaluate_success = true,
            .expected_tree_structure = "AND{\n"
                                       "  TEXT-TERM(\"hello\", field_mask=1)\n"
                                       "  TEXT-TERM(\"my\", field_mask=2)\n"
                                       "  TEXT-TERM(\"name\", field_mask=1)\n"
                                       "  TEXT-TERM(\"is\", field_mask=2)\n"
                                       "}\n",
        },
        {
            .test_name = "default_field_text",
            .filter = "Hello, how are you doing?",
            .create_success = true,
            .evaluate_success = true,
        },
        {
            .test_name = "default_field_exact_phrase",
            .filter = "\"Hello, how are you doing?\"",
            .create_success = true,
            .evaluate_success = true,
        },
        {
            .test_name = "default_field_exact_phrase_with_punct",
            .filter = "\"Hello, h(ow a)re yo#u doi_n$g?\"",
            .create_success = true,
            .evaluate_success = true,
        },
        {
            .test_name = "default_field_with_escape1",
            .filter =
                "\"\\\\\\\\\\Hello, \\how \\\\are \\\\\\you \\\\\\\\doing?\"",
            .create_success = true,
            .evaluate_success = true,
        },
        {
            .test_name = "default_field_with_escape2",
            .filter = "\\\\\\\\\\Hello, \\how \\\\are \\\\\\you \\\\\\\\doing?",
            .create_success = true,
            .evaluate_success = true,
        },
        {
            .test_name = "default_field_with_escape3",
            .filter = "Hel\\(lo, ho\\$w a\\*re yo\\{u do\\|ing?",
            .create_success = true,
            .evaluate_success = true,
        },
        {
            .test_name = "default_field_with_escape4",
            .filter = "\\\\\\\\\\(Hello, \\$how \\\\\\*are \\\\\\-you "
                      "\\\\\\\\\\%doing?",
            .create_success = true,
            .evaluate_success = true,
        },
        {
            .test_name = "default_field_with_escape5",
            .filter = "Hello, how are you\\% doing",
            .create_success = true,
            .evaluate_success = true,
        },
        {
            .test_name = "default_field_with_escape6",
            .filter = "Hello, how are you\\\\\\\\\\% doing",
            .create_success = true,
            .evaluate_success = true,
        },
        {
            .test_name = "default_field_with_escape_query_syntax",
            .filter =
                "Hello, how are you\\]\\[\\$\\}\\{\\;\\:\\)\\(\\| \\-doing",
            .create_success = true,
            .evaluate_success = true,
        },
        {
            .test_name = "default_field_with_all_operations",
            .filter = "%Hllo%, how are *ou do* *oda*",
            .create_success = false,
            .create_expected_error_message = "Unsupported query operation",
        },
        {
            .test_name = "proximity3",
            .filter =
                "@text_field1:\"Advanced Neural Networking in plants\" | "
                "@text_field1:Advanced @text_field2:neu* @text_field1:network"
                "@num_field_2.0:[10 100] @text_field1:hello | "
                "@tag_field_1:{books} @text_field2:Neural | "
                "@text_field1:%%%word%%% @text_field2:network",
<<<<<<< HEAD
            .create_success = true,
            .evaluate_success = true,
=======
            .create_success = false,
            .create_expected_error_message = "Unsupported query operation",
>>>>>>> 2604515f
        },
        {
            .test_name = "invalid_fuzzy1",
            .filter = "Hello, how are you% doing",
            .create_success = false,
            .create_expected_error_message = "Invalid fuzzy '%' markers",
        },
        {
            .test_name = "invalid_fuzzy2",
            .filter = "Hello, how are %you%% doing",
            .create_success = false,
            .create_expected_error_message = "Invalid fuzzy '%' markers",
        },
        {
            .test_name = "invalid_fuzzy3",
            .filter = "Hello, how are %%you% doing",
            .create_success = false,
            .create_expected_error_message = "Invalid fuzzy '%' markers",
        },
        {
            .test_name = "invalid_fuzzy4",
            .filter = "Hello, how are %%%you%%%doing%%%",
            .create_success = false,
            .create_expected_error_message = "Invalid fuzzy '%' markers",
        },
        {
            .test_name = "invalid_escape1",
            .filter =
                "\\\\\\\\\\(Hello, \\$how \\\\*are \\\\\\-you \\\\\\\\%doing?",
            .create_success = false,
            .create_expected_error_message = "Invalid fuzzy '%' markers",
        },
        {
            .test_name = "invalid_wildcard1",
            .filter = "Hello, how are **you* doing",
            .create_success = false,
            .create_expected_error_message = "Invalid wildcard '*' markers",
        },
        {
            .test_name = "invalid_wildcard2",
            .filter = "Hello, how are *you** doing",
            .create_success = false,
            .create_expected_error_message = "Invalid wildcard '*' markers",
        },
        {
            .test_name = "bad_filter_1",
            .filter = "@num_field_2.0 : [23 25] -| @num_field_2.0:[0 2.5] ",
            .create_success = false,
            .create_expected_error_message =
                "Unexpected character at position 27: `|`",
        },
        {
            .test_name = "bad_filter_2",
            .filter = "@num_field_2.0 : [23 25] - | @num_field_2.0:[0 2.5] ",
            .create_success = false,
            .create_expected_error_message =
                "Unexpected character at position 28: `|`",
        },
        {
            .test_name = "bad_filter_3",
            .filter = "@num_field_2.0 : [23 25] | num_field_2.0:[0 2.5] ",
            .create_success = false,
            .create_expected_error_message =
                "Unexpected character at position 41: `:`",
        },
        {
            .test_name = "bad_filter_4",
            .filter = "@num_field_2.0 : [23 25] | @num_field_2.0[0 2.5] ",
            .create_success = false,
            .create_expected_error_message =
                "Unexpected character at position 45: `2`, expecting `:`",
        },
        {
            .test_name = "bad_filter_5",
            .filter = "@num_field_2.0 : [23 25] $  @num_field_2.0:[0 2.5] ",
            .create_success = false,
            .create_expected_error_message =
                "Unexpected character at position 26: `$`",
        },
        {
            .test_name = "bad_filter_6",
            .filter = "@num_field_2.0 : [23 25]   @aa:[0 2.5] ",
            .create_success = false,
            .create_expected_error_message =
                "`aa` is not indexed as a numeric field",
        },
        {
            .test_name = "bad_filter_7",
            .filter = "@num_field_2.0 : [23 25]   @ :[0 2.5] ",
            .create_success = false,
            .create_expected_error_message =
                "`` is not indexed as a numeric field",
        },
        {
            .test_name = "bad_filter_8",
            .filter = "@num_field_2.0 : [23 25]   @num_field_2.0:{0 2.5] ",
            .create_success = false,
            .create_expected_error_message =
                "`num_field_2.0` is not indexed as a tag field",
        },
        {
            .test_name = "bad_filter_9",
            .filter = "@num_field_2.0 : [23 25]   @num_field_2.0:[0 2.5} ",
            .create_success = false,
            .create_expected_error_message =
                "Expected ']' got '}'. Position: 48",
        },
        {
            .test_name = "bad_filter_10",
            .filter = "@num_field_2.0 : [23 25]   @aa:{tag1} ",
            .create_success = false,
            .create_expected_error_message =
                "`aa` is not indexed as a tag field",
        },
        {
            .test_name = "bad_filter_11",
            .filter = "@num_field_2.0 : [23 25]   @tag_field_1:[tag1} ",
            .create_success = false,
            .create_expected_error_message =
                "`tag_field_1` is not indexed as a numeric field",
        },
        {
            .test_name = "bad_filter_12",
            .filter = "@num_field_2.0 : [23 25]   @tag_field_1:{tag1] ",
            .create_success = false,
            .create_expected_error_message = "Missing closing TAG bracket, '}'",
        },
        {
            .test_name = "bad_filter_13",
            .filter = "hello{world",
            .create_success = false,
            .create_expected_error_message =
                "Unexpected character at position 6: `{`",
        },
        {
            .test_name = "bad_filter_14",
            .filter = "hello}world",
            .create_success = false,
            .create_expected_error_message =
                "Unexpected character at position 6: `}`",
        },
        {
            .test_name = "bad_filter_15",
            .filter = "hello$world",
            .create_success = false,
            .create_expected_error_message =
                "Unexpected character at position 6: `$`",
        },
        {
            .test_name = "bad_filter_16",
            .filter = "hello[world",
            .create_success = false,
            .create_expected_error_message =
                "Unexpected character at position 6: `[`",
        },
        {
            .test_name = "bad_filter_17",
            .filter = "hello]world",
            .create_success = false,
            .create_expected_error_message =
                "Unexpected character at position 6: `]`",
        },
        {
            .test_name = "bad_filter_18",
            .filter = "hello:world",
            .create_success = false,
            .create_expected_error_message =
                "Unexpected character at position 6: `:`",
        },
        {
            .test_name = "bad_filter_19",
            .filter = "hello;world",
            .create_success = false,
            .create_expected_error_message =
                "Unexpected character at position 6: `;`",
        },
        // Nested brackets test cases for AND operations
        {
            .test_name = "nested_brackets_and_1",
            .filter = "(@num_field_1.5:[1.0 2.0] @num_field_2.0:[1.0 3.0]) "
                      "@tag_field_1:{tag1}",
            .create_success = true,
            .evaluate_success = true,
            .expected_tree_structure = "AND{\n"
                                       "  AND{\n"
                                       "    NUMERIC(num_field_1.5)\n"
                                       "    NUMERIC(num_field_2.0)\n"
                                       "  }\n"
                                       "  TAG(tag_field_1)\n"
                                       "}\n",
        },
        {
            .test_name = "nested_brackets_and_2",
            .filter = "(@num_field_1.5:[1.0 2.0] (@num_field_2.0:[1.0 3.0] "
                      "(@tag_field_1:{tag1} (@tag_field_1_2:{tag1,tag2} "
                      "(@num_field_1.5:[1.0 2.0] @num_field_2.0:[1.0 3.0]) "
                      "@tag_field_1:{tag1}))))",
            .create_success = true,
            .evaluate_success = true,
            .expected_tree_structure = "AND{\n"
                                       "  NUMERIC(num_field_1.5)\n"
                                       "  AND{\n"
                                       "    NUMERIC(num_field_2.0)\n"
                                       "    AND{\n"
                                       "      TAG(tag_field_1)\n"
                                       "      AND{\n"
                                       "        TAG(tag_field_1_2)\n"
                                       "        AND{\n"
                                       "          NUMERIC(num_field_1.5)\n"
                                       "          NUMERIC(num_field_2.0)\n"
                                       "        }\n"
                                       "        TAG(tag_field_1)\n"
                                       "      }\n"
                                       "    }\n"
                                       "  }\n"
                                       "}\n",
        },
        {
            .test_name = "nested_brackets_and_3",
            .filter = "@num_field_1.5:[1.0 2.0] (@num_field_2.0:[1.0 3.0] "
                      "(@tag_field_1:{tag1} (@tag_field_1_2:{tag1,tag2} "
                      "(@num_field_1.5:[1.0 2.0] @num_field_2.0:[1.0 3.0]))))",
            .create_success = true,
            .evaluate_success = true,
            .expected_tree_structure = "AND{\n"
                                       "  NUMERIC(num_field_1.5)\n"
                                       "  AND{\n"
                                       "    NUMERIC(num_field_2.0)\n"
                                       "    AND{\n"
                                       "      TAG(tag_field_1)\n"
                                       "      AND{\n"
                                       "        TAG(tag_field_1_2)\n"
                                       "        AND{\n"
                                       "          NUMERIC(num_field_1.5)\n"
                                       "          NUMERIC(num_field_2.0)\n"
                                       "        }\n"
                                       "      }\n"
                                       "    }\n"
                                       "  }\n"
                                       "}\n",
        },
        // Nested brackets test cases for OR operations
        {
            .test_name = "nested_brackets_or_1",
            .filter = "(@num_field_1.5:[5.0 6.0] | (@num_field_2.0:[5.0 6.0] | "
                      "(@tag_field_1:{tag2} | (@tag_field_1_2:{tag3} | "
                      "(@num_field_1.5:[1.0 2.0] | @num_field_2.0:[1.0 3.0]) | "
                      "@tag_field_1:{tag1}))))",
            .create_success = true,
            .evaluate_success = true,
            .expected_tree_structure = "OR{\n"
                                       "  NUMERIC(num_field_1.5)\n"
                                       "  OR{\n"
                                       "    NUMERIC(num_field_2.0)\n"
                                       "    OR{\n"
                                       "      TAG(tag_field_1)\n"
                                       "      OR{\n"
                                       "        TAG(tag_field_1_2)\n"
                                       "        OR{\n"
                                       "          NUMERIC(num_field_1.5)\n"
                                       "          NUMERIC(num_field_2.0)\n"
                                       "        }\n"
                                       "        TAG(tag_field_1)\n"
                                       "      }\n"
                                       "    }\n"
                                       "  }\n"
                                       "}\n",
        },
        {
            .test_name = "nested_brackets_or_2",
            .filter = "(@num_field_1.5:[5.0 6.0] | @num_field_2.0:[5.0 6.0]) | "
                      "(@tag_field_1:{tag2} | @tag_field_1_2:{tag3}) | "
                      "(@num_field_1.5:[1.0 2.0] | @num_field_2.0:[1.0 3.0])",
            .create_success = true,
            .evaluate_success = true,
            .expected_tree_structure = "OR{\n"
                                       "  OR{\n"
                                       "    NUMERIC(num_field_1.5)\n"
                                       "    NUMERIC(num_field_2.0)\n"
                                       "  }\n"
                                       "  OR{\n"
                                       "    TAG(tag_field_1)\n"
                                       "    TAG(tag_field_1_2)\n"
                                       "  }\n"
                                       "  OR{\n"
                                       "    NUMERIC(num_field_1.5)\n"
                                       "    NUMERIC(num_field_2.0)\n"
                                       "  }\n"
                                       "}\n",
        },
        // Mixed AND/OR with brackets
        {
            .test_name = "mixed_and_or_1",
            .filter = "@num_field_1.5:[1.0 2.0] @num_field_2.0:[1.0 3.0] "
                      "(@tag_field_1:{tag1} @tag_field_1_2:{tag1,tag2}) "
                      "@num_field_1.5:[1.0 2.0] | (@num_field_2.0:[1.0 3.0] | "
                      "@tag_field_1:{tag1})",
            .create_success = true,
            .evaluate_success = true,
            .expected_tree_structure = "OR{\n"
                                       "  AND{\n"
                                       "    NUMERIC(num_field_1.5)\n"
                                       "    NUMERIC(num_field_2.0)\n"
                                       "    AND{\n"
                                       "      TAG(tag_field_1)\n"
                                       "      TAG(tag_field_1_2)\n"
                                       "    }\n"
                                       "    NUMERIC(num_field_1.5)\n"
                                       "  }\n"
                                       "  OR{\n"
                                       "    NUMERIC(num_field_2.0)\n"
                                       "    TAG(tag_field_1)\n"
                                       "  }\n"
                                       "}\n",
        },
        {
            .test_name = "mixed_and_or_2",
            .filter =
                "( @num_field_1.5:[5.0 6.0] (@num_field_2.0:[5.0 6.0] "
                "(@tag_field_1:{tag2} (@tag_field_1_2:{tag3} "
                "@num_field_1.5:[5.0 6.0]))) | ( @num_field_1.5:[1.0 2.0] "
                "(@num_field_2.0:[1.0 3.0] (@tag_field_1:{tag1} "
                "(@tag_field_1_2:{tag1,tag2} | @num_field_1.5:[1.0 2.0])))))",
            .create_success = true,
            .evaluate_success = true,
            .expected_tree_structure = "OR{\n"
                                       "  AND{\n"
                                       "    NUMERIC(num_field_1.5)\n"
                                       "    AND{\n"
                                       "      NUMERIC(num_field_2.0)\n"
                                       "      AND{\n"
                                       "        TAG(tag_field_1)\n"
                                       "        AND{\n"
                                       "          TAG(tag_field_1_2)\n"
                                       "          NUMERIC(num_field_1.5)\n"
                                       "        }\n"
                                       "      }\n"
                                       "    }\n"
                                       "  }\n"
                                       "  AND{\n"
                                       "    NUMERIC(num_field_1.5)\n"
                                       "    AND{\n"
                                       "      NUMERIC(num_field_2.0)\n"
                                       "      AND{\n"
                                       "        TAG(tag_field_1)\n"
                                       "        OR{\n"
                                       "          TAG(tag_field_1_2)\n"
                                       "          NUMERIC(num_field_1.5)\n"
                                       "        }\n"
                                       "      }\n"
                                       "    }\n"
                                       "  }\n"
                                       "}\n",
        },
        // Edge case: Complex nested OR with multiple levels
        {
            .test_name = "complex_nested_or",
            .filter = "@num_field_1.5:[5.0 6.0] | @num_field_2.0:[5.0 6.0] | "
                      "@tag_field_1:{tag2} | @tag_field_1_2:{tag3} | "
                      "@num_field_1.5:[1.0 2.0]",
            .create_success = true,
            .evaluate_success = true,
            .expected_tree_structure = "OR{\n"
                                       "  NUMERIC(num_field_1.5)\n"
                                       "  NUMERIC(num_field_2.0)\n"
                                       "  TAG(tag_field_1)\n"
                                       "  TAG(tag_field_1_2)\n"
                                       "  NUMERIC(num_field_1.5)\n"
                                       "}\n",
        },
        // Edge case: Deeply nested AND with single element brackets
        {
            .test_name = "deeply_nested_single_brackets",
            .filter = "(@num_field_1.5:[1.0 2.0]) (@num_field_2.0:[1.0 3.0]) "
                      "(@tag_field_1:{tag1})",
            .create_success = true,
            .evaluate_success = true,
            .expected_tree_structure = "AND{\n"
                                       "  NUMERIC(num_field_1.5)\n"
                                       "  NUMERIC(num_field_2.0)\n"
                                       "  TAG(tag_field_1)\n"
                                       "}\n",
        },
        // Edge case: Mixed brackets with negation
        {
            .test_name = "mixed_brackets_with_negation",
            .filter = "-(@num_field_1.5:[5.0 6.0] @num_field_2.0:[5.0 6.0]) | "
                      "(@tag_field_1:{tag1} @tag_field_1_2:{tag1,tag2})",
            .create_success = true,
            .evaluate_success = true,
            .expected_tree_structure = "OR{\n"
                                       "  NOT{\n"
                                       "    AND{\n"
                                       "      NUMERIC(num_field_1.5)\n"
                                       "      NUMERIC(num_field_2.0)\n"
                                       "    }\n"
                                       "  }\n"
                                       "  AND{\n"
                                       "    TAG(tag_field_1)\n"
                                       "    TAG(tag_field_1_2)\n"
                                       "  }\n"
                                       "}\n",
        },
    }),
    [](const TestParamInfo<FilterTestCase>& info) {
      return info.param.test_name;
    });

}  // namespace
}  // namespace valkey_search<|MERGE_RESOLUTION|>--- conflicted
+++ resolved
@@ -906,13 +906,8 @@
                 "@num_field_2.0:[10 100] @text_field1:hello | "
                 "@tag_field_1:{books} @text_field2:Neural | "
                 "@text_field1:%%%word%%% @text_field2:network",
-<<<<<<< HEAD
-            .create_success = true,
-            .evaluate_success = true,
-=======
             .create_success = false,
             .create_expected_error_message = "Unsupported query operation",
->>>>>>> 2604515f
         },
         {
             .test_name = "invalid_fuzzy1",
