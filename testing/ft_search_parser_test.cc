--- conflicted
+++ resolved
@@ -125,28 +125,17 @@
     vector_index_proto.set_allocated_flat_algorithm(
         flat_algorithm_proto.release());
     auto index = indexes::VectorFlat<float>::Create(
-<<<<<<< HEAD
                     vector_index_proto, "attribute_identifier_1",
                     data_model::AttributeDataType::ATTRIBUTE_DATA_TYPE_HASH,
                     index_schema->GetMemoryPool())
                     .value();
-=======
-                     vector_index_proto, "attribute_identifier_1",
-                     data_model::AttributeDataType::ATTRIBUTE_DATA_TYPE_HASH)
-                     .value();
->>>>>>> c04c5bab
     VMSDK_EXPECT_OK(
         index_schema->AddIndex(test_case.attribute_alias, "id1", index));
   } else {
     // Non Vector index setup
     data_model::NumericIndex numeric_index_proto;
-<<<<<<< HEAD
     auto numeric_index = std::make_shared<indexes::Numeric>(
         numeric_index_proto, index_schema->GetMemoryPool());
-=======
-    auto numeric_index =
-        std::make_shared<indexes::Numeric>(numeric_index_proto);
->>>>>>> c04c5bab
     VMSDK_EXPECT_OK(
         index_schema->AddIndex("attribute_identifier_1", "id1", numeric_index));
     data_model::TagIndex tag_index_proto;
