--- conflicted
+++ resolved
@@ -176,13 +176,8 @@
   for (const auto &neighbor : input.neighbors) {
     neighbors.push_back(ToIndexesNeighbor(neighbor));
   }
-<<<<<<< HEAD
-  auto parameters =
-      std::make_unique<query::SearchParameters>(10000, nullptr, 0);
-=======
   auto parameters = std::make_unique<SearchCommand>();
   parameters->timeout_ms = 10000;
->>>>>>> 57e5dfde
   parameters->index_schema = test_index_schema;
   parameters->attribute_alias = attribute_alias;
   parameters->score_as = vmsdk::MakeUniqueValkeyString(score_as);
