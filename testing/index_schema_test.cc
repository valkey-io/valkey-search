--- conflicted
+++ resolved
@@ -1645,22 +1645,13 @@
                             std::make_unique<HashAttributeDataType>(), nullptr)
                             .value();
 
-<<<<<<< HEAD
     auto hnsw_index = indexes::VectorHNSW<float>::Create(
         CreateHNSWVectorIndexProto(dimensions, distance_metric, initial_cap,
                                    m, ef_construction, ef_runtime),
-        "embedding", data_model::AttributeDataType::ATTRIBUTE_DATA_TYPE_HASH,
+        "embedding",
+        data_model::AttributeDataType::ATTRIBUTE_DATA_TYPE_HASH,
         index_schema->GetMemoryPool())
         .value();
-=======
-    auto hnsw_index =
-        indexes::VectorHNSW<float>::Create(
-            CreateHNSWVectorIndexProto(dimensions, distance_metric, initial_cap,
-                                       m, ef_construction, ef_runtime),
-            "embedding",
-            data_model::AttributeDataType::ATTRIBUTE_DATA_TYPE_HASH)
-            .value();
->>>>>>> c04c5bab
     VMSDK_EXPECT_OK(index_schema->AddIndex("embedding", "emb_id", hnsw_index));
 
     // Add 1000 vectors
@@ -1800,11 +1791,11 @@
                             .value();
 
     // Add vector index
-<<<<<<< HEAD
     auto hnsw_index = indexes::VectorHNSW<float>::Create(
         CreateHNSWVectorIndexProto(dimensions, distance_metric, initial_cap,
                                    m, ef_construction, ef_runtime),
-        "embedding", data_model::AttributeDataType::ATTRIBUTE_DATA_TYPE_HASH,
+        "embedding",
+        data_model::AttributeDataType::ATTRIBUTE_DATA_TYPE_HASH,
         index_schema->GetMemoryPool())
         .value();
     VMSDK_EXPECT_OK(index_schema->AddIndex("embedding", "emb_id", hnsw_index));
@@ -1817,25 +1808,6 @@
     // Add tag index
     auto tag_index = std::make_shared<indexes::Tag>(
         CreateTagIndexProto(",", false), index_schema->GetMemoryPool());
-=======
-    auto hnsw_index =
-        indexes::VectorHNSW<float>::Create(
-            CreateHNSWVectorIndexProto(dimensions, distance_metric, initial_cap,
-                                       m, ef_construction, ef_runtime),
-            "embedding",
-            data_model::AttributeDataType::ATTRIBUTE_DATA_TYPE_HASH)
-            .value();
-    VMSDK_EXPECT_OK(index_schema->AddIndex("embedding", "emb_id", hnsw_index));
-
-    // Add numeric index
-    auto numeric_index =
-        std::make_shared<indexes::Numeric>(CreateNumericIndexProto());
-    VMSDK_EXPECT_OK(index_schema->AddIndex("price", "price_id", numeric_index));
-
-    // Add tag index
-    auto tag_index =
-        std::make_shared<indexes::Tag>(CreateTagIndexProto(",", false));
->>>>>>> c04c5bab
     VMSDK_EXPECT_OK(index_schema->AddIndex("category", "cat_id", tag_index));
 
     // Add test data for all indexes
@@ -2011,11 +1983,11 @@
                             .value();
 
     // Create 3 vector indexes (original + 2 additional)
-<<<<<<< HEAD
     auto hnsw_index1 = indexes::VectorHNSW<float>::Create(
         CreateHNSWVectorIndexProto(dimensions, distance_metric, initial_cap,
                                    m, ef_construction, ef_runtime),
-        "embedding1", data_model::AttributeDataType::ATTRIBUTE_DATA_TYPE_HASH,
+        "embedding1",
+        data_model::AttributeDataType::ATTRIBUTE_DATA_TYPE_HASH,
         index_schema->GetMemoryPool())
         .value();
     VMSDK_EXPECT_OK(index_schema->AddIndex("embedding1", "emb1_id", hnsw_index1));
@@ -2023,48 +1995,19 @@
     auto hnsw_index2 = indexes::VectorHNSW<float>::Create(
         CreateHNSWVectorIndexProto(dimensions, distance_metric, initial_cap,
                                    m, ef_construction, ef_runtime),
-        "embedding2", data_model::AttributeDataType::ATTRIBUTE_DATA_TYPE_HASH,
+        "embedding2",
+        data_model::AttributeDataType::ATTRIBUTE_DATA_TYPE_HASH,
         index_schema->GetMemoryPool())
         .value();
     VMSDK_EXPECT_OK(index_schema->AddIndex("embedding2", "emb2_id", hnsw_index2));
 
     auto flat_index = indexes::VectorFlat<float>::Create(
         CreateFlatVectorIndexProto(dimensions, distance_metric, initial_cap, block_size),
-        "embedding3", data_model::AttributeDataType::ATTRIBUTE_DATA_TYPE_HASH,
+        "embedding3",
+        data_model::AttributeDataType::ATTRIBUTE_DATA_TYPE_HASH,
         index_schema->GetMemoryPool())
         .value();
     VMSDK_EXPECT_OK(index_schema->AddIndex("embedding3", "emb3_id", flat_index));
-=======
-    auto hnsw_index1 =
-        indexes::VectorHNSW<float>::Create(
-            CreateHNSWVectorIndexProto(dimensions, distance_metric, initial_cap,
-                                       m, ef_construction, ef_runtime),
-            "embedding1",
-            data_model::AttributeDataType::ATTRIBUTE_DATA_TYPE_HASH)
-            .value();
-    VMSDK_EXPECT_OK(
-        index_schema->AddIndex("embedding1", "emb1_id", hnsw_index1));
-
-    auto hnsw_index2 =
-        indexes::VectorHNSW<float>::Create(
-            CreateHNSWVectorIndexProto(dimensions, distance_metric, initial_cap,
-                                       m, ef_construction, ef_runtime),
-            "embedding2",
-            data_model::AttributeDataType::ATTRIBUTE_DATA_TYPE_HASH)
-            .value();
-    VMSDK_EXPECT_OK(
-        index_schema->AddIndex("embedding2", "emb2_id", hnsw_index2));
-
-    auto flat_index =
-        indexes::VectorFlat<float>::Create(
-            CreateFlatVectorIndexProto(dimensions, distance_metric, initial_cap,
-                                       block_size),
-            "embedding3",
-            data_model::AttributeDataType::ATTRIBUTE_DATA_TYPE_HASH)
-            .value();
-    VMSDK_EXPECT_OK(
-        index_schema->AddIndex("embedding3", "emb3_id", flat_index));
->>>>>>> c04c5bab
 
     // Add vectors to each index (100 vectors each, different ranges)
     auto vectors = DeterministicallyGenerateVectors(
