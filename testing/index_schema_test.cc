/*
 * Copyright (c) 2025, valkey-search contributors
 * All rights reserved.
 * SPDX-License-Identifier: BSD 3-Clause
 *
 */

#include "src/index_schema.h"

#include <algorithm>
#include <cstddef>
#include <cstdint>
#include <iterator>
#include <memory>
#include <string>
#include <tuple>
#include <utility>
#include <vector>

#include "absl/base/thread_annotations.h"
#include "absl/container/flat_hash_map.h"
#include "absl/functional/any_invocable.h"
#include "absl/log/log.h"
#include "absl/status/status.h"
#include "absl/status/statusor.h"
#include "absl/strings/string_view.h"
#include "absl/types/optional.h"
#include "gmock/gmock.h"
#include "gtest/gtest.h"
#include "src/attribute_data_type.h"
#include "src/index_schema.pb.h"
#include "src/indexes/index_base.h"
#include "src/indexes/vector_flat.h"
#include "src/indexes/vector_hnsw.h"
#include "src/keyspace_event_manager.h"
#include "src/schema_manager.h"
#include "src/utils/string_interning.h"
#include "testing/common.h"
#include "third_party/hnswlib/hnswlib.h"  // IWYU pragma: keep
#include "third_party/hnswlib/space_ip.h"
#include "vmsdk/src/managed_pointers.h"
#include "vmsdk/src/testing_infra/module.h"
#include "vmsdk/src/testing_infra/utils.h"
#include "vmsdk/src/thread_pool.h"
#include "vmsdk/src/type_conversions.h"
#include "vmsdk/src/valkey_module_api/valkey_module.h"
#include "vmsdk/src/memory_tracker.h"
#include "vmsdk/src/memory_allocation.h"
#include "vmsdk/src/memory_allocation_overrides.h"

namespace valkey_search {

using testing::An;
using testing::Bool;
using testing::Combine;
using testing::Return;
using testing::StrEq;
using testing::TestParamInfo;
using testing::TypedEq;
using testing::UnorderedElementsAreArray;
using testing::ValuesIn;

struct IndexSchemaSubscriptionTestCase {
  std::string test_name;
  std::string hash_field;
  bool open_key_fail;
  int open_key_type;
  bool expect_wrong_type;
  // Set to nullopt to have Redis return does not exist
  absl::optional<std::pair<std::string, std::string>> valkey_hash_data;
  bool is_tracked;
  // Set to nullopt to not expect a call to the given index method.
  absl::optional<absl::StatusOr<bool>> expect_index_add_w_result;
  absl::optional<absl::StatusOr<bool>> expect_index_modify_w_result;
  absl::optional<absl::StatusOr<bool>> expect_index_remove_w_result;
  // Validated against the input to add/modify if they are not nullopt.
  std::string expected_vector_buffer;
  IndexSchema::Stats::ResultCnt<uint64_t> expected_add_cnt_delta;
  IndexSchema::Stats::ResultCnt<uint64_t> expected_remove_cnt_delta;
  IndexSchema::Stats::ResultCnt<uint64_t> expected_modify_cnt_delta;
  indexes::DeletionType expected_deletion_type = indexes::DeletionType::kNone;
  int expected_document_cnt_delta;
};

class IndexSchemaSubscriptionTest
    : public ValkeySearchTestWithParam<IndexSchemaSubscriptionTestCase> {};

TEST_P(IndexSchemaSubscriptionTest, OnKeyspaceNotificationTest) {
  const IndexSchemaSubscriptionTestCase &test_case = GetParam();
  vmsdk::ThreadPool mutations_thread_pool("writer-thread-pool-", 1);
  mutations_thread_pool.StartWorkers();
  for (bool use_thread_pool : {true, false}) {
    ValkeyModuleCtx fake_ctx;
    std::vector<absl::string_view> key_prefixes = {"prefix:"};
    std::string index_schema_name_str("index_schema_name");
    auto index_schema = MockIndexSchema::Create(
                            &fake_ctx, index_schema_name_str, key_prefixes,
                            std::make_unique<HashAttributeDataType>(),
                            use_thread_pool ? &mutations_thread_pool : nullptr)
                            .value();
    EXPECT_TRUE(
        KeyspaceEventManager::Instance().HasSubscription(index_schema.get()));
    auto mock_index = std::make_shared<MockIndex>();
    VMSDK_EXPECT_OK(index_schema->AddIndex("attribute_name",
                                           test_case.hash_field, mock_index));

    auto key = StringInternStore::Intern("key");
    auto key_valkey_str = vmsdk::MakeUniqueValkeyString(key->Str().data());
    EXPECT_CALL(*mock_index, IsTracked(key))
        .WillRepeatedly(Return(test_case.is_tracked));
    if (test_case.expect_index_add_w_result.has_value()) {
      EXPECT_CALL(
          *mock_index,
          AddRecord(key, absl::string_view(test_case.expected_vector_buffer)))
          .WillOnce(Return(test_case.expect_index_add_w_result.value()));
    } else if (test_case.expect_index_modify_w_result.has_value()) {
      EXPECT_CALL(*mock_index,
                  ModifyRecord(
                      key, absl::string_view(test_case.expected_vector_buffer)))
          .WillOnce(Return(test_case.expect_index_modify_w_result.value()));
    } else if (test_case.expect_index_remove_w_result.has_value()) {
      EXPECT_CALL(*mock_index,
                  RemoveRecord(key, test_case.expected_deletion_type))
          .WillOnce(Return(test_case.expect_index_remove_w_result.value()));
    }
    if (test_case.open_key_fail) {
      // Keep the default behavior still for other keys (e.g. IndexSchema key).
      EXPECT_CALL(*kMockValkeyModule,
                  OpenKey(&fake_ctx, testing::_, testing::_))
          .WillRepeatedly(TestValkeyModule_OpenKeyDefaultImpl);
      EXPECT_CALL(*kMockValkeyModule,
                  OpenKey(&fake_ctx, key_valkey_str.get(),
                          VALKEYMODULE_OPEN_KEY_NOEFFECTS | VALKEYMODULE_READ))
          .WillOnce(Return(nullptr));
    } else {
      EXPECT_CALL(*kMockValkeyModule, KeyType(testing::_))
          .WillRepeatedly(TestValkeyModule_KeyTypeDefaultImpl);
      EXPECT_CALL(*kMockValkeyModule,
                  KeyType(vmsdk::ValkeyModuleKeyIsForString(key->Str())))
          .WillRepeatedly(Return(test_case.open_key_type));
    }

    if (test_case.valkey_hash_data.has_value()) {
      const char *field = test_case.valkey_hash_data.value().first.c_str();
      const char *value = test_case.valkey_hash_data.value().second.c_str();
      ValkeyModuleString *value_valkey_str =
          TestValkeyModule_CreateStringPrintf(nullptr, "%s", value);

      EXPECT_CALL(
          *kMockValkeyModule,
          HashGet(vmsdk::ValkeyModuleKeyIsForString(key->Str()),
                  VALKEYMODULE_HASH_CFIELDS, StrEq(field),
                  An<ValkeyModuleString **>(), TypedEq<void *>(nullptr)))
          .WillOnce([value_valkey_str](ValkeyModuleKey *key, int flags,
                                       const char *field,
                                       ValkeyModuleString **value_out,
                                       void *terminating_null) {
            *value_out = value_valkey_str;
            return VALKEYMODULE_OK;
          });
    } else if (!test_case.open_key_fail && !test_case.expect_wrong_type) {
      EXPECT_CALL(
          *kMockValkeyModule,
          HashGet(vmsdk::ValkeyModuleKeyIsForString(key->Str()),
                  VALKEYMODULE_HASH_CFIELDS, StrEq(test_case.hash_field),
                  An<ValkeyModuleString **>(), TypedEq<void *>(nullptr)))
          .WillOnce([](ValkeyModuleKey *key, int flags, const char *field,
                       ValkeyModuleString **value_out, void *terminating_null) {
            *value_out = nullptr;
            return VALKEYMODULE_OK;
          });
    }

    IndexSchema::Stats::ResultCnt<uint64_t> add_cnt = {
        .failure_cnt = index_schema->GetStats().subscription_add.failure_cnt,
        .success_cnt = index_schema->GetStats().subscription_add.success_cnt,
        .skipped_cnt = index_schema->GetStats().subscription_add.skipped_cnt};
    IndexSchema::Stats::ResultCnt<uint64_t> remove_cnt = {
        .failure_cnt = index_schema->GetStats().subscription_remove.failure_cnt,
        .success_cnt = index_schema->GetStats().subscription_remove.success_cnt,
        .skipped_cnt =
            index_schema->GetStats().subscription_remove.skipped_cnt};
    IndexSchema::Stats::ResultCnt<uint64_t> modify_cnt = {
        .failure_cnt = index_schema->GetStats().subscription_modify.failure_cnt,
        .success_cnt = index_schema->GetStats().subscription_modify.success_cnt,
        .skipped_cnt =
            index_schema->GetStats().subscription_modify.skipped_cnt};
    uint32_t document_cnt = index_schema->GetStats().document_cnt;
    index_schema->OnKeyspaceNotification(&fake_ctx, VALKEYMODULE_NOTIFY_HASH,
                                         "event", key_valkey_str.get());
    if (use_thread_pool) {
      WaitWorkerTasksAreCompleted(mutations_thread_pool);
    }
    for (const auto &tuple :
         {std::make_tuple(add_cnt, &index_schema->GetStats().subscription_add,
                          &test_case.expected_add_cnt_delta),
          std::make_tuple(remove_cnt,
                          &index_schema->GetStats().subscription_remove,
                          &test_case.expected_remove_cnt_delta),
          std::make_tuple(modify_cnt,
                          &index_schema->GetStats().subscription_modify,
                          &test_case.expected_modify_cnt_delta)}) {
      EXPECT_EQ(
          std::get<1>(tuple)->success_cnt - std::get<0>(tuple).success_cnt,
          std::get<2>(tuple)->success_cnt);
      EXPECT_EQ(
          std::get<1>(tuple)->skipped_cnt - std::get<0>(tuple).skipped_cnt,
          std::get<2>(tuple)->skipped_cnt);
      EXPECT_EQ(
          std::get<1>(tuple)->failure_cnt - std::get<0>(tuple).failure_cnt,
          std::get<2>(tuple)->failure_cnt);
    }
    EXPECT_EQ(index_schema->GetStats().document_cnt - document_cnt,
              test_case.expected_document_cnt_delta);
  }
}

INSTANTIATE_TEST_SUITE_P(
    IndexSchemaSubscriptionTests, IndexSchemaSubscriptionTest,
    ValuesIn<IndexSchemaSubscriptionTestCase>({
        {
            .test_name = "happy_path_add",
            .hash_field = "vector",
            .open_key_fail = false,
            .open_key_type = VALKEYMODULE_KEYTYPE_HASH,
            .valkey_hash_data = std::make_pair("vector", "vector_buffer"),
            .is_tracked = false,
            .expect_index_add_w_result = true,
            .expected_vector_buffer = "vector_buffer",
            .expected_add_cnt_delta =
                IndexSchema::Stats::ResultCnt<uint64_t>{
                    .success_cnt = 1,
                },
            .expected_document_cnt_delta = 1,
        },
        {
            .test_name = "happy_path_remove_key",
            .hash_field = "vector",
            .open_key_fail = true,
            .open_key_type = VALKEYMODULE_KEYTYPE_HASH,
            .valkey_hash_data = std::nullopt,
            .is_tracked = true,
            .expect_index_remove_w_result = true,
            .expected_vector_buffer = "vector_buffer",
            .expected_remove_cnt_delta =
                IndexSchema::Stats::ResultCnt<uint64_t>{
                    .success_cnt = 1,
                },
            .expected_deletion_type = indexes::DeletionType::kRecord,
        },
        {
            .test_name = "happy_path_remove_record",
            .hash_field = "vector",
            .open_key_fail = false,
            .open_key_type = VALKEYMODULE_KEYTYPE_HASH,
            .valkey_hash_data = std::nullopt,
            .is_tracked = true,
            .expect_index_remove_w_result = true,
            .expected_vector_buffer = "vector_buffer",
            .expected_remove_cnt_delta =
                IndexSchema::Stats::ResultCnt<uint64_t>{
                    .success_cnt = 1,
                },
        },
        {
            .test_name = "happy_path_modify",
            .hash_field = "vector",
            .open_key_fail = false,
            .open_key_type = VALKEYMODULE_KEYTYPE_HASH,
            .valkey_hash_data = std::make_pair("vector", "vector_buffer"),
            .is_tracked = true,
            .expect_index_modify_w_result = true,
            .expected_vector_buffer = "vector_buffer",
            .expected_modify_cnt_delta =
                IndexSchema::Stats::ResultCnt<uint64_t>{
                    .success_cnt = 1,
                },
        },
        {
            .test_name = "untracked_and_record_does_not_exist",
            .hash_field = "vector",
            .open_key_fail = false,
            .open_key_type = VALKEYMODULE_KEYTYPE_HASH,
            .valkey_hash_data = std::nullopt,
            .is_tracked = false,
            .expect_index_remove_w_result = false,
            .expected_remove_cnt_delta =
                IndexSchema::Stats::ResultCnt<uint64_t>{
                    .skipped_cnt = 1,
                },
        },
        {
            .test_name = "untracked_and_key_does_not_exist",
            .hash_field = "vector",
            .open_key_fail = true,
            .open_key_type = VALKEYMODULE_KEYTYPE_HASH,
            .valkey_hash_data = std::nullopt,
            .is_tracked = false,
            .expect_index_remove_w_result = false,
            .expected_remove_cnt_delta =
                IndexSchema::Stats::ResultCnt<uint64_t>{
                    .skipped_cnt = 1,
                },
            .expected_deletion_type = indexes::DeletionType::kRecord,
        },
        {
            .test_name = "add_failure",
            .hash_field = "vector",
            .open_key_fail = false,
            .open_key_type = VALKEYMODULE_KEYTYPE_HASH,
            .valkey_hash_data = std::make_pair("vector", "vector_buffer"),
            .is_tracked = false,
            .expect_index_add_w_result = absl::InternalError("error"),
            .expected_vector_buffer = "vector_buffer",
            .expected_add_cnt_delta =
                IndexSchema::Stats::ResultCnt<uint64_t>{
                    .failure_cnt = 1,
                },
        },
        {
            .test_name = "modify_failure",
            .hash_field = "vector",
            .open_key_fail = false,
            .open_key_type = VALKEYMODULE_KEYTYPE_HASH,
            .valkey_hash_data = std::make_pair("vector", "vector_buffer"),
            .is_tracked = true,
            .expect_index_modify_w_result = absl::InternalError("error"),
            .expected_vector_buffer = "vector_buffer",
            .expected_modify_cnt_delta =
                IndexSchema::Stats::ResultCnt<uint64_t>{
                    .failure_cnt = 1,
                },
        },
        {
            .test_name = "remove_failure",
            .hash_field = "vector",
            .open_key_fail = false,
            .open_key_type = VALKEYMODULE_KEYTYPE_HASH,
            .valkey_hash_data = std::nullopt,
            .is_tracked = true,
            .expect_index_remove_w_result = absl::InternalError("error"),
            .expected_vector_buffer = "vector_buffer",
            .expected_remove_cnt_delta =
                IndexSchema::Stats::ResultCnt<uint64_t>{
                    .failure_cnt = 1,
                },
        },
        {
            .test_name = "add_skipped",
            .hash_field = "vector",
            .open_key_fail = false,
            .open_key_type = VALKEYMODULE_KEYTYPE_HASH,
            .valkey_hash_data = std::make_pair("vector", "vector_buffer"),
            .is_tracked = false,
            .expect_index_add_w_result = false,
            .expected_vector_buffer = "vector_buffer",
            .expected_add_cnt_delta =
                IndexSchema::Stats::ResultCnt<uint64_t>{
                    .skipped_cnt = 1,
                },
        },
        {
            .test_name = "add_wrong_type",
            .hash_field = "vector",
            .open_key_fail = false,
            .open_key_type = VALKEYMODULE_KEYTYPE_STRING,
            .expect_wrong_type = true,
        },
        {
            .test_name = "modify_skipped",
            .hash_field = "vector",
            .open_key_fail = false,
            .open_key_type = VALKEYMODULE_KEYTYPE_HASH,
            .valkey_hash_data = std::make_pair("vector", "vector_buffer"),
            .is_tracked = true,
            .expect_index_modify_w_result = false,
            .expected_vector_buffer = "vector_buffer",
            .expected_modify_cnt_delta =
                IndexSchema::Stats::ResultCnt<uint64_t>{
                    .skipped_cnt = 1,
                },
        },
        {
            .test_name = "remove_skipped",
            .hash_field = "vector",
            .open_key_fail = false,
            .open_key_type = VALKEYMODULE_KEYTYPE_HASH,
            .valkey_hash_data = std::nullopt,
            .is_tracked = true,
            .expect_index_remove_w_result = false,
            .expected_vector_buffer = "vector_buffer",
            .expected_remove_cnt_delta =
                IndexSchema::Stats::ResultCnt<uint64_t>{
                    .skipped_cnt = 1,
                },
        },
    }),
    [](const TestParamInfo<IndexSchemaSubscriptionTestCase> &info) {
      return info.param.test_name;
    });

class IndexSchemaSubscriptionSimpleTest
    : public ValkeySearchTestWithParam<bool> {};

TEST_P(IndexSchemaSubscriptionSimpleTest, DropIndexPrematurely) {
  // This test covers verifies that Unblockclient is called when an index schema
  // is dropped prematurely while there are pending mutations in the worker
  // thread pool
  vmsdk::ThreadPool mutations_thread_pool("writer-thread-pool-", 1);
  mutations_thread_pool.StartWorkers();
  VMSDK_EXPECT_OK(mutations_thread_pool.SuspendWorkers());
  std::vector<absl::string_view> key_prefixes = {"prefix:"};
  std::string index_schema_name_str("index_schema_name");
  {
    auto index_schema =
        MockIndexSchema::Create(&fake_ctx_, index_schema_name_str, key_prefixes,
                                std::make_unique<HashAttributeDataType>(),
                                &mutations_thread_pool)
            .value();
    EXPECT_TRUE(
        KeyspaceEventManager::Instance().HasSubscription(index_schema.get()));
    auto mock_index = std::make_shared<MockIndex>();
    VMSDK_EXPECT_OK(
        index_schema->AddIndex("attribute_name", "vector", mock_index));

    auto key = StringInternStore::Intern("key");
    auto key_valkey_str = vmsdk::MakeUniqueValkeyString(key->Str().data());
    EXPECT_CALL(*mock_index, IsTracked(key)).WillRepeatedly(Return(false));

    EXPECT_CALL(*mock_index, AddRecord(key, testing::_)).Times(0);

    EXPECT_CALL(*kMockValkeyModule, KeyType(testing::_))
        .WillRepeatedly(TestValkeyModule_KeyTypeDefaultImpl);
    EXPECT_CALL(*kMockValkeyModule,
                KeyType(vmsdk::ValkeyModuleKeyIsForString(key->Str())))
        .WillRepeatedly(Return(VALKEYMODULE_KEYTYPE_HASH));
    EXPECT_CALL(*kMockValkeyModule, GetClientId(testing::_))
        .WillRepeatedly(testing::Return(1));
    EXPECT_CALL(
        *kMockValkeyModule,
        BlockClient(testing::_, testing::_, testing::_, testing::_, testing::_))
        .WillOnce(Return((ValkeyModuleBlockedClient *)1));
    const char *field = "vector";
    const char *value = "vector_buffer";
    ValkeyModuleString *value_valkey_str =
        TestValkeyModule_CreateStringPrintf(nullptr, "%s", value);

    EXPECT_CALL(*kMockValkeyModule,
                HashGet(vmsdk::ValkeyModuleKeyIsForString(key->Str()),
                        VALKEYMODULE_HASH_CFIELDS, StrEq(field),
                        An<ValkeyModuleString **>(), TypedEq<void *>(nullptr)))
        .WillOnce([value_valkey_str](
                      ValkeyModuleKey *key, int flags, const char *field,
                      ValkeyModuleString **value_out, void *terminating_null) {
          *value_out = value_valkey_str;
          return VALKEYMODULE_OK;
        });

    index_schema->OnKeyspaceNotification(&fake_ctx_, VALKEYMODULE_NOTIFY_HASH,
                                         "event", key_valkey_str.get());
    EXPECT_CALL(*kMockValkeyModule,
                UnblockClient((ValkeyModuleBlockedClient *)1, nullptr))
        .WillOnce(Return(1));
  }
  EXPECT_EQ(mutations_thread_pool.QueueSize(), 1);
  VMSDK_EXPECT_OK(mutations_thread_pool.ResumeWorkers());
  WaitWorkerTasksAreCompleted(mutations_thread_pool);
  EXPECT_TRUE(vmsdk::TrackedBlockedClients().empty());
}

TEST_P(IndexSchemaSubscriptionSimpleTest, EmptyKeyPrefixesTest) {
  vmsdk::ThreadPool mutations_thread_pool("writer-thread-pool-", 1);
  auto use_thread_pool = GetParam();

  mutations_thread_pool.StartWorkers();
  std::vector<absl::string_view> key_prefixes = {};
  std::string index_schema_name_str("index_schema_name");
  auto index_schema = MockIndexSchema::Create(
                          &fake_ctx_, index_schema_name_str, key_prefixes,
                          std::make_unique<HashAttributeDataType>(),
                          use_thread_pool ? &mutations_thread_pool : nullptr)
                          .value();

  EXPECT_THAT(index_schema->GetKeyPrefixes(), UnorderedElementsAreArray({""}));
}

TEST_P(IndexSchemaSubscriptionSimpleTest, DuplicateKeyPrefixesTest) {
  vmsdk::ThreadPool mutations_thread_pool("writer-thread-pool-", 1);
  mutations_thread_pool.StartWorkers();
  auto use_thread_pool = GetParam();

  std::vector<absl::string_view> key_prefixes = {"pre", "pre"};
  std::string index_schema_name_str("index_schema_name");
  auto index_schema = MockIndexSchema::Create(
                          &fake_ctx_, index_schema_name_str, key_prefixes,
                          std::make_unique<HashAttributeDataType>(),
                          use_thread_pool ? &mutations_thread_pool : nullptr)
                          .value();

  EXPECT_THAT(index_schema->GetKeyPrefixes(),
              UnorderedElementsAreArray({"pre"}));
}

TEST_P(IndexSchemaSubscriptionSimpleTest, PrefixIsPrefixedByAnotherTest) {
  vmsdk::ThreadPool mutations_thread_pool("writer-thread-pool-", 1);
  mutations_thread_pool.StartWorkers();
  auto use_thread_pool = GetParam();
  std::vector<absl::string_view> key_prefixes = {"pre", "prefix"};
  std::string index_schema_name_str("index_schema_name");
  auto index_schema = MockIndexSchema::Create(
                          &fake_ctx_, index_schema_name_str, key_prefixes,
                          std::make_unique<HashAttributeDataType>(),
                          use_thread_pool ? &mutations_thread_pool : nullptr)
                          .value();

  EXPECT_THAT(index_schema->GetKeyPrefixes(),
              UnorderedElementsAreArray({"pre"}));
}

TEST_P(IndexSchemaSubscriptionSimpleTest, IndexSchemaInDifferentDBTest) {
  vmsdk::ThreadPool mutations_thread_pool("writer-thread-pool-", 1);
  mutations_thread_pool.StartWorkers();
  auto use_thread_pool = GetParam();
  std::vector<absl::string_view> key_prefixes = {};
  std::string index_schema_name_str("index_schema_name");
  auto index_schema = MockIndexSchema::Create(
                          &fake_ctx_, index_schema_name_str, key_prefixes,
                          std::make_unique<HashAttributeDataType>(),
                          use_thread_pool ? &mutations_thread_pool : nullptr)
                          .value();
  auto mock_index = std::make_shared<MockIndex>();
  VMSDK_EXPECT_OK(
      index_schema->AddIndex("attribute_name", "test_identifier", mock_index));

  EXPECT_CALL(*mock_index, AddRecord(testing::_, testing::_)).Times(0);
  std::string key = "key";
  auto key_valkey_str = vmsdk::MakeUniqueValkeyString(key.c_str());
  ValkeyModuleCtx different_db_ctx;
  index_schema->OnKeyspaceNotification(&different_db_ctx,
                                       VALKEYMODULE_NOTIFY_HASH, "event",
                                       key_valkey_str.get());
  if (use_thread_pool) {
    WaitWorkerTasksAreCompleted(mutations_thread_pool);
  }
}

TEST_P(IndexSchemaSubscriptionSimpleTest,
       DBHasMatchingKeyWithWrongModuleTypeTest) {
  vmsdk::ThreadPool mutations_thread_pool("writer-thread-pool-", 1);
  mutations_thread_pool.StartWorkers();
  auto use_thread_pool = GetParam();
  std::vector<absl::string_view> key_prefixes = {};
  std::string index_schema_name_str("index_schema_name");
  auto index_schema = MockIndexSchema::Create(
                          &fake_ctx_, index_schema_name_str, key_prefixes,
                          std::make_unique<HashAttributeDataType>(),
                          use_thread_pool ? &mutations_thread_pool : nullptr)
                          .value();
  auto mock_index = std::make_shared<MockIndex>();
  VMSDK_EXPECT_OK(
      index_schema->AddIndex("attribute_name", "test_identifier", mock_index));

  EXPECT_CALL(*mock_index, AddRecord(testing::_, testing::_)).Times(0);
  std::string key = "key";
  auto key_valkey_str = vmsdk::MakeUniqueValkeyString(key.c_str());
  ValkeyModuleCtx different_db_ctx;
  auto match_key =
      vmsdk::MakeUniqueValkeyOpenKey(&different_db_ctx, key_valkey_str.get(), 0);
  TestValkeyModule_ModuleTypeSetValueDefaultImpl(
      match_key.get(), (ValkeyModuleType *)0x1, nullptr);
  index_schema->OnKeyspaceNotification(&different_db_ctx,
                                       VALKEYMODULE_NOTIFY_HASH, "event",
                                       key_valkey_str.get());
  if (use_thread_pool) {
    WaitWorkerTasksAreCompleted(mutations_thread_pool);
  }
}

TEST_P(IndexSchemaSubscriptionSimpleTest, KeyspaceNotificationWithNullptrTest) {
  vmsdk::ThreadPool mutations_thread_pool("writer-thread-pool-", 1);
  mutations_thread_pool.StartWorkers();
  auto use_thread_pool = GetParam();
  std::vector<absl::string_view> key_prefixes = {};
  std::string index_schema_name_str("index_schema_name");
  auto index_schema = MockIndexSchema::Create(
                          &fake_ctx_, index_schema_name_str, key_prefixes,
                          std::make_unique<HashAttributeDataType>(),
                          use_thread_pool ? &mutations_thread_pool : nullptr)
                          .value();
  auto mock_index = std::make_shared<MockIndex>();
  VMSDK_EXPECT_OK(
      index_schema->AddIndex("attribute_name", "test_identifier", mock_index));
  EXPECT_CALL(*kMockValkeyModule, OpenKey(&fake_ctx_, testing::_, testing::_))
      .Times(0);
  index_schema->OnKeyspaceNotification(&fake_ctx_, VALKEYMODULE_NOTIFY_HASH,
                                       "event", nullptr);
  if (use_thread_pool) {
    WaitWorkerTasksAreCompleted(mutations_thread_pool);
  }
}

TEST_P(IndexSchemaSubscriptionSimpleTest, GetKeyPrefixesTest) {
  vmsdk::ThreadPool mutations_thread_pool("writer-thread-pool-", 1);
  mutations_thread_pool.StartWorkers();
  auto use_thread_pool = GetParam();
  std::vector<absl::string_view> key_prefixes = {
      "prefix:", "prefix1:", "prefix2:"};
  std::string index_schema_name_str("index_schema_name");
  auto index_schema = MockIndexSchema::Create(
                          &fake_ctx_, index_schema_name_str, key_prefixes,
                          std::make_unique<HashAttributeDataType>(),
                          use_thread_pool ? &mutations_thread_pool : nullptr)
                          .value();

  EXPECT_THAT(index_schema->GetKeyPrefixes(),
              UnorderedElementsAreArray(key_prefixes));
}

TEST_P(IndexSchemaSubscriptionSimpleTest, GetEventTypesTest) {
  vmsdk::ThreadPool mutations_thread_pool("writer-thread-pool-", 1);
  mutations_thread_pool.StartWorkers();
  auto use_thread_pool = GetParam();
  std::vector<absl::string_view> key_prefixes = {"unused"};
  std::string index_schema_name_str("index_schema_name");
  auto index_schema = MockIndexSchema::Create(
                          &fake_ctx_, index_schema_name_str, key_prefixes,
                          std::make_unique<HashAttributeDataType>(),
                          use_thread_pool ? &mutations_thread_pool : nullptr)
                          .value();

  EXPECT_EQ(index_schema->GetAttributeDataType().GetValkeyEventTypes(),
            VALKEYMODULE_NOTIFY_HASH | VALKEYMODULE_NOTIFY_GENERIC |
                VALKEYMODULE_NOTIFY_EXPIRED | VALKEYMODULE_NOTIFY_EVICTED);
}

INSTANTIATE_TEST_SUITE_P(IndexSchemaSubscriptionSimpleTests,
                         IndexSchemaSubscriptionSimpleTest,
                         ::testing::Values(false, true),
                         [](const testing::TestParamInfo<bool> &info) {
                           return std::to_string(info.param);
                         });

struct IndexSchemaBackfillTestCase {
  std::string test_name;
  uint32_t scan_batch_size;
  std::vector<std::string> key_prefixes;
  uint64_t db_size;
  std::vector<std::string> keys_to_return_in_scan;
  bool return_wrong_types;
  int context_flags = 0;
  uint32_t expected_keys_scanned;
  std::vector<std::string> expected_keys_processed;
  float expected_backfill_percent;
  std::string expected_state;
};

class IndexSchemaBackfillTest
    : public ValkeySearchTestWithParam<
          ::testing::tuple<bool, IndexSchemaBackfillTestCase>> {};

TEST_P(IndexSchemaBackfillTest, PerformBackfillTest) {
  auto &params = GetParam();
  bool use_thread_pool = std::get<0>(params);
  const IndexSchemaBackfillTestCase &test_case = std::get<1>(params);
  MockThreadPool thread_pool("writer-thread-pool-", 5);
  thread_pool.StartWorkers();
  std::vector<absl::string_view> key_prefixes;
  std::transform(test_case.key_prefixes.begin(), test_case.key_prefixes.end(),
                 std::back_inserter(key_prefixes),
                 [](const std::string &key_prefix) {
                   return absl::string_view(key_prefix);
                 });
  std::string index_schema_name_str("index_schema_name");
  EXPECT_CALL(*kMockValkeyModule, DbSize(testing::_))
      .WillRepeatedly(Return(test_case.db_size));

  ValkeyModuleCtx parent_ctx;
  ValkeyModuleCtx scan_ctx;
  EXPECT_CALL(*kMockValkeyModule, GetDetachedThreadSafeContext(&parent_ctx))
      .WillRepeatedly(Return(&scan_ctx));
  EXPECT_CALL(*kMockValkeyModule, GetContextFlags(&parent_ctx))
      .WillRepeatedly(Return(test_case.context_flags));
  EXPECT_CALL(*kMockValkeyModule, GetContextFlags(&scan_ctx))
      .WillRepeatedly(Return(0));
  auto index_schema =
      MockIndexSchema::Create(&parent_ctx, index_schema_name_str, key_prefixes,
                              std::make_unique<HashAttributeDataType>(),
                              use_thread_pool ? &thread_pool : nullptr)
          .value();
  auto mock_index = std::make_shared<MockIndex>();
  VMSDK_EXPECT_OK(
      index_schema->AddIndex("attribute_name", "test_identifier", mock_index));

  size_t i = 0;
  EXPECT_CALL(*kMockValkeyModule,
              Scan(&scan_ctx, testing::An<ValkeyModuleScanCursor *>(),
                   testing::An<ValkeyModuleScanCB>(), testing::An<void *>()))
      .WillRepeatedly([&](ValkeyModuleCtx *ctx, ValkeyModuleScanCursor *cursor,
                          ValkeyModuleScanCB fn, void *privdata) -> int {
        if (i >= test_case.keys_to_return_in_scan.size()) {
          return 0;
        }
        bool expect_processed =
            std::find(test_case.expected_keys_processed.begin(),
                      test_case.expected_keys_processed.end(),
                      test_case.keys_to_return_in_scan[i]) !=
            test_case.expected_keys_processed.end();

        auto key_str = test_case.keys_to_return_in_scan[i];
        auto key_r_str = vmsdk::MakeUniqueValkeyString(key_str);
        ValkeyModuleKey key = {.ctx = &scan_ctx, .key = key_str};
        if (expect_processed) {
          ValkeyModuleString *value_valkey_str =
              TestValkeyModule_CreateStringPrintf(nullptr, "arbitrary data");
          EXPECT_CALL(
              *kMockValkeyModule,
              HashGet(vmsdk::ValkeyModuleKeyIsForString(key_str),
                      VALKEYMODULE_HASH_CFIELDS, testing::_,
                      An<ValkeyModuleString **>(), TypedEq<void *>(nullptr)))
              .WillOnce([value_valkey_str](ValkeyModuleKey *key, int flags,
                                           const char *field,
                                           ValkeyModuleString **value_out,
                                           void *terminating_null) {
                *value_out = value_valkey_str;
                return VALKEYMODULE_OK;
              });
          EXPECT_CALL(*mock_index,
                      IsTracked(testing::Pointee(testing::StrEq(key_str))))
              .WillRepeatedly(testing::Return(false));
          EXPECT_CALL(
              *mock_index,
              AddRecord(testing::Pointee(testing::StrEq(key_str)), testing::_))
              .WillOnce(testing::Return(true));
          if (use_thread_pool) {
            EXPECT_CALL(thread_pool,
                        Schedule(testing::_, vmsdk::ThreadPool::Priority::kLow))
                .Times(1);
            EXPECT_CALL(*kMockValkeyModule,
                        BlockClient(testing::_, testing::_, testing::_,
                                    testing::_, testing::_))
                .Times(0);
            EXPECT_CALL(*kMockValkeyModule,
                        UnblockClient(testing::_, testing::_))
                .Times(0);
          }
        }
        if (test_case.return_wrong_types) {
          EXPECT_CALL(*kMockValkeyModule,
                      KeyType(vmsdk::ValkeyModuleKeyIsForString(key_str)))
              .WillRepeatedly(Return(VALKEYMODULE_KEYTYPE_STRING));
        } else {
          EXPECT_CALL(*kMockValkeyModule,
                      KeyType(vmsdk::ValkeyModuleKeyIsForString(key_str)))
              .WillRepeatedly(Return(VALKEYMODULE_KEYTYPE_HASH));
        }
        fn(ctx, key_r_str.get(), &key, privdata);
        if (use_thread_pool) {
          EXPECT_CALL(thread_pool,
                      Schedule(testing::_, vmsdk::ThreadPool::Priority::kLow))
              .Times(thread_pool.Size());
          WaitWorkerTasksAreCompleted(thread_pool);
        }
        return (++i < test_case.keys_to_return_in_scan.size()) ? 1 : 0;
      });
  EXPECT_EQ(
      index_schema->PerformBackfill(&parent_ctx, test_case.scan_batch_size),
      test_case.expected_keys_scanned);
  if (!use_thread_pool) {
    EXPECT_EQ(index_schema->IsBackfillInProgress(),
              test_case.expected_backfill_percent != 1.0);
    EXPECT_EQ(index_schema->GetBackfillPercent(),
              test_case.expected_backfill_percent);
    EXPECT_EQ(index_schema->GetStateForInfo(), test_case.expected_state);
  } else {
    EXPECT_CALL(thread_pool,
                Schedule(testing::_, vmsdk::ThreadPool::Priority::kLow))
        .Times(thread_pool.Size());
    WaitWorkerTasksAreCompleted(thread_pool);
  }
}

TEST_F(IndexSchemaBackfillTest, PerformBackfill_NoOngoingBackfillTest) {
  std::vector<absl::string_view> key_prefixes = {"unused"};
  std::string index_schema_name_str("index_schema_name");
  vmsdk::ThreadPool mutations_thread_pool("writer-thread-pool-", 1);
  mutations_thread_pool.StartWorkers();
  for (bool use_thread_pool : {true, false}) {
    ValkeyModuleCtx parent_ctx;
    ValkeyModuleCtx scan_ctx;
    EXPECT_CALL(*kMockValkeyModule, GetDetachedThreadSafeContext(&parent_ctx))
        .WillRepeatedly(Return(&scan_ctx));
    auto index_schema = MockIndexSchema::Create(
                            &parent_ctx, index_schema_name_str, key_prefixes,
                            std::make_unique<HashAttributeDataType>(),
                            use_thread_pool ? &mutations_thread_pool : nullptr)
                            .value();

    // We only expect it to do the scan the first iteration.
    EXPECT_CALL(*kMockValkeyModule,
                Scan(&scan_ctx, testing::An<ValkeyModuleScanCursor *>(),
                     testing::An<ValkeyModuleScanCB>(), testing::An<void *>()))
        .WillOnce([&](ValkeyModuleCtx *ctx, ValkeyModuleScanCursor *cursor,
                      ValkeyModuleScanCB fn,
                      void *privdata) -> int { return 0; });

    for (size_t i = 0; i < 100; ++i) {
      EXPECT_EQ(index_schema->PerformBackfill(&parent_ctx, 1024), 0);
    }
  }
}

TEST_F(IndexSchemaBackfillTest, PerformBackfill_SwapDB) {
  std::vector<absl::string_view> key_prefixes = {"unused"};
  std::string index_schema_name_str("index_schema_name");
  vmsdk::ThreadPool mutations_thread_pool("writer-thread-pool-", 1);
  mutations_thread_pool.StartWorkers();
  for (bool use_thread_pool : {true, false}) {
    int starting_db = 0;
    int db_to_swap = 1;
    ValkeyModuleCtx parent_ctx;
    ValkeyModuleCtx scan_ctx;
    EXPECT_CALL(*kMockValkeyModule, GetDetachedThreadSafeContext(&parent_ctx))
        .WillRepeatedly(Return(&scan_ctx));
    EXPECT_CALL(*kMockValkeyModule, GetSelectedDb(&parent_ctx))
        .WillRepeatedly(Return(starting_db));
    EXPECT_CALL(*kMockValkeyModule, SelectDb(&scan_ctx, starting_db))
        .WillRepeatedly(Return(VALKEYMODULE_OK));
    auto index_schema = MockIndexSchema::Create(
                            &parent_ctx, index_schema_name_str, key_prefixes,
                            std::make_unique<HashAttributeDataType>(),
                            use_thread_pool ? &mutations_thread_pool : nullptr)
                            .value();

    // Validate swapping changes the db in the context
    ValkeyModuleSwapDbInfo swap_db_info = {
        .dbnum_first = starting_db,
        .dbnum_second = db_to_swap,
    };
    EXPECT_CALL(*kMockValkeyModule, SelectDb(&scan_ctx, db_to_swap))
        .WillOnce(Return(VALKEYMODULE_OK));
    index_schema->OnSwapDB(&swap_db_info);

    // Validate swapping again brings the db back to the original
    EXPECT_CALL(*kMockValkeyModule, SelectDb(&scan_ctx, starting_db))
        .WillOnce(Return(VALKEYMODULE_OK));
    index_schema->OnSwapDB(&swap_db_info);
  }
}

TEST_F(IndexSchemaBackfillTest, PerformBackfill_MemoryScopeConstructor) {
  std::vector<absl::string_view> key_prefixes = {"prefix:"};
  std::string index_schema_name_str("test_index");

  RedisModuleCtx parent_ctx;
  RedisModuleCtx scan_ctx;

  EXPECT_CALL(*kMockRedisModule, GetDetachedThreadSafeContext(&parent_ctx))
      .WillRepeatedly(Return(&scan_ctx));
  EXPECT_CALL(*kMockRedisModule, DbSize(testing::_))
      .WillRepeatedly(Return(5));
  EXPECT_CALL(*kMockRedisModule, GetContextFlags(&parent_ctx))
      .WillRepeatedly(Return(0));
  EXPECT_CALL(*kMockRedisModule, GetContextFlags(&scan_ctx))
      .WillRepeatedly(Return(0));
  auto index_schema = MockIndexSchema::Create(
                          &parent_ctx, index_schema_name_str, key_prefixes,
                          std::make_unique<HashAttributeDataType>(),
                          nullptr)  // No thread pool for simplicity
                          .value();

  auto mock_index = std::make_shared<MockIndex>();
  VMSDK_EXPECT_OK(index_schema->AddIndex("test_attribute", "test_identifier", mock_index));

  EXPECT_CALL(*kMockRedisModule,
              Scan(&scan_ctx, testing::An<RedisModuleScanCursor *>(),
                   testing::An<RedisModuleScanCB>(), testing::An<void *>()))
      .WillOnce([&](RedisModuleCtx *ctx, RedisModuleScanCursor *cursor,
                    RedisModuleScanCB fn, void *privdata) -> int {
        auto key_str = "prefix:test_key";
        auto key_redis_str = vmsdk::MakeUniqueRedisString(key_str);
        RedisModuleKey key = {.ctx = ctx, .key = key_str};

        EXPECT_CALL(*kMockRedisModule, KeyType(testing::_))
            .WillRepeatedly(Return(REDISMODULE_KEYTYPE_HASH));
        EXPECT_CALL(*mock_index, IsTracked(testing::_))
            .WillRepeatedly(Return(false));
        EXPECT_CALL(*mock_index, AddRecord(testing::_, testing::_))
            .WillOnce(Return(true));

        RedisModuleString *value_redis_str =
            TestRedisModule_CreateStringPrintf(nullptr, "test_data");
        EXPECT_CALL(*kMockRedisModule,
                    HashGet(testing::_, REDISMODULE_HASH_CFIELDS, testing::_,
                           testing::An<RedisModuleString **>(), testing::An<void *>()))
            .WillOnce([value_redis_str](RedisModuleKey *key, int flags,
                                      const char *field, RedisModuleString **value_out,
                                      void *terminating_null) {
              *value_out = value_redis_str;
              return REDISMODULE_OK;
            });

        fn(ctx, key_redis_str.get(), &key, privdata);

        // simulate the memory allocation
        vmsdk::ReportAllocMemorySize(1024 * 1024);
        return 0;
      });

  uint32_t scanned = index_schema->PerformBackfill(&parent_ctx, 10);

  EXPECT_EQ(index_schema->GetMemoryPool().load(), 1024 * 1024);
}

INSTANTIATE_TEST_SUITE_P(
    IndexSchemaBackfillTests, IndexSchemaBackfillTest,
    Combine(Bool(),
            ValuesIn<IndexSchemaBackfillTestCase>({
                {
                    .test_name = "batch_size_5",
                    .scan_batch_size = 5,
                    .key_prefixes = {"prefix1:"},
                    .db_size = 5,
                    .keys_to_return_in_scan = {"prefix1:key1", "prefix1:key2",
                                               "prefix1:key3", "prefix1:key4",
                                               "prefix1:key5"},
                    .expected_keys_scanned = 5,
                    .expected_keys_processed = {"prefix1:key1", "prefix1:key2",
                                                "prefix1:key3", "prefix1:key4",
                                                "prefix1:key5"},
                    .expected_backfill_percent = 1.0,
                    .expected_state = "ready",
                },
                {
                    .test_name = "not_all_match",
                    .scan_batch_size = 5,
                    .key_prefixes = {"prefix1:"},
                    .db_size = 5,
                    .keys_to_return_in_scan = {"prefix1:key1", "prefix2:key2",
                                               "prefix1:key3", "prefix2:key4",
                                               "prefix1:key5"},
                    .expected_keys_scanned = 5,
                    .expected_keys_processed = {"prefix1:key1", "prefix1:key3",
                                                "prefix1:key5"},
                    .expected_backfill_percent = 1.0,
                    .expected_state = "ready",
                },
                {
                    .test_name = "smaller_scan_batch_size_than_available",
                    .scan_batch_size = 3,
                    .key_prefixes = {"prefix1:"},
                    .db_size = 5,
                    .keys_to_return_in_scan = {"prefix1:key1", "prefix1:key2",
                                               "prefix1:key3", "prefix1:key4",
                                               "prefix1:key5"},
                    .expected_keys_scanned = 3,
                    .expected_keys_processed = {"prefix1:key1", "prefix1:key2",
                                                "prefix1:key3"},
                    .expected_backfill_percent = 0.6,
                    .expected_state = "backfill_in_progress",
                },
                {
                    .test_name = "bigger_scan_batch_size_than_available",
                    .scan_batch_size = 7,
                    .key_prefixes = {"prefix1:"},
                    .db_size = 5,
                    .keys_to_return_in_scan = {"prefix1:key1", "prefix1:key2",
                                               "prefix1:key3", "prefix1:key4",
                                               "prefix1:key5"},
                    .expected_keys_scanned = 5,
                    .expected_keys_processed = {"prefix1:key1", "prefix1:key2",
                                                "prefix1:key3", "prefix1:key4",
                                                "prefix1:key5"},
                    .expected_backfill_percent = 1.0,
                    .expected_state = "ready",
                },
                {
                    .test_name = "no_backfill",
                    .scan_batch_size = 5,
                    .key_prefixes = {"prefix1:"},
                    .db_size = 0,
                    .keys_to_return_in_scan = {},
                    .expected_keys_scanned = 0,
                    .expected_keys_processed = {},
                    .expected_backfill_percent = 1.0,
                    .expected_state = "ready",
                },
                {
                    .test_name = "wrong_types_not_added",
                    .scan_batch_size = 5,
                    .key_prefixes = {"prefix1:"},
                    .db_size = 1,
                    .keys_to_return_in_scan = {"prefix1:key1"},
                    .return_wrong_types = true,
                    .expected_keys_scanned = 1,
                    .expected_keys_processed = {},
                    .expected_backfill_percent = 1.0,
                    .expected_state = "ready",
                },
                {
                    .test_name = "dbsize_shrunk",
                    .scan_batch_size = 3,
                    .key_prefixes = {"prefix1:"},
                    .db_size = 1,
                    .keys_to_return_in_scan = {"prefix1:key1", "prefix1:key2",
                                               "prefix1:key3", "prefix1:key4",
                                               "prefix1:key5"},
                    .expected_keys_scanned = 3,
                    .expected_keys_processed = {"prefix1:key1", "prefix1:key2",
                                                "prefix1:key3"},
                    .expected_backfill_percent = 0.99,
                    .expected_state = "backfill_in_progress",
                },
                {
                    .test_name = "oom",
                    .scan_batch_size = 100,
                    .key_prefixes = {"prefix1:"},
                    .db_size = 100,
                    .keys_to_return_in_scan = {},
                    .context_flags = VALKEYMODULE_CTX_FLAGS_OOM,
                    .expected_keys_scanned = 0,
                    .expected_keys_processed = {},
                    .expected_backfill_percent = 0.0,
                    .expected_state = "backfill_paused_by_oom",
                },
            })),
    [](const TestParamInfo<::testing::tuple<bool, IndexSchemaBackfillTestCase>>
           &info) {
      return std::get<1>(info.param).test_name + "_" +
             (std::get<0>(info.param) ? "WithThreadPool" : "WithoutThreadPool");
    });

class IndexSchemaRDBTest : public ValkeySearchTest {};

TEST_F(IndexSchemaRDBTest, SaveAndLoad) ABSL_NO_THREAD_SAFETY_ANALYSIS {
  std::vector<absl::string_view> key_prefixes = {"prefix1", "prefix2"};
  std::string index_schema_name_str("index_schema_name");
  int dimensions = 100;
  auto distance_metric = data_model::DISTANCE_METRIC_COSINE;
  int initial_cap = 12;
  int m = 16;
  int ef_construction = 100;
  int ef_runtime = 5;
  int block_size = 250;

  FakeSafeRDB rdb_stream;

  // Construct and save index schema
  {
    auto index_schema = MockIndexSchema::Create(
                            &fake_ctx_, index_schema_name_str, key_prefixes,
                            std::make_unique<HashAttributeDataType>(), nullptr)
                            .value();

    auto hnsw_index =
        indexes::VectorHNSW<float>::Create(
            CreateHNSWVectorIndexProto(dimensions, distance_metric, initial_cap,
                                       m, ef_construction, ef_runtime),
            "hnsw_attribute",
            data_model::AttributeDataType::ATTRIBUTE_DATA_TYPE_HASH)
            .value();
    VMSDK_EXPECT_OK(index_schema->AddIndex("hnsw_attribute", "hnsw_identifier",
                                           hnsw_index));
    auto itr = index_schema->attributes_.find("hnsw_attribute");

    EXPECT_FALSE(itr == index_schema->attributes_.end());
    auto vectors = DeterministicallyGenerateVectors(10, dimensions, 2);
    for (size_t i = 0; i < vectors.size(); ++i) {
      vmsdk::UniqueValkeyString data =
          vmsdk::MakeUniqueValkeyString(absl::string_view(
              (char *)&vectors[i][0], dimensions * sizeof(float)));
      auto interned_key = StringInternStore::Intern("key" + std::to_string(i));
      index_schema->ProcessAttributeMutation(&fake_ctx_, itr->second,
                                             interned_key, std::move(data),
                                             indexes::DeletionType::kNone);
    }

    auto flat_index =
        indexes::VectorFlat<float>::Create(
            CreateFlatVectorIndexProto(dimensions, distance_metric, initial_cap,
                                       block_size),
            "flat_identifier",
            data_model::AttributeDataType::ATTRIBUTE_DATA_TYPE_HASH)
            .value();
    VMSDK_EXPECT_OK(index_schema->AddIndex("flat_attribute", "flat_identifier",
                                           flat_index));

    VMSDK_EXPECT_OK(index_schema->RDBSave(&rdb_stream));
  }

  // Load the saved index schema and validate
  ValkeyModuleCtx parent_ctx;
  ValkeyModuleCtx scan_ctx;
  EXPECT_CALL(*kMockValkeyModule, GetDetachedThreadSafeContext(&parent_ctx))
      .WillRepeatedly(Return(&scan_ctx));
  RDBSectionIter iter(&rdb_stream, 1);
  auto section = iter.Next();
  VMSDK_EXPECT_OK_STATUSOR(section);
  auto index_schema_or =
      IndexSchema::LoadFromRDB(&parent_ctx,
                               /*mutations_thread_pool=*/nullptr,
                               std::make_unique<data_model::IndexSchema>(
                                   (*section)->index_schema_contents()),
                               iter.IterateSupplementalContent());
  VMSDK_EXPECT_OK_STATUSOR(index_schema_or);
  auto index_schema = std::move(index_schema_or.value());

  EXPECT_THAT(index_schema->GetKeyPrefixes(),
              testing::UnorderedElementsAre("prefix1", "prefix2"));
  EXPECT_TRUE(dynamic_cast<const HashAttributeDataType *>(
      &index_schema->GetAttributeDataType()));
  VMSDK_EXPECT_OK(index_schema->GetIndex("hnsw_attribute"));
  auto hnsw_index = dynamic_cast<indexes::VectorHNSW<float> *>(
      index_schema->GetIndex("hnsw_attribute").value().get());
  EXPECT_TRUE(hnsw_index != nullptr);
  EXPECT_EQ(hnsw_index->GetDimensions(), dimensions);
  EXPECT_TRUE(dynamic_cast<const hnswlib::InnerProductSpace *>(
                  hnsw_index->GetSpace()) != nullptr);
  EXPECT_EQ(hnsw_index->GetCapacity(), initial_cap);
  EXPECT_EQ(hnsw_index->GetM(), m);
  EXPECT_EQ(hnsw_index->GetEfConstruction(), ef_construction);
  EXPECT_EQ(hnsw_index->GetEfRuntime(), ef_runtime);

  VMSDK_EXPECT_OK(index_schema->GetIndex("flat_attribute"));
  auto flat_index = dynamic_cast<indexes::VectorFlat<float> *>(
      index_schema->GetIndex("flat_attribute").value().get());
  EXPECT_TRUE(flat_index != nullptr);
  EXPECT_EQ(flat_index->GetDimensions(), dimensions);
  EXPECT_TRUE(dynamic_cast<const hnswlib::InnerProductSpace *>(
                  flat_index->GetSpace()) != nullptr);
  EXPECT_EQ(flat_index->GetCapacity(), initial_cap);
  EXPECT_EQ(flat_index->GetBlockSize(), block_size);

  EXPECT_TRUE(index_schema->IsBackfillInProgress());
  EXPECT_EQ(index_schema->GetStats().document_cnt, 10);
  EXPECT_EQ(index_schema->CountRecords(), 10);
}

TEST_F(IndexSchemaRDBTest, LoadEndedDeletesOrphanedKeys) {
  vmsdk::ThreadPool mutations_thread_pool("writer-thread-pool-", 1);
  mutations_thread_pool.StartWorkers();
  for (bool use_thread_pool : {true, false}) {
    auto mock_index = std::make_shared<MockIndex>();
    absl::flat_hash_map<std::string, uint64_t> keys_in_index = {
        {"key1", 1}, {"key2", 2}, {"key3", 3}};
    EXPECT_CALL(*mock_index, ForEachTrackedKey(testing::_))
        .WillOnce([&keys_in_index](
                      absl::AnyInvocable<void(const InternedStringPtr &)> fn) {
          for (const auto &[key, internal_id] : keys_in_index) {
            InternedStringPtr interned_key = StringInternStore::Intern(key);
            fn(interned_key);
          }
        });

    std::vector<absl::string_view> key_prefixes = {"prefix1", "prefix2"};
    std::string index_schema_name_str("index_schema_name");

    auto index_schema = MockIndexSchema::Create(
                            &fake_ctx_, index_schema_name_str, key_prefixes,
                            std::make_unique<HashAttributeDataType>(),
                            use_thread_pool ? &mutations_thread_pool : nullptr)
                            .value();

    VMSDK_EXPECT_OK(
        index_schema->AddIndex("attribute", "identifier", mock_index));
    EXPECT_CALL(*kMockValkeyModule, SelectDb(testing::_, testing::_))
        .WillRepeatedly(Return(1));  // So backfill job can be created.
    EXPECT_CALL(*kMockValkeyModule, SelectDb(&fake_ctx_, 0))
        .WillOnce(Return(1));
    EXPECT_CALL(*kMockValkeyModule,
                KeyExists(&fake_ctx_, vmsdk::ValkeyModuleStringValueEq("key1")))
        .WillRepeatedly(Return(0));
    EXPECT_CALL(*kMockValkeyModule,
                KeyExists(&fake_ctx_, vmsdk::ValkeyModuleStringValueEq("key2")))
        .WillRepeatedly(Return(0));
    EXPECT_CALL(*kMockValkeyModule,
                KeyExists(&fake_ctx_, vmsdk::ValkeyModuleStringValueEq("key3")))
        .WillRepeatedly(Return(1));

    EXPECT_CALL(*mock_index,
                RemoveRecord(testing::Pointee(testing::StrEq("key1")),
                             indexes::DeletionType::kRecord))
        .WillOnce(Return(true));
    EXPECT_CALL(*mock_index,
                RemoveRecord(testing::Pointee(testing::StrEq("key2")),
                             indexes::DeletionType::kRecord))
        .WillOnce(Return(true));
    EXPECT_CALL(*mock_index,
                RemoveRecord(testing::Pointee(testing::StrEq("key3")),
                             indexes::DeletionType::kRecord))
        .Times(0);
    index_schema->OnLoadingEnded(&fake_ctx_);
    if (use_thread_pool) {
      WaitWorkerTasksAreCompleted(mutations_thread_pool);
    }
  }
}

TEST_F(IndexSchemaRDBTest, MemoryScopeConstructorInLoadFromRDB) {
  RedisModuleCtx fake_ctx;

  data_model::IndexSchema index_schema_proto;
  index_schema_proto.set_name("test_index");
  index_schema_proto.set_db_num(0);
  index_schema_proto.set_attribute_data_type(data_model::AttributeDataType::ATTRIBUTE_DATA_TYPE_HASH);
  index_schema_proto.add_subscribed_key_prefixes("prefix:");

  RedisModuleCtx scan_ctx;
  EXPECT_CALL(*kMockRedisModule, GetDetachedThreadSafeContext(&fake_ctx))
      .WillRepeatedly(Return(&scan_ctx));
  EXPECT_CALL(*kMockRedisModule, SelectDb(&scan_ctx, 0))
      .WillRepeatedly(Return(REDISMODULE_OK));

  FakeSafeRDB fake_rdb;

  data_model::SupplementalContentHeader supp_header;
  supp_header.set_type(data_model::SUPPLEMENTAL_CONTENT_INDEX_CONTENT);
  data_model::Attribute* attribute = supp_header.mutable_index_content_header()->mutable_attribute();
  attribute->set_alias("test_attr");
  attribute->set_identifier("test_attr_id");
  attribute->mutable_index()->mutable_tag_index();

  std::string serialized_supp = supp_header.SerializeAsString();
  VMSDK_EXPECT_OK(fake_rdb.SaveStringBuffer(serialized_supp));

  data_model::SupplementalContentChunk chunk_1;
  chunk_1.set_binary_content("test-content");
  std::string serialized_chunk_1 = chunk_1.SerializeAsString();
  VMSDK_EXPECT_OK(fake_rdb.SaveStringBuffer(serialized_chunk_1));

  data_model::SupplementalContentChunk chunk_2;
  std::string serialized_chunk_2 = chunk_2.SerializeAsString();
  VMSDK_EXPECT_OK(fake_rdb.SaveStringBuffer(serialized_chunk_2));

  EXPECT_CALL(*kMockRedisModule, CreateString(testing::_, testing::_, testing::_))
      .WillOnce(testing::Invoke([](RedisModuleCtx* ctx, const char* ptr, size_t len) -> RedisModuleString* {
        // simulate the memory allocation
        vmsdk::ReportAllocMemorySize(1024 * 1024);
        return new RedisModuleString{std::string(ptr, len)};
      }))
      .WillRepeatedly(testing::Invoke([](RedisModuleCtx* ctx, const char* ptr, size_t len) -> RedisModuleString* {
        return new RedisModuleString{std::string(ptr, len)};
      }));

  auto result = IndexSchema::LoadFromRDB(&fake_ctx, nullptr,
                                        std::make_unique<data_model::IndexSchema>(index_schema_proto),
                                        SupplementalContentIter(&fake_rdb, 1));

  VMSDK_EXPECT_OK_STATUSOR(result);
  EXPECT_EQ(result.value()->GetMemoryPool().load(), 1024 * 1024);
}

class IndexSchemaFriendTest : public ValkeySearchTest {
  void SetUp() override {
    ValkeySearchTest::SetUp();
    mutations_thread_pool.StartWorkers();
    index_schema =
        MockIndexSchema::Create(&fake_ctx, index_schema_name_str, key_prefixes,
                                std::make_unique<HashAttributeDataType>(),
                                &mutations_thread_pool)
            .value();
    hnsw_index =
        indexes::VectorHNSW<float>::Create(
            CreateHNSWVectorIndexProto(dimensions, distance_metric, initial_cap,
                                       m, ef_construction, ef_runtime),
            attribute_identifier,
            data_model::AttributeDataType::ATTRIBUTE_DATA_TYPE_HASH)
            .value();
    VMSDK_EXPECT_OK(index_schema->AddIndex(attribute_identifier,
                                           "hnsw_identifier", hnsw_index));
    VMSDK_EXPECT_OK(SchemaManager::Instance().ImportIndexSchema(index_schema));
  }
  void TearDown() override {
    index_schema.reset();
    ValkeySearchTest::TearDown();
  }

 protected:
  std::string index_schema_name_str{"index_schema_name"};
  std::vector<absl::string_view> key_prefixes = {"prefix1", "prefix2"};

  int dimensions = 100;
  data_model::DistanceMetric distance_metric{data_model::DISTANCE_METRIC_L2};
  int initial_cap = 1000;
  int m = 16;
  int ef_construction = 100;
  int ef_runtime = 5;
  ValkeyModuleCtx fake_ctx;
  vmsdk::ThreadPool mutations_thread_pool{"writer-thread-pool-", 10};
  std::shared_ptr<IndexSchema> index_schema;
  std::shared_ptr<indexes::VectorHNSW<float>> hnsw_index;
  const std::string attribute_identifier{"hnsw_id"};
  InternedStringPtr key = StringInternStore::Intern("my_key_");
};

IndexSchema::MutatedAttributes CreateMutatedAttributes(
    const std::string &attribute_identifier, absl::string_view data_ptr) {
  IndexSchema::MutatedAttributes mutated_attributes;
  mutated_attributes[attribute_identifier].data =
      vmsdk::MakeUniqueValkeyString(data_ptr);
  return mutated_attributes;
}

TEST_F(IndexSchemaFriendTest, MutatedAttributesSanity) {
  absl::string_view data_ptr;
  EXPECT_EQ(index_schema->attributes_.size(), 1);
  auto mutated_attributes_1 =
      CreateMutatedAttributes(attribute_identifier, data_ptr);
  EXPECT_TRUE(index_schema->TrackMutatedRecord(
      nullptr, key, std::move(mutated_attributes_1), true, false));
  // Verify that adding a track attribute with backfill off after on return true
  auto mutated_attributes_2 =
      CreateMutatedAttributes(attribute_identifier, data_ptr);
  EXPECT_TRUE(index_schema->TrackMutatedRecord(
      nullptr, key, std::move(mutated_attributes_2), false, false));
  auto mutated_attributes_3 =
      CreateMutatedAttributes(attribute_identifier, data_ptr);
  EXPECT_FALSE(index_schema->TrackMutatedRecord(
      nullptr, key, std::move(mutated_attributes_3), false, false));
  EXPECT_EQ(index_schema->GetMutatedRecordsSize(), 1);
  auto consumed_data = index_schema->ConsumeTrackedMutatedAttribute(key, true);
  EXPECT_TRUE(consumed_data.has_value());
  auto mutated_attributes_4 =
      CreateMutatedAttributes(attribute_identifier, data_ptr);
  EXPECT_FALSE(index_schema->TrackMutatedRecord(
      nullptr, key, std::move(mutated_attributes_4), false, false));
  consumed_data = index_schema->ConsumeTrackedMutatedAttribute(key, true);
  EXPECT_FALSE(consumed_data.has_value());
  EXPECT_EQ(index_schema->GetMutatedRecordsSize(), 1);
  consumed_data = index_schema->ConsumeTrackedMutatedAttribute(key, false);
  EXPECT_TRUE(consumed_data.has_value());
  EXPECT_EQ(index_schema->GetMutatedRecordsSize(), 1);
  consumed_data = index_schema->ConsumeTrackedMutatedAttribute(key, false);
  EXPECT_FALSE(consumed_data.has_value());
  EXPECT_EQ(index_schema->GetMutatedRecordsSize(), 0);
}

TEST_F(IndexSchemaFriendTest, MutatedAttributes) {
  auto tester = [this](absl::string_view data_ptr,
                       absl::string_view track_before_consumption_data_ptr,
                       absl::string_view track_after_consumption_data_ptr) {
    VLOG(1) << "Starting test";
    {
      auto mutated_attributes =
          CreateMutatedAttributes(attribute_identifier, data_ptr);
      EXPECT_EQ(index_schema->attributes_.size(), 1);
      EXPECT_TRUE(index_schema->TrackMutatedRecord(
          nullptr, key, std::move(mutated_attributes), false, false));
    }
    if (!track_before_consumption_data_ptr.empty()) {
      VLOG(1) << "track_before_consumption_data_ptr is not empty";
      EXPECT_EQ(index_schema->attributes_.size(), 1);
      auto mutated_attributes = CreateMutatedAttributes(
          attribute_identifier, track_before_consumption_data_ptr);
      EXPECT_FALSE(index_schema->TrackMutatedRecord(
          nullptr, key, std::move(mutated_attributes), false, false));
      data_ptr = track_before_consumption_data_ptr;
    }
    EXPECT_EQ(index_schema->GetMutatedRecordsSize(), 1);
    auto consumed_data =
        index_schema->ConsumeTrackedMutatedAttribute(key, true);
    EXPECT_TRUE(consumed_data.has_value());
    auto data_view =
        vmsdk::ToStringView(consumed_data->begin()->second.data.get());
    vmsdk::UniqueValkeyString expected_data =
        vmsdk::MakeUniqueValkeyString(data_ptr);
    VLOG(1) << "consumed_data size: " << consumed_data->size();
    auto expected_data_view = vmsdk::ToStringView(expected_data.get());
    EXPECT_EQ(data_view, expected_data_view);
    EXPECT_EQ(index_schema->GetMutatedRecordsSize(), 1);
    if (!track_before_consumption_data_ptr.empty()) {
      VLOG(1) << "before consumed_data due to "
                 "track_before_consumption_data_ptr not empty: "
              << consumed_data->size();
      auto consumed_data =
          index_schema->ConsumeTrackedMutatedAttribute(key, false);
      EXPECT_FALSE(consumed_data.has_value());
    }
    if (!track_after_consumption_data_ptr.empty()) {
      {
        VLOG(1) << "track_after_consumption_data_ptr is not empty";
        EXPECT_EQ(index_schema->attributes_.size(), 1);
        auto mutated_attributes = CreateMutatedAttributes(
            attribute_identifier, track_after_consumption_data_ptr);
        EXPECT_EQ(
            index_schema->TrackMutatedRecord(
                nullptr, key, std::move(mutated_attributes), false, false),
            !track_before_consumption_data_ptr.empty());
      }
      auto consumed_data =
          index_schema->ConsumeTrackedMutatedAttribute(key, false);
      EXPECT_TRUE(consumed_data.has_value());
      auto data_view =
          vmsdk::ToStringView(consumed_data->begin()->second.data.get());
      vmsdk::UniqueValkeyString expected_data =
          vmsdk::MakeUniqueValkeyString(track_after_consumption_data_ptr);

      auto expected_data_view = vmsdk::ToStringView(expected_data.get());
      EXPECT_EQ(data_view, expected_data_view);
    }
    consumed_data = index_schema->ConsumeTrackedMutatedAttribute(key, false);
    EXPECT_FALSE(consumed_data.has_value());
    EXPECT_EQ(index_schema->GetMutatedRecordsSize(), 0);
  };

  auto vectors = DeterministicallyGenerateVectors(3, dimensions, 2);
  for (auto initial_track :
       {absl::string_view(), absl::string_view((char *)&vectors[0][0],
                                               dimensions * sizeof(float))}) {
    for (auto track_before_consumption_data_ptr :
         {absl::string_view(), absl::string_view((char *)&vectors[1][0],
                                                 dimensions * sizeof(float))}) {
      for (auto track_after_consumption_data_ptr :
           {absl::string_view(),
            absl::string_view((char *)&vectors[2][0],
                              dimensions * sizeof(float))}) {
        tester(initial_track, track_before_consumption_data_ptr,
               track_after_consumption_data_ptr);
      }
    }
  }
}

TEST_F(IndexSchemaFriendTest, ConsistencyTest) {
  auto vectors = DeterministicallyGenerateVectors(1000, dimensions, 2);
  auto itr = index_schema->attributes_.find(attribute_identifier);

  EXPECT_FALSE(itr == index_schema->attributes_.end());
  {
    // Verify that the mutations were processed asynchronous, by the writer
    // worker pool
    VMSDK_EXPECT_OK(mutations_thread_pool.SuspendWorkers());
    vmsdk::UniqueValkeyString data = vmsdk::MakeUniqueValkeyString(
        absl::string_view((char *)&vectors[0][0], dimensions * sizeof(float)));
    IndexSchema::MutatedAttributes mutated_attributes;
    mutated_attributes[itr->second.GetIdentifier()].data = std::move(data);
    auto key_interned = StringInternStore::Intern(std::string(*key) + "0");
    index_schema->ProcessMutation(&fake_ctx, mutated_attributes, key_interned,
                                  false);
    EXPECT_EQ(mutations_thread_pool.QueueSize(), 1);
    VMSDK_EXPECT_OK(mutations_thread_pool.ResumeWorkers());
  }
  const auto &stats = index_schema->GetStats();
  const size_t iterations = 100;
  // Test delete consistency
  for (size_t j = 0; j < iterations; ++j) {
    for (size_t i = 0; i < vectors.size(); ++i) {
      vmsdk::UniqueValkeyString data =
          vmsdk::MakeUniqueValkeyString(absl::string_view(
              (char *)&vectors[i][0], dimensions * sizeof(float)));
      IndexSchema::MutatedAttributes mutated_attributes;
      mutated_attributes[attribute_identifier].data = std::move(data);
      auto key_interned =
          StringInternStore::Intern(std::string(*key) + std::to_string(i));
      index_schema->ProcessMutation(&fake_ctx, mutated_attributes, key_interned,
                                    false);
    }
  }
  for (size_t i = 0; i < vectors.size(); ++i) {
    vmsdk::UniqueValkeyString data;
    IndexSchema::MutatedAttributes mutated_attributes;
    mutated_attributes[attribute_identifier].data = std::move(data);
    auto key_interned =
        StringInternStore::Intern(std::string(*key) + std::to_string(i));
    index_schema->ProcessMutation(&fake_ctx, mutated_attributes, key_interned,
                                  false);
  }

  WaitWorkerTasksAreCompleted(mutations_thread_pool);
  EXPECT_EQ(index_schema->GetMutatedRecordsSize(), 0);
  for (size_t i = 0; i < vectors.size(); ++i) {
    auto interned_key =
        StringInternStore::Intern(std::string(*key) + std::to_string(i));
    EXPECT_FALSE(hnsw_index->IsTracked(interned_key));
  }

  EXPECT_GE(stats.subscription_remove.success_cnt +
                stats.subscription_remove.skipped_cnt,
            vectors.size());
  EXPECT_EQ(stats.subscription_remove.success_cnt,
            stats.subscription_add.success_cnt);
  // Test update consistency
  for (size_t j = 0; j < iterations; ++j) {
    for (size_t i = 0; i < vectors.size(); ++i) {
      vmsdk::UniqueValkeyString data =
          vmsdk::MakeUniqueValkeyString(absl::string_view(
              (char *)&vectors[0][0], dimensions * sizeof(float)));
      IndexSchema::MutatedAttributes mutated_attributes;
      mutated_attributes[attribute_identifier].data = std::move(data);
      auto key_interned =
          StringInternStore::Intern(std::string(*key) + std::to_string(i));
      index_schema->ProcessMutation(&fake_ctx, mutated_attributes, key_interned,
                                    false);
    }
  }
  for (size_t i = 0; i < vectors.size(); ++i) {
    vmsdk::UniqueValkeyString data = vmsdk::MakeUniqueValkeyString(
        absl::string_view((char *)&vectors[i][0], dimensions * sizeof(float)));
    IndexSchema::MutatedAttributes mutated_attributes;
    mutated_attributes[attribute_identifier].data = std::move(data);
    auto key_interned =
        StringInternStore::Intern(std::string(*key) + std::to_string(i));
    index_schema->ProcessMutation(&fake_ctx, mutated_attributes, key_interned,
                                  false);
  }
  WaitWorkerTasksAreCompleted(mutations_thread_pool);
  EXPECT_EQ(index_schema->GetMutatedRecordsSize(), 0);
  EXPECT_EQ(stats.subscription_remove.success_cnt + vectors.size(),
            stats.subscription_add.success_cnt);
  EXPECT_GT(stats.subscription_modify.success_cnt +
                stats.subscription_modify.skipped_cnt,
            vectors.size() * 0.1);
  for (size_t i = 0; i < vectors.size(); ++i) {
    auto interned_key =
        StringInternStore::Intern(std::string(*key) + std::to_string(i));
    EXPECT_TRUE(hnsw_index->IsTracked(interned_key));
  }
  EXPECT_EQ(stats.subscription_add.failure_cnt, 0);
  EXPECT_EQ(stats.subscription_remove.failure_cnt, 0);
  EXPECT_EQ(stats.subscription_modify.failure_cnt, 0);
}

<<<<<<< HEAD
TEST_F(IndexSchemaFriendTest, ProcessMutation_MemoryScopeConstructor) {
  data_model::IndexSchema index_schema_proto;
  index_schema_proto.set_name("test_index");
  index_schema_proto.set_db_num(0);
  index_schema_proto.set_attribute_data_type(data_model::AttributeDataType::ATTRIBUTE_DATA_TYPE_HASH);
  index_schema_proto.add_subscribed_key_prefixes("prefix:");

  RedisModuleCtx scan_ctx;
  EXPECT_CALL(*kMockRedisModule, GetDetachedThreadSafeContext(&fake_ctx))
      .WillRepeatedly(Return(&scan_ctx));
  EXPECT_CALL(*kMockRedisModule, SelectDb(&scan_ctx, 0))
      .WillRepeatedly(Return(REDISMODULE_OK));

  auto test_index_schema = IndexSchema::Create(
                              &fake_ctx,
                              index_schema_proto,
                              nullptr)  // No thread pool - ProcessMutation will call SyncProcessMutation directly
                              .value();

  auto mock_index = std::make_shared<MockIndex>();
  VMSDK_EXPECT_OK(test_index_schema->AddIndex("test_attribute", "test_identifier", mock_index));

  auto key_interned = StringInternStore::Intern("prefix:test_key");
  EXPECT_CALL(*mock_index, IsTracked(key_interned))
      .WillRepeatedly(Return(false));  // Called twice: once directly, once in IsTrackedByAnyIndex
  EXPECT_CALL(*mock_index, AddRecord(key_interned, testing::_))
      .WillOnce([](const auto&, const auto&) {
        // Simulate memory allocation by directly reporting memory usage
        vmsdk::ReportAllocMemorySize(1024 * 1024);
        return true;
      });

      IndexSchema::MutatedAttributes mutated_attributes;
  mutated_attributes["test_attribute"].data = vmsdk::MakeUniqueRedisString("test_data");

  auto before_memory_pool = test_index_schema->GetMemoryPool().load();

  test_index_schema->ProcessMutation(&fake_ctx, mutated_attributes, key_interned, false);

  EXPECT_EQ(test_index_schema->GetMemoryPool().load(), before_memory_pool + 1024 * 1024);
}

class IndexSchemaTest : public vmsdk::RedisTest {};
=======
class IndexSchemaTest : public vmsdk::ValkeyTest {};
>>>>>>> 71e80207

TEST_F(IndexSchemaTest, ShouldBlockClient) {
  ValkeyModuleCtx fake_ctx;
  {
    EXPECT_CALL(*kMockValkeyModule, GetClientId(&fake_ctx))
        .WillOnce(testing::Return(1));
    EXPECT_TRUE(ShouldBlockClient(&fake_ctx, false, false));
  }
  {
    EXPECT_CALL(*kMockValkeyModule, GetClientId(&fake_ctx))
        .WillOnce(testing::Return(0));
    EXPECT_FALSE(ShouldBlockClient(&fake_ctx, false, false));
  }
  EXPECT_FALSE(ShouldBlockClient(&fake_ctx, true, false));
  EXPECT_FALSE(ShouldBlockClient(&fake_ctx, false, true));
  EXPECT_FALSE(ShouldBlockClient(&fake_ctx, true, true));
}
}  // namespace valkey_search<|MERGE_RESOLUTION|>--- conflicted
+++ resolved
@@ -851,16 +851,16 @@
   std::vector<absl::string_view> key_prefixes = {"prefix:"};
   std::string index_schema_name_str("test_index");
 
-  RedisModuleCtx parent_ctx;
-  RedisModuleCtx scan_ctx;
-
-  EXPECT_CALL(*kMockRedisModule, GetDetachedThreadSafeContext(&parent_ctx))
+  ValkeyModuleCtx parent_ctx;
+  ValkeyModuleCtx scan_ctx;
+
+  EXPECT_CALL(*kMockValkeyModule, GetDetachedThreadSafeContext(&parent_ctx))
       .WillRepeatedly(Return(&scan_ctx));
-  EXPECT_CALL(*kMockRedisModule, DbSize(testing::_))
+  EXPECT_CALL(*kMockValkeyModule, DbSize(testing::_))
       .WillRepeatedly(Return(5));
-  EXPECT_CALL(*kMockRedisModule, GetContextFlags(&parent_ctx))
+  EXPECT_CALL(*kMockValkeyModule, GetContextFlags(&parent_ctx))
       .WillRepeatedly(Return(0));
-  EXPECT_CALL(*kMockRedisModule, GetContextFlags(&scan_ctx))
+  EXPECT_CALL(*kMockValkeyModule, GetContextFlags(&scan_ctx))
       .WillRepeatedly(Return(0));
   auto index_schema = MockIndexSchema::Create(
                           &parent_ctx, index_schema_name_str, key_prefixes,
@@ -871,35 +871,35 @@
   auto mock_index = std::make_shared<MockIndex>();
   VMSDK_EXPECT_OK(index_schema->AddIndex("test_attribute", "test_identifier", mock_index));
 
-  EXPECT_CALL(*kMockRedisModule,
-              Scan(&scan_ctx, testing::An<RedisModuleScanCursor *>(),
-                   testing::An<RedisModuleScanCB>(), testing::An<void *>()))
-      .WillOnce([&](RedisModuleCtx *ctx, RedisModuleScanCursor *cursor,
-                    RedisModuleScanCB fn, void *privdata) -> int {
+  EXPECT_CALL(*kMockValkeyModule,
+              Scan(&scan_ctx, testing::An<ValkeyModuleScanCursor *>(),
+                   testing::An<ValkeyModuleScanCB>(), testing::An<void *>()))
+      .WillOnce([&](ValkeyModuleCtx *ctx, ValkeyModuleScanCursor *cursor,
+                    ValkeyModuleScanCB fn, void *privdata) -> int {
         auto key_str = "prefix:test_key";
-        auto key_redis_str = vmsdk::MakeUniqueRedisString(key_str);
-        RedisModuleKey key = {.ctx = ctx, .key = key_str};
-
-        EXPECT_CALL(*kMockRedisModule, KeyType(testing::_))
-            .WillRepeatedly(Return(REDISMODULE_KEYTYPE_HASH));
+        auto key_valkey_str = vmsdk::MakeUniqueValkeyString(key_str);
+        ValkeyModuleKey key = {.ctx = ctx, .key = key_str};
+
+        EXPECT_CALL(*kMockValkeyModule, KeyType(testing::_))
+            .WillRepeatedly(Return(VALKEYMODULE_KEYTYPE_HASH));
         EXPECT_CALL(*mock_index, IsTracked(testing::_))
             .WillRepeatedly(Return(false));
         EXPECT_CALL(*mock_index, AddRecord(testing::_, testing::_))
             .WillOnce(Return(true));
 
-        RedisModuleString *value_redis_str =
-            TestRedisModule_CreateStringPrintf(nullptr, "test_data");
-        EXPECT_CALL(*kMockRedisModule,
-                    HashGet(testing::_, REDISMODULE_HASH_CFIELDS, testing::_,
-                           testing::An<RedisModuleString **>(), testing::An<void *>()))
-            .WillOnce([value_redis_str](RedisModuleKey *key, int flags,
-                                      const char *field, RedisModuleString **value_out,
+        ValkeyModuleString *value_valkey_str =
+            TestValkeyModule_CreateStringPrintf(nullptr, "test_data");
+        EXPECT_CALL(*kMockValkeyModule,
+                    HashGet(testing::_, VALKEYMODULE_HASH_CFIELDS, testing::_,
+                           testing::An<ValkeyModuleString **>(), testing::An<void *>()))
+            .WillOnce([value_valkey_str](ValkeyModuleKey *key, int flags,
+                                      const char *field, ValkeyModuleString **value_out,
                                       void *terminating_null) {
-              *value_out = value_redis_str;
-              return REDISMODULE_OK;
+              *value_out = value_valkey_str;
+              return VALKEYMODULE_OK;
             });
 
-        fn(ctx, key_redis_str.get(), &key, privdata);
+        fn(ctx, key_valkey_str.get(), &key, privdata);
 
         // simulate the memory allocation
         vmsdk::ReportAllocMemorySize(1024 * 1024);
@@ -1196,7 +1196,7 @@
 }
 
 TEST_F(IndexSchemaRDBTest, MemoryScopeConstructorInLoadFromRDB) {
-  RedisModuleCtx fake_ctx;
+  ValkeyModuleCtx fake_ctx;
 
   data_model::IndexSchema index_schema_proto;
   index_schema_proto.set_name("test_index");
@@ -1204,11 +1204,11 @@
   index_schema_proto.set_attribute_data_type(data_model::AttributeDataType::ATTRIBUTE_DATA_TYPE_HASH);
   index_schema_proto.add_subscribed_key_prefixes("prefix:");
 
-  RedisModuleCtx scan_ctx;
-  EXPECT_CALL(*kMockRedisModule, GetDetachedThreadSafeContext(&fake_ctx))
+  ValkeyModuleCtx scan_ctx;
+  EXPECT_CALL(*kMockValkeyModule, GetDetachedThreadSafeContext(&fake_ctx))
       .WillRepeatedly(Return(&scan_ctx));
-  EXPECT_CALL(*kMockRedisModule, SelectDb(&scan_ctx, 0))
-      .WillRepeatedly(Return(REDISMODULE_OK));
+  EXPECT_CALL(*kMockValkeyModule, SelectDb(&scan_ctx, 0))
+      .WillRepeatedly(Return(VALKEYMODULE_OK));
 
   FakeSafeRDB fake_rdb;
 
@@ -1231,14 +1231,14 @@
   std::string serialized_chunk_2 = chunk_2.SerializeAsString();
   VMSDK_EXPECT_OK(fake_rdb.SaveStringBuffer(serialized_chunk_2));
 
-  EXPECT_CALL(*kMockRedisModule, CreateString(testing::_, testing::_, testing::_))
-      .WillOnce(testing::Invoke([](RedisModuleCtx* ctx, const char* ptr, size_t len) -> RedisModuleString* {
+  EXPECT_CALL(*kMockValkeyModule, CreateString(testing::_, testing::_, testing::_))
+      .WillOnce(testing::Invoke([](ValkeyModuleCtx* ctx, const char* ptr, size_t len) -> ValkeyModuleString* {
         // simulate the memory allocation
         vmsdk::ReportAllocMemorySize(1024 * 1024);
-        return new RedisModuleString{std::string(ptr, len)};
+        return new ValkeyModuleString{std::string(ptr, len)};
       }))
-      .WillRepeatedly(testing::Invoke([](RedisModuleCtx* ctx, const char* ptr, size_t len) -> RedisModuleString* {
-        return new RedisModuleString{std::string(ptr, len)};
+      .WillRepeatedly(testing::Invoke([](ValkeyModuleCtx* ctx, const char* ptr, size_t len) -> ValkeyModuleString* {
+        return new ValkeyModuleString{std::string(ptr, len)};
       }));
 
   auto result = IndexSchema::LoadFromRDB(&fake_ctx, nullptr,
@@ -1519,7 +1519,6 @@
   EXPECT_EQ(stats.subscription_modify.failure_cnt, 0);
 }
 
-<<<<<<< HEAD
 TEST_F(IndexSchemaFriendTest, ProcessMutation_MemoryScopeConstructor) {
   data_model::IndexSchema index_schema_proto;
   index_schema_proto.set_name("test_index");
@@ -1527,11 +1526,11 @@
   index_schema_proto.set_attribute_data_type(data_model::AttributeDataType::ATTRIBUTE_DATA_TYPE_HASH);
   index_schema_proto.add_subscribed_key_prefixes("prefix:");
 
-  RedisModuleCtx scan_ctx;
-  EXPECT_CALL(*kMockRedisModule, GetDetachedThreadSafeContext(&fake_ctx))
+  ValkeyModuleCtx scan_ctx;
+  EXPECT_CALL(*kMockValkeyModule, GetDetachedThreadSafeContext(&fake_ctx))
       .WillRepeatedly(Return(&scan_ctx));
-  EXPECT_CALL(*kMockRedisModule, SelectDb(&scan_ctx, 0))
-      .WillRepeatedly(Return(REDISMODULE_OK));
+  EXPECT_CALL(*kMockValkeyModule, SelectDb(&scan_ctx, 0))
+      .WillRepeatedly(Return(VALKEYMODULE_OK));
 
   auto test_index_schema = IndexSchema::Create(
                               &fake_ctx,
@@ -1553,7 +1552,7 @@
       });
 
       IndexSchema::MutatedAttributes mutated_attributes;
-  mutated_attributes["test_attribute"].data = vmsdk::MakeUniqueRedisString("test_data");
+  mutated_attributes["test_attribute"].data = vmsdk::MakeUniqueValkeyString("test_data");
 
   auto before_memory_pool = test_index_schema->GetMemoryPool().load();
 
@@ -1562,10 +1561,7 @@
   EXPECT_EQ(test_index_schema->GetMemoryPool().load(), before_memory_pool + 1024 * 1024);
 }
 
-class IndexSchemaTest : public vmsdk::RedisTest {};
-=======
 class IndexSchemaTest : public vmsdk::ValkeyTest {};
->>>>>>> 71e80207
 
 TEST_F(IndexSchemaTest, ShouldBlockClient) {
   ValkeyModuleCtx fake_ctx;
