--- conflicted
+++ resolved
@@ -34,13 +34,7 @@
     --help | -h              Print this help message and exit.
     --clean                  Clean the current build configuration.
     --debug                  Build for debug version.
-<<<<<<< HEAD
-    --test                   Specify the test name. Default all.
-                             Standalone tests: ${STANDALONE_TESTS[*]}
-                             Pytest tests: ${PYTEST_TESTS[*]}
-=======
     --test                   Specify the test name [stability|vector_search_integration]. Default all.
->>>>>>> 403d7b57
     --test-errors-stdout     When a test fails, dump the captured tests output to stdout.
     --asan                   Build the ASan version of the module.
 
@@ -83,11 +77,7 @@
     esac
 done
 
-<<<<<<< HEAD
-if [[ ! "${TEST}" == "all" ]] && [[ ! " ${STANDALONE_TESTS[*]} ${PYTEST_TESTS[*]} " =~ " ${TEST} " ]]; then
-=======
 if [[ ! "${TEST}" == "stability" ]] && [[ ! "${TEST}" == "vector_search_integration" ]] && [[ ! "${TEST}" == "all" ]]; then
->>>>>>> 403d7b57
     printf "\n${RED}Invalid test value: ${TEST}${RESET}\n\n" >&2
     print_usage
     exit 1
@@ -295,25 +285,6 @@
 mkdir -p $TEST_TMPDIR
 pkill -9 valkey-server || true
 
-<<<<<<< HEAD
-
-if [[ "${TEST}" == "all" ]]; then
-    for test in "${STANDALONE_TESTS[@]}"; do
-        python3 ${ROOT_DIR}/${test}_test.py
-    done
-    if [ ${#PYTEST_TESTS[@]} -gt 0 ]; then
-        pytest ${ROOT_DIR} -v $(printf "%s_test.py " "${PYTEST_TESTS[@]}")
-    fi
-else
-    if [[ " ${STANDALONE_TESTS[*]} " =~ " ${TEST} " ]]; then
-        python3 ${ROOT_DIR}/${TEST}_test.py
-    elif [[ " ${PYTEST_TESTS[*]} " =~ " ${TEST} " ]]; then
-        pytest ${ROOT_DIR}/${TEST}_test.py -v
-    else
-        echo "Error: Test '$TEST' not found in either STANDALONE_TESTS or PYTEST_TESTS"
-        exit 1
-    fi
-=======
 ALL_FILES="vector_search_integration_test.py stability_test.py"
 
 if [[ "${TEST}" == "all" ]]; then
@@ -322,7 +293,6 @@
     done
 else
     python3 ${ROOT_DIR}/${TEST}_test.py
->>>>>>> 403d7b57
 fi
 
 printf "Checking for errors...\n"
