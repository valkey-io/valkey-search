/*
 * Copyright (c) 2025, valkey-search contributors
 * All rights reserved.
 * SPDX-License-Identifier: BSD 3-Clause
 *
 */

#include "src/query/response_generator.h"

#include <cstddef>
#include <deque>
#include <memory>
#include <string>
#include <unordered_map>
#include <utility>
#include <vector>

#include "absl/container/flat_hash_set.h"
#include "absl/status/status.h"
#include "absl/status/statusor.h"
#include "absl/strings/string_view.h"
#include "gmock/gmock.h"
#include "gtest/gtest.h"
#include "src/attribute_data_type.h"
#include "src/indexes/vector_base.h"
#include "src/metrics.h"
#include "src/query/predicate.h"
#include "src/query/search.h"
#include "src/utils/string_interning.h"
#include "testing/common.h"
#include "vmsdk/src/managed_pointers.h"
#include "vmsdk/src/valkey_module_api/valkey_module.h"

namespace valkey_search {

namespace {

using testing::TestParamInfo;
using testing::ValuesIn;

class MockPredicate : public query::Predicate {
 public:
  explicit MockPredicate(query::PredicateType type) : query::Predicate(type) {}
  MOCK_METHOD(bool, Evaluate, (query::Evaluator & evaluator),
              (override, const));
};

struct ResponseGeneratorTestCase {
  std::string test_name;
  data_model::AttributeDataType data_type;
  std::deque<std::string> external_id_neighbors;
  std::vector<TestReturnAttribute> return_attributes;
  absl::flat_hash_set<std::string> filter_identifiers;
  int filter_evaluate_not_match_index{-1};
  std::unordered_map<std::string, std::string> returned_records_map;
  absl::flat_hash_set<std::string> missing_keys;
  absl::flat_hash_set<std::string> expected_fetched_identifiers;
  std::vector<std::string> expected_neighbors;
  std::vector<std::unordered_map<std::string, std::string>> expected_contents;
};

class ResponseGeneratorTest
    : public ValkeySearchTestWithParam<ResponseGeneratorTestCase> {};

RecordsMap ToRecordsMap(
    const std::unordered_map<std::string, std::string> &record_map) {
  RecordsMap records_map;
  for (const auto &[key, value] : record_map) {
    records_map.emplace(key,
                        RecordsMapValue(vmsdk::MakeUniqueValkeyString(key),
                                        vmsdk::MakeUniqueValkeyString(value)));
  }
  return records_map;
}

TEST_P(ResponseGeneratorTest, ProcessNeighborsForReply) {
  auto &params = GetParam();
  ValkeyModuleCtx fake_ctx;

  std::deque<indexes::Neighbor> expected_neighbors;
  for (const auto &external_id : params.external_id_neighbors) {
    auto string_interned_external_id = StringInternStore::Intern(external_id);
    expected_neighbors.push_back(
        indexes::Neighbor(string_interned_external_id, 0));
  }
  std::vector<RecordsMap> expected_contents;
  expected_contents.reserve(params.expected_contents.size());
  for (const auto &expected_content : params.expected_contents) {
    expected_contents.push_back(ToRecordsMap(expected_content));
  }
<<<<<<< HEAD
  query::VectorSearchParameters parameters(100000, nullptr, 0);
=======
  query::SearchParameters parameters(100000, nullptr);
>>>>>>> 090c082a
  for (const auto &return_attribute : params.return_attributes) {
    parameters.return_attributes.push_back(
        {.identifier =
             vmsdk::MakeUniqueValkeyString(return_attribute.identifier),
         .alias = vmsdk::MakeUniqueValkeyString(return_attribute.alias)});
  }
  parameters.filter_parse_results.filter_identifiers =
      params.filter_identifiers;
  int filter_evaluate_cnt = -1;
  auto predicate =
      std::make_unique<MockPredicate>(query::PredicateType::kNumeric);
  EXPECT_CALL(*predicate, Evaluate(testing::_))
      .WillRepeatedly([&params, &filter_evaluate_cnt](
                          [[maybe_unused]] query::Evaluator &evaluator) {
        if (params.filter_evaluate_not_match_index == -1) {
          return true;
        }
        ++filter_evaluate_cnt;
        return (filter_evaluate_cnt != params.filter_evaluate_not_match_index);
      });

  parameters.filter_parse_results.root_predicate = std::move(predicate);
  parameters.attribute_alias = "some_attribute_name";

  MockAttributeDataType data_type;
  EXPECT_CALL(data_type, ToProto()).WillRepeatedly([&params]() {
    return params.data_type;
  });
  absl::flat_hash_set<absl::string_view> expected_fetched_identifiers;
  for (const auto &id : params.expected_fetched_identifiers) {
    expected_fetched_identifiers.insert(id);
  }
  for (const auto &neighbor : expected_neighbors) {
    EXPECT_CALL(
        data_type,
        FetchAllRecords(&fake_ctx, parameters.attribute_alias, testing::_,
                        absl::string_view(*neighbor.external_id),
                        expected_fetched_identifiers))
        .WillOnce([&params](
                      ValkeyModuleCtx *ctx,
                      const std::string &query_attribute_alias,
                      ValkeyModuleKey *open_key, absl::string_view key,
                      const absl::flat_hash_set<absl::string_view> &identifiers)
                      -> absl::StatusOr<RecordsMap> {
          if (params.missing_keys.contains(key)) {
            return absl::NotFoundError("not found");
          }
          auto returned_records_map = ToRecordsMap(params.returned_records_map);
          return std::move(returned_records_map);
        });
  }
  ProcessNeighborsForReply(&fake_ctx, data_type, expected_neighbors, parameters,
                           parameters.attribute_alias);
  EXPECT_EQ(expected_neighbors.size(), params.expected_neighbors.size());
  for (size_t i = 0; i < params.expected_neighbors.size(); ++i) {
    EXPECT_EQ(std::string(*expected_neighbors[i].external_id),
              params.expected_neighbors[i]);
    EXPECT_EQ(ToStringMap(expected_neighbors[i].attribute_contents.value()),
              ToStringMap(expected_contents[i]));
  }
}

TEST_F(ResponseGeneratorTest, ProcessNeighborsForReplyContentLimits) {
  ValkeyModuleCtx fake_ctx;

  // Set up a small content size limit for testing
  const size_t test_size_limit = 100;
  VMSDK_EXPECT_OK(
      options::GetMaxSearchResultRecordSize().SetValue(test_size_limit));

  // Set up a small content fields limit for testing
  const size_t test_fields_limit = 2;
  VMSDK_EXPECT_OK(
      options::GetMaxSearchResultFieldsCount().SetValue(test_fields_limit));

  // Create neighbors with different content sizes and field counts
  std::deque<indexes::Neighbor> neighbors;
  auto small_external_id = StringInternStore::Intern("small_content_id");
  auto large_external_id = StringInternStore::Intern("large_content_id");
  auto many_fields_id = StringInternStore::Intern("many_fields_id");

  neighbors.push_back(indexes::Neighbor(small_external_id, 0));
  neighbors.push_back(indexes::Neighbor(large_external_id, 0));
  neighbors.push_back(indexes::Neighbor(many_fields_id, 0));

  // Set up parameters
<<<<<<< HEAD
  query::VectorSearchParameters parameters(100000, nullptr, 0);
=======
  query::SearchParameters parameters(100000, nullptr);
>>>>>>> 090c082a
  parameters.return_attributes.push_back(
      {.identifier = vmsdk::MakeUniqueValkeyString("content"),
       .alias = vmsdk::MakeUniqueValkeyString("content_alias")});
  parameters.return_attributes.push_back(
      {.identifier = vmsdk::MakeUniqueValkeyString("field1"),
       .alias = vmsdk::MakeUniqueValkeyString("field1_alias")});
  parameters.return_attributes.push_back(
      {.identifier = vmsdk::MakeUniqueValkeyString("field2"),
       .alias = vmsdk::MakeUniqueValkeyString("field2_alias")});
  parameters.attribute_alias = "test_attribute";

  // Mock data type
  MockAttributeDataType data_type;
  EXPECT_CALL(data_type, ToProto()).WillRepeatedly([]() {
    return data_model::AttributeDataType::ATTRIBUTE_DATA_TYPE_HASH;
  });

  // Mock FetchAllRecords to return different sized content
  EXPECT_CALL(data_type, FetchAllRecords(
                             &fake_ctx, parameters.attribute_alias, testing::_,
                             absl::string_view("small_content_id"), testing::_))
      .WillOnce([](ValkeyModuleCtx *ctx,
                   const std::string &query_attribute_alias,
                   ValkeyModuleKey *open_key, absl::string_view key,
                   const absl::flat_hash_set<absl::string_view> &identifiers)
                    -> absl::StatusOr<RecordsMap> {
        // Return small content (within both size and field limits)
        RecordsMap small_content;
        small_content.emplace(
            "content", RecordsMapValue(vmsdk::MakeUniqueValkeyString("content"),
                                       vmsdk::MakeUniqueValkeyString("small")));
        small_content.emplace(
            "field1", RecordsMapValue(vmsdk::MakeUniqueValkeyString("field1"),
                                      vmsdk::MakeUniqueValkeyString("value1")));
        return small_content;
      });

  EXPECT_CALL(data_type, FetchAllRecords(
                             &fake_ctx, parameters.attribute_alias, testing::_,
                             absl::string_view("large_content_id"), testing::_))
      .WillOnce([test_size_limit](
                    ValkeyModuleCtx *ctx,
                    const std::string &query_attribute_alias,
                    ValkeyModuleKey *open_key, absl::string_view key,
                    const absl::flat_hash_set<absl::string_view> &identifiers)
                    -> absl::StatusOr<RecordsMap> {
        // Return large content (exceeds size limit)
        RecordsMap large_content;
        std::string large_value(test_size_limit + 10,
                                'x');  // Exceed the size limit by 10 bytes
        large_content.emplace(
            "content",
            RecordsMapValue(vmsdk::MakeUniqueValkeyString("content"),
                            vmsdk::MakeUniqueValkeyString(large_value)));
        return large_content;
      });

  EXPECT_CALL(data_type,
              FetchAllRecords(&fake_ctx, parameters.attribute_alias, testing::_,
                              absl::string_view("many_fields_id"), testing::_))
      .WillOnce([](ValkeyModuleCtx *ctx,
                   const std::string &query_attribute_alias,
                   ValkeyModuleKey *open_key, absl::string_view key,
                   const absl::flat_hash_set<absl::string_view> &identifiers)
                    -> absl::StatusOr<RecordsMap> {
        // Return content with many fields (exceeds field count limit)
        RecordsMap many_fields_content;
        many_fields_content.emplace(
            "content", RecordsMapValue(vmsdk::MakeUniqueValkeyString("content"),
                                       vmsdk::MakeUniqueValkeyString("data")));
        many_fields_content.emplace(
            "field1", RecordsMapValue(vmsdk::MakeUniqueValkeyString("field1"),
                                      vmsdk::MakeUniqueValkeyString("value1")));
        many_fields_content.emplace(
            "field2", RecordsMapValue(vmsdk::MakeUniqueValkeyString("field2"),
                                      vmsdk::MakeUniqueValkeyString("value2")));
        return many_fields_content;
      });

  ProcessNeighborsForReply(&fake_ctx, data_type, neighbors, parameters,
                           parameters.attribute_alias);

  // Verify that only the neighbor with small content remains
  // (both large content and many fields neighbors should be filtered out)
  EXPECT_EQ(neighbors.size(), 1);
  EXPECT_EQ(std::string(*neighbors[0].external_id), "small_content_id");
  EXPECT_TRUE(neighbors[0].attribute_contents.has_value());

  // Verify the content is correct
  auto content_map = ToStringMap(neighbors[0].attribute_contents.value());
  EXPECT_EQ(content_map["content"], "small");
  EXPECT_EQ(content_map["field1"], "value1");
  EXPECT_EQ(content_map.size(), 2);

  // Verify that the metric was incremented correctly
  // Should be incremented by 2: once for large content, once for many fields
  EXPECT_EQ(Metrics::GetStats().query_result_record_dropped_cnt, 2);
}

INSTANTIATE_TEST_SUITE_P(
    ResponseGeneratorTests, ResponseGeneratorTest,
    ValuesIn<ResponseGeneratorTestCase>(
        {{
             .test_name = "json_with_filter_with_return",
             .data_type =
                 data_model::AttributeDataType::ATTRIBUTE_DATA_TYPE_JSON,
             .external_id_neighbors = {"external_id1", "external_id2"},
             .return_attributes = {{.identifier = "id1", .alias = "id1_alias"}},
             .filter_identifiers = {"id2"},
             .filter_evaluate_not_match_index = -1,
             .returned_records_map = {{"id1", "id1_value"},
                                      {"id2", "id2_value"}},
             .missing_keys = {},
             .expected_fetched_identifiers = {"id1", "id2"},
             .expected_neighbors =
                 {
                     "external_id1",
                     "external_id2",
                 },
             .expected_contents = {{{"id1", "id1_value"}},
                                   {{"id1", "id1_value"}}},
         },

         {
             .test_name =
                 "json_with_filter_with_return_missing_key_external_id1",
             .data_type =
                 data_model::AttributeDataType::ATTRIBUTE_DATA_TYPE_JSON,
             .external_id_neighbors = {"external_id1", "external_id2"},
             .return_attributes = {{.identifier = "id1", .alias = "id1_alias"}},
             .filter_identifiers = {"id2"},
             .filter_evaluate_not_match_index = -1,
             .returned_records_map = {{"id1", "id1_value"},
                                      {"id2", "id2_value"}},
             .missing_keys = {"external_id1"},
             .expected_fetched_identifiers = {"id1", "id2"},
             .expected_neighbors =
                 {
                     "external_id2",
                 },
             .expected_contents =
                 {
                     {{"id1", "id1_value"}},
                 },
         },
         {
             .test_name = "json_filter_not_match_first_with_return",
             .data_type =
                 data_model::AttributeDataType::ATTRIBUTE_DATA_TYPE_JSON,
             .external_id_neighbors = {"external_id1", "external_id2"},
             .return_attributes = {{.identifier = "id1", .alias = "id1_alias"}},
             .filter_identifiers = {"id2"},
             .filter_evaluate_not_match_index = 0,
             .returned_records_map = {{"id1", "id1_value"},
                                      {"id2", "id2_value"}},
             .missing_keys = {},
             .expected_fetched_identifiers = {"id1", "id2"},
             .expected_neighbors =
                 {
                     "external_id2",
                 },
             .expected_contents = {{{"id1", "id1_value"}}},
         },
         {
             .test_name = "json_filter_not_match_second_with_return",
             .data_type =
                 data_model::AttributeDataType::ATTRIBUTE_DATA_TYPE_JSON,
             .external_id_neighbors = {"external_id1", "external_id2"},
             .return_attributes = {{.identifier = "id1", .alias = "id1_alias"}},
             .filter_identifiers = {"id2"},
             .filter_evaluate_not_match_index = 1,
             .returned_records_map = {{"id1", "id1_value"},
                                      {"id2", "id2_value"}},
             .missing_keys = {},
             .expected_fetched_identifiers = {"id1", "id2"},
             .expected_neighbors =
                 {
                     "external_id1",
                 },
             .expected_contents = {{{"id1", "id1_value"}}},
         },
         {
             .test_name = "json_no_filter_with_return",
             .data_type =
                 data_model::AttributeDataType::ATTRIBUTE_DATA_TYPE_JSON,
             .external_id_neighbors = {"external_id1", "external_id2"},
             .return_attributes = {{.identifier = "id1", .alias = "id1_alias"}},
             .returned_records_map =
                 {
                     {"id1", "id1_value"},
                 },
             .missing_keys = {},
             .expected_fetched_identifiers = {"id1"},
             .expected_neighbors =
                 {
                     "external_id1",
                     "external_id2",
                 },
             .expected_contents = {{{"id1", "id1_value"}},
                                   {{"id1", "id1_value"}}},
         },
         {
             .test_name = "json_no_filter_no_return",
             .data_type =
                 data_model::AttributeDataType::ATTRIBUTE_DATA_TYPE_JSON,
             .external_id_neighbors = {"external_id1", "external_id2"},
             .returned_records_map =
                 {
                     {std::string(kJsonRootElementQuery), "id1_value"},
                 },
             .missing_keys = {},
             .expected_fetched_identifiers = {std::string(
                 kJsonRootElementQuery)},
             .expected_neighbors =
                 {
                     "external_id1",
                     "external_id2",
                 },
             .expected_contents =
                 {{{std::string(kJsonRootElementQuery), "id1_value"}},
                  {{std::string(kJsonRootElementQuery), "id1_value"}}},
         },
         {
             .test_name = "json_with_filter_with_no_return",
             .data_type =
                 data_model::AttributeDataType::ATTRIBUTE_DATA_TYPE_JSON,
             .external_id_neighbors = {"external_id1", "external_id2"},
             .filter_identifiers = {"id2"},
             .filter_evaluate_not_match_index = -1,
             .returned_records_map = {{std::string(kJsonRootElementQuery),
                                       "id1_value"},
                                      {"id2", "id2_value"}},
             .missing_keys = {},
             .expected_fetched_identifiers =
                 {std::string(kJsonRootElementQuery), "id2"},
             .expected_neighbors =
                 {
                     "external_id1",
                     "external_id2",
                 },
             .expected_contents =
                 {{{std::string(kJsonRootElementQuery), "id1_value"}},
                  {{std::string(kJsonRootElementQuery), "id1_value"}}},
         },
         {
             .test_name = "hash_with_filter_with_return",
             .data_type =
                 data_model::AttributeDataType::ATTRIBUTE_DATA_TYPE_HASH,
             .external_id_neighbors = {"external_id1", "external_id2"},
             .return_attributes = {{.identifier = "id1", .alias = "id1_alias"}},
             .filter_identifiers = {"id2"},
             .filter_evaluate_not_match_index = -1,
             .returned_records_map = {{"id1", "id1_value"},
                                      {"id2", "id2_value"}},
             .missing_keys = {},
             .expected_fetched_identifiers = {"id1", "id2"},
             .expected_neighbors =
                 {
                     "external_id1",
                     "external_id2",
                 },
             .expected_contents = {{{"id1", "id1_value"}},
                                   {{"id1", "id1_value"}}},
         },
         {
             .test_name =
                 "hash_with_filter_with_return_missing_key_external_id1",
             .data_type =
                 data_model::AttributeDataType::ATTRIBUTE_DATA_TYPE_HASH,
             .external_id_neighbors = {"external_id1", "external_id2"},
             .return_attributes = {{.identifier = "id1", .alias = "id1_alias"}},
             .filter_identifiers = {"id2"},
             .filter_evaluate_not_match_index = -1,
             .returned_records_map = {{"id1", "id1_value"},
                                      {"id2", "id2_value"}},
             .missing_keys = {"external_id2"},
             .expected_fetched_identifiers = {"id1", "id2"},
             .expected_neighbors =
                 {
                     "external_id1",
                 },
             .expected_contents =
                 {
                     {{"id1", "id1_value"}},
                 },
         },
         {
             .test_name = "hash_filter_not_match_first_with_return",
             .data_type =
                 data_model::AttributeDataType::ATTRIBUTE_DATA_TYPE_HASH,
             .external_id_neighbors = {"external_id1", "external_id2"},
             .return_attributes = {{.identifier = "id1", .alias = "id1_alias"}},
             .filter_identifiers = {"id2"},
             .filter_evaluate_not_match_index = 0,
             .returned_records_map = {{"id1", "id1_value"},
                                      {"id2", "id2_value"}},
             .missing_keys = {},
             .expected_fetched_identifiers = {"id1", "id2"},
             .expected_neighbors =
                 {
                     "external_id2",
                 },
             .expected_contents = {{{"id1", "id1_value"}}},
         },
         {
             .test_name = "hash_filter_not_match_second_with_return",
             .data_type =
                 data_model::AttributeDataType::ATTRIBUTE_DATA_TYPE_HASH,
             .external_id_neighbors = {"external_id1", "external_id2"},
             .return_attributes = {{.identifier = "id1", .alias = "id1_alias"}},
             .filter_identifiers = {"id2"},
             .filter_evaluate_not_match_index = 1,
             .returned_records_map = {{"id1", "id1_value"},
                                      {"id2", "id2_value"}},
             .missing_keys = {},
             .expected_fetched_identifiers = {"id1", "id2"},
             .expected_neighbors =
                 {
                     "external_id1",
                 },
             .expected_contents = {{{"id1", "id1_value"}}},
         },
         {
             .test_name = "hash_no_filter_with_return",
             .data_type =
                 data_model::AttributeDataType::ATTRIBUTE_DATA_TYPE_HASH,
             .external_id_neighbors = {"external_id1", "external_id2"},
             .return_attributes = {{.identifier = "id1", .alias = "id1_alias"}},
             .returned_records_map =
                 {
                     {"id1", "id1_value"},
                 },
             .missing_keys = {},
             .expected_fetched_identifiers = {"id1"},
             .expected_neighbors =
                 {
                     "external_id1",
                     "external_id2",
                 },
             .expected_contents = {{{"id1", "id1_value"}},
                                   {{"id1", "id1_value"}}},
         },
         {
             .test_name = "hash_with_filter_with_no_return",
             .data_type =
                 data_model::AttributeDataType::ATTRIBUTE_DATA_TYPE_HASH,
             .external_id_neighbors = {"external_id1", "external_id2"},
             .filter_identifiers = {"id2"},
             .filter_evaluate_not_match_index = -1,
             .returned_records_map = {{"id1", "id1_value"},
                                      {"id2", "id2_value"}},
             .missing_keys = {},
             .expected_fetched_identifiers = {},
             .expected_neighbors =
                 {
                     "external_id1",
                     "external_id2",
                 },
             .expected_contents = {{{"id1", "id1_value"}, {"id2", "id2_value"}},
                                   {{"id1", "id1_value"},
                                    {"id2", "id2_value"}}},
         }}),
    [](const TestParamInfo<ResponseGeneratorTestCase> &info) {
      return info.param.test_name;
    });

}  // namespace

}  // namespace valkey_search<|MERGE_RESOLUTION|>--- conflicted
+++ resolved
@@ -88,11 +88,7 @@
   for (const auto &expected_content : params.expected_contents) {
     expected_contents.push_back(ToRecordsMap(expected_content));
   }
-<<<<<<< HEAD
-  query::VectorSearchParameters parameters(100000, nullptr, 0);
-=======
-  query::SearchParameters parameters(100000, nullptr);
->>>>>>> 090c082a
+  query::SearchParameters parameters(100000, nullptr, 0);
   for (const auto &return_attribute : params.return_attributes) {
     parameters.return_attributes.push_back(
         {.identifier =
@@ -179,11 +175,7 @@
   neighbors.push_back(indexes::Neighbor(many_fields_id, 0));
 
   // Set up parameters
-<<<<<<< HEAD
-  query::VectorSearchParameters parameters(100000, nullptr, 0);
-=======
-  query::SearchParameters parameters(100000, nullptr);
->>>>>>> 090c082a
+  query::SearchParameters parameters(100000, nullptr, 0);
   parameters.return_attributes.push_back(
       {.identifier = vmsdk::MakeUniqueValkeyString("content"),
        .alias = vmsdk::MakeUniqueValkeyString("content_alias")});
