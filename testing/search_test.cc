/*
 * Copyright (c) 2025, valkey-search contributors
 * All rights reserved.
 * SPDX-License-Identifier: BSD 3-Clause
 *
 */

#include "src/query/search.h"

#include <cstddef>
#include <cstdint>
#include <deque>
#include <memory>
#include <optional>
#include <queue>
#include <string>
#include <tuple>
#include <unordered_set>
#include <utility>
#include <vector>

#include "absl/container/flat_hash_map.h"
#include "absl/container/flat_hash_set.h"
#include "absl/log/check.h"
#include "absl/status/status.h"
#include "absl/status/statusor.h"
#include "absl/strings/str_cat.h"
#include "absl/strings/string_view.h"
#include "gmock/gmock.h"
#include "gtest/gtest.h"
#include "src/attribute_data_type.h"
#include "src/commands/filter_parser.h"
#include "src/index_schema.pb.h"
#include "src/indexes/index_base.h"
#include "src/indexes/numeric.h"
#include "src/indexes/tag.h"
#include "src/indexes/vector_base.h"
#include "src/indexes/vector_flat.h"
#include "src/indexes/vector_hnsw.h"
#include "src/query/predicate.h"
#include "src/utils/patricia_tree.h"
#include "src/utils/string_interning.h"
#include "testing/common.h"
#include "vmsdk/src/managed_pointers.h"
#include "vmsdk/src/type_conversions.h"

namespace valkey_search {

namespace {

using testing::_;
using testing::ByMove;
using testing::Return;
using testing::TestParamInfo;
using testing::ValuesIn;
using ::valkey_search::indexes::IndexerType;

const char kIndexSchemaName[] = "index_schema_name";
const char kVectorAttributeAlias[] = "vector";
const uint32_t kDialect = 2;
const char kScoreAs[] = "__vector_score";
const int kVectorDimensions = 100;
const size_t kEfRuntime = 30;

auto VectorToStr = [](const std::vector<float> &v) {
  return absl::string_view((char *)v.data(), v.size() * sizeof(float));
};

class MockNumeric : public indexes::Numeric {
 public:
  MockNumeric(const data_model::NumericIndex &numeric_index_proto)
      : indexes::Numeric(numeric_index_proto) {}
  MOCK_METHOD(std::unique_ptr<indexes::Numeric::EntriesFetcher>, Search,
              (const query::NumericPredicate &predicate, bool negate),
              (const, override));
};

class TestedNumericEntriesFetcherIterator
    : public indexes::EntriesFetcherIteratorBase {
 public:
  TestedNumericEntriesFetcherIterator(std::vector<InternedStringPtr> &keys)
      : keys_(std::move(keys)), it_(keys_.begin()) {}
  bool Done() const override { return it_ == keys_.end(); }
  void Next() override { ++it_; }
  const InternedStringPtr &operator*() const override { return *it_; }

 private:
  std::vector<InternedStringPtr> keys_;
  std::vector<InternedStringPtr>::const_iterator it_;
};
// Mock Numeric EntriesFetcher.
// It fetches keys in the range provided at construction time. For example, when
// key_range <1, 3> is provided, it will fetch keys "1", "2", "3".
class TestedNumericEntriesFetcher : public indexes::Numeric::EntriesFetcher {
 public:
  TestedNumericEntriesFetcher(indexes::Numeric::EntriesRange &entries_range,
                              std::pair<size_t, size_t> key_range)
      : indexes::Numeric::EntriesFetcher(
            entries_range, key_range.second - key_range.first + 1),
        key_range_(key_range) {}
  TestedNumericEntriesFetcher(indexes::Numeric::EntriesRange &entries_range,
                              size_t size)
      : indexes::Numeric::EntriesFetcher(entries_range, size) {
    key_range_ = std::make_pair(0, size - 1);
  }
  size_t Size() const override {
    return key_range_.second - key_range_.first + 1;
  }
  size_t GetId() const { return Size(); }

  std::unique_ptr<indexes::EntriesFetcherIteratorBase> Begin() override {
    std::vector<InternedStringPtr> keys;
    for (size_t i = key_range_.first; i <= key_range_.second; ++i) {
      auto interned_key = StringInternStore::Intern(std::to_string(i));
      keys.push_back(interned_key);
    }

    return std::make_unique<TestedNumericEntriesFetcherIterator>(keys);
  }

 private:
  std::pair<size_t, size_t> key_range_;
};

class MockTag : public indexes::Tag {
 public:
  MockTag(const data_model::TagIndex &tag_index_proto)
      : indexes::Tag(tag_index_proto) {}
  MOCK_METHOD(std::unique_ptr<indexes::Tag::EntriesFetcher>, Search,
              (const query::TagPredicate &predicate, bool negate),
              (const, override));
};

class TestedTagEntriesFetcher : public indexes::Tag::EntriesFetcher {
 public:
  TestedTagEntriesFetcher(
      size_t size, PatriciaTree<InternedStringPtr> &tree,
      absl::flat_hash_set<PatriciaNode<InternedStringPtr> *> &entries,
      bool negate, InternedStringSet &untracked_keys)
      : indexes::Tag::EntriesFetcher(tree, entries, size, negate,
                                     untracked_keys),
        size_(size) {}

  size_t Size() const override { return size_; }
  size_t GetId() const { return size_; }

 private:
  size_t size_;
};

struct EvaluateFilterAsPrimaryTestCase {
  std::string test_name;
  std::string filter;
  size_t evaluate_size{0};
  std::vector<size_t> fetcher_ids;
  std::string expected_tree_structure;
};

class EvaluateFilterAsPrimaryTest
    : public ValkeySearchTestWithParam<EvaluateFilterAsPrimaryTestCase> {};

void InitIndexSchema(MockIndexSchema *index_schema) {
  data_model::NumericIndex numeric_index_proto;

  EXPECT_CALL(*index_schema, GetIdentifier(::testing::_))
      .Times(::testing::AnyNumber());

  auto numeric_index_100_10 =
      std::make_shared<MockNumeric>(numeric_index_proto);
  auto numeric_index_100_30 =
      std::make_shared<MockNumeric>(numeric_index_proto);
  VMSDK_EXPECT_OK(index_schema->AddIndex(
      "numeric_index_100_10", "numeric_index_100_10", numeric_index_100_10));
  VMSDK_EXPECT_OK(index_schema->AddIndex(
      "numeric_index_100_30", "numeric_index_100_30", numeric_index_100_30));
  auto numeric_index_100_20 =
      std::make_shared<MockNumeric>(numeric_index_proto);
  auto numeric_index_100_40 =
      std::make_shared<MockNumeric>(numeric_index_proto);
  VMSDK_EXPECT_OK(index_schema->AddIndex(
      "numeric_index_100_20", "numeric_index_100_20", numeric_index_100_20));
  VMSDK_EXPECT_OK(index_schema->AddIndex(
      "numeric_index_100_40", "numeric_index_100_40", numeric_index_100_40));
  indexes::Numeric::EntriesRange entries_range;

  EXPECT_CALL(*numeric_index_100_10, Search(_, false))
      .WillRepeatedly([&entries_range]() {
        return std::make_unique<TestedNumericEntriesFetcher>(entries_range, 10);
      });
  EXPECT_CALL(*numeric_index_100_10, Search(_, true))
      .WillRepeatedly([&entries_range]() {
        return std::make_unique<TestedNumericEntriesFetcher>(entries_range, 90);
      });
  EXPECT_CALL(*numeric_index_100_30, Search(_, false))
      .WillRepeatedly([&entries_range]() {
        return std::make_unique<TestedNumericEntriesFetcher>(entries_range, 30);
      });
  EXPECT_CALL(*numeric_index_100_30, Search(_, true))
      .WillRepeatedly([&entries_range]() {
        return std::make_unique<TestedNumericEntriesFetcher>(entries_range, 70);
      });
  EXPECT_CALL(*numeric_index_100_20, Search(_, false))
      .WillRepeatedly([&entries_range]() {
        return std::make_unique<TestedNumericEntriesFetcher>(entries_range, 20);
      });
  EXPECT_CALL(*numeric_index_100_20, Search(_, true))
      .WillRepeatedly([&entries_range]() {
        return std::make_unique<TestedNumericEntriesFetcher>(entries_range, 80);
      });
  EXPECT_CALL(*numeric_index_100_40, Search(_, false))
      .WillRepeatedly([&entries_range]() {
        return std::make_unique<TestedNumericEntriesFetcher>(entries_range, 40);
      });
  EXPECT_CALL(*numeric_index_100_40, Search(_, true))
      .WillRepeatedly([&entries_range]() {
        return std::make_unique<TestedNumericEntriesFetcher>(entries_range, 60);
      });

  data_model::TagIndex tag_index_proto;
  tag_index_proto.set_separator(",");
  tag_index_proto.set_case_sensitive(false);
  auto tag_index_100_15 = std::make_shared<MockTag>(tag_index_proto);

  VMSDK_EXPECT_OK(index_schema->AddIndex("tag_index_100_15", "tag_index_100_15",
                                         tag_index_100_15));
  static PatriciaTree<InternedStringPtr> tree(false);
  static absl::flat_hash_set<PatriciaNode<InternedStringPtr> *> entries;
  static InternedStringSet untracked_keys;
  EXPECT_CALL(*tag_index_100_15, Search(_, false)).WillRepeatedly([]() {
    return std::make_unique<TestedTagEntriesFetcher>(15, tree, entries, false,
                                                     untracked_keys);
  });
  EXPECT_CALL(*tag_index_100_15, Search(_, true)).WillRepeatedly([]() {
    return std::make_unique<TestedTagEntriesFetcher>(85, tree, entries, false,
                                                     untracked_keys);
  });
}

TEST_P(EvaluateFilterAsPrimaryTest, ParseParams) {
  const EvaluateFilterAsPrimaryTestCase &test_case = GetParam();
  auto index_schema = CreateIndexSchema(kIndexSchemaName).value();
  InitIndexSchema(index_schema.get());
  FilterParser parser(*index_schema, test_case.filter, {});
  auto filter_parse_results = parser.Parse();

  // Generate the actual predicate tree structure
  std::string actual_tree =
      PrintPredicateTree(filter_parse_results.value().root_predicate.get());

  // Compare expected vs actual tree structure
  EXPECT_EQ(actual_tree, test_case.expected_tree_structure)
      << "Tree structure mismatch for filter: " << test_case.filter;

  std::queue<std::unique_ptr<indexes::EntriesFetcherBase>> entries_fetchers;
  EXPECT_EQ(
      EvaluateFilterAsPrimary(filter_parse_results.value().root_predicate.get(),
                              entries_fetchers, false),
      test_case.evaluate_size);

  EXPECT_EQ(entries_fetchers.size(), test_case.fetcher_ids.size());
  std::vector<size_t> actual_fetcher_ids;
  while (!entries_fetchers.empty()) {
    auto entry_fetcher = std::move(entries_fetchers.front());
    entries_fetchers.pop();
    auto numeric_fetcher =
        dynamic_cast<const TestedNumericEntriesFetcher *>(entry_fetcher.get());
    if (numeric_fetcher) {
      actual_fetcher_ids.push_back(numeric_fetcher->GetId());
    } else {
      auto tag_fetcher =
          dynamic_cast<const TestedTagEntriesFetcher *>(entry_fetcher.get());
      if (tag_fetcher) {
        actual_fetcher_ids.push_back(tag_fetcher->GetId());
      } else {
        FAIL();
      }
    }
  }
  std::sort(actual_fetcher_ids.begin(), actual_fetcher_ids.end());
  std::vector<size_t> expected_fetcher_ids = test_case.fetcher_ids;
  std::sort(expected_fetcher_ids.begin(), expected_fetcher_ids.end());
  EXPECT_EQ(actual_fetcher_ids, expected_fetcher_ids);
}

INSTANTIATE_TEST_SUITE_P(
    EvaluateFilterAsPrimaryTests, EvaluateFilterAsPrimaryTest,
    ValuesIn<EvaluateFilterAsPrimaryTestCase>({
        {
            .test_name = "single_numeric_10",
            .filter = "@numeric_index_100_10:[1.0 2.0]",
            .evaluate_size = 10,
            .fetcher_ids = {10},
            .expected_tree_structure = "NUMERIC(numeric_index_100_10)\n",
        },
        {
            .test_name = "single_numeric_30",
            .filter = "@numeric_index_100_30:[1.0 2.0]",
            .evaluate_size = 30,
            .fetcher_ids = {30},
            .expected_tree_structure = "NUMERIC(numeric_index_100_30)\n",
        },
        {
            .test_name = "two_numerics_and",
            .filter = "@numeric_index_100_30:[1.0 2.0] "
                      "@numeric_index_100_10:[3.0 4.0]",
            .evaluate_size = 10,
            .fetcher_ids = {10},
            .expected_tree_structure = "AND{\n"

                                       "  NUMERIC(numeric_index_100_30)\n"
                                       "  NUMERIC(numeric_index_100_10)\n"
                                       "}\n",
        },
        {
            .test_name = "two_numerics_or",
            .filter = "@numeric_index_100_30:[1.0 2.0] |"
                      "@numeric_index_100_10:[3.0 4.0]",
            .evaluate_size = 40,
            .fetcher_ids = {10, 30},
            .expected_tree_structure = "OR{\n"
                                       "  NUMERIC(numeric_index_100_30)\n"
                                       "  NUMERIC(numeric_index_100_10)\n"
                                       "}\n",
        },
        {
            .test_name = "single_numeric_negate_10",
            .filter = "-@numeric_index_100_10:[1.0 2.0]",
            .evaluate_size = 90,
            .fetcher_ids = {90},
            .expected_tree_structure = "NOT{\n"
                                       "  NUMERIC(numeric_index_100_10)\n"
                                       "}\n",
        },
        {
            .test_name = "single_numeric_negate_30",
            .filter = "-@numeric_index_100_30:[1.0 2.0]",
            .evaluate_size = 70,
            .fetcher_ids = {70},
            .expected_tree_structure = "NOT{\n"
                                       "  NUMERIC(numeric_index_100_30)\n"
                                       "}\n",
        },
        {
            .test_name = "negate_two_numerics_or",
            .filter = "-(@numeric_index_100_30:[1.0 2.0] |"
                      "@numeric_index_100_10:[3.0 4.0])",
            .evaluate_size = 70,
            .fetcher_ids = {70},
            .expected_tree_structure = "NOT{\n"
                                       "  OR{\n"
                                       "    NUMERIC(numeric_index_100_30)\n"
                                       "    NUMERIC(numeric_index_100_10)\n"
                                       "  }\n"
                                       "}\n",
        },
        {
            .test_name = "negate_two_numerics_and",
            .filter = "-(@numeric_index_100_30:[1.0 2.0] "
                      "@numeric_index_100_10:[3.0 4.0])",
            .evaluate_size = 160,
            .fetcher_ids = {70, 90},
            .expected_tree_structure = "NOT{\n"
                                       "  AND{\n"
                                       "    NUMERIC(numeric_index_100_30)\n"
                                       "    NUMERIC(numeric_index_100_10)\n"
                                       "  }\n"
                                       "}\n",
        },
        {
            .test_name = "double_negate_two_numerics_or",
            .filter = "-(-(@numeric_index_100_30:[1.0 2.0] |"
                      "@numeric_index_100_10:[3.0 4.0]))",
            .evaluate_size = 40,
            .fetcher_ids = {10, 30},
            .expected_tree_structure = "NOT{\n"
                                       "  NOT{\n"
                                       "    OR{\n"
                                       "      NUMERIC(numeric_index_100_30)\n"
                                       "      NUMERIC(numeric_index_100_10)\n"
                                       "    }\n"
                                       "  }\n"
                                       "}\n",
        },
        {
            .test_name = "highly_nested_and_or_mix",
            .filter = "@tag_index_100_15:{tag1} @tag_index_100_15:{tag2} "
                      "(@numeric_index_100_10:[1.0 2.0] | "
                      "@tag_index_100_15:{tag3} | "
                      "@numeric_index_100_30:[3.0 4.0] | "
                      "@numeric_index_100_20:[3.0 4.0] | "
                      "@numeric_index_100_40:[3.0 4.0] )",
            .evaluate_size = 15,
            .fetcher_ids = {15},
            .expected_tree_structure = "AND{\n"
                                       "  TAG(tag_index_100_15)\n"
                                       "  TAG(tag_index_100_15)\n"
                                       "  OR{\n"
                                       "    NUMERIC(numeric_index_100_10)\n"
                                       "    TAG(tag_index_100_15)\n"
                                       "    NUMERIC(numeric_index_100_30)\n"
                                       "    NUMERIC(numeric_index_100_20)\n"
                                       "    NUMERIC(numeric_index_100_40)\n"
                                       "  }\n"
                                       "}\n",
        },
        {
            .test_name = "deeply_nested_with_negation",
            .filter = "@numeric_index_100_30:[1.0 2.0] "
                      "(-(@tag_index_100_15:{tag1} | "
                      "(@numeric_index_100_10:[3.0 4.0] "
                      "@tag_index_100_15:{tag2})))",
            .evaluate_size = 30,
            .fetcher_ids = {30},
            .expected_tree_structure = "AND{\n"
                                       "  NUMERIC(numeric_index_100_30)\n"
                                       "  NOT{\n"
                                       "    OR{\n"
                                       "      TAG(tag_index_100_15)\n"
                                       "      AND{\n"
                                       "        NUMERIC(numeric_index_100_10)\n"
                                       "        TAG(tag_index_100_15)\n"
                                       "      }\n"
                                       "    }\n"
                                       "  }\n"
                                       "}\n",
        },
        {
            .test_name = "triple_nested_or_and_mix",
            .filter = "(@tag_index_100_15:{tag1} | "
                      "(@numeric_index_100_30:[1.0 2.0] "
                      "(@tag_index_100_15:{tag2} | "
                      "@numeric_index_100_10:[5.0 6.0])))",
            .evaluate_size = 40,
            .fetcher_ids = {15, 15, 10},
            .expected_tree_structure = "OR{\n"
                                       "  TAG(tag_index_100_15)\n"
                                       "  AND{\n"
                                       "    NUMERIC(numeric_index_100_30)\n"
                                       "    OR{\n"
                                       "      TAG(tag_index_100_15)\n"
                                       "      NUMERIC(numeric_index_100_10)\n"
                                       "    }\n"
                                       "  }\n"
                                       "}\n",
        },
        {
            .test_name = "complex_multilevel_nesting",
            .filter = "-(@tag_index_100_15:{tag1} "
                      "(-(@numeric_index_100_30:[1.0 2.0] | "
                      "@numeric_index_100_10:[3.0 4.0]) | "
                      "@tag_index_100_15:{tag2}))",
            .evaluate_size = 125,
            .fetcher_ids = {10, 30, 85},
            .expected_tree_structure =
                "NOT{\n"
                "  AND{\n"
                "    TAG(tag_index_100_15)\n"
                "    OR{\n"
                "      NOT{\n"
                "        OR{\n"
                "          NUMERIC(numeric_index_100_30)\n"
                "          NUMERIC(numeric_index_100_10)\n"
                "        }\n"
                "      }\n"
                "      TAG(tag_index_100_15)\n"
                "    }\n"
                "  }\n"
                "}\n",
        },
    }),
    [](const TestParamInfo<EvaluateFilterAsPrimaryTestCase> &info) {
      return info.param.test_name;
    });

std::shared_ptr<MockIndexSchema> CreateIndexSchemaWithMultipleAttributes(
    const IndexerType vector_indexer_type = indexes::IndexerType::kHNSW) {
  auto index_schema = CreateIndexSchema(kIndexSchemaName).value();
  EXPECT_CALL(*index_schema, GetIdentifier(::testing::_))
      .Times(::testing::AnyNumber());

  // Add vector index
  std::shared_ptr<indexes::IndexBase> vector_index;
  if (vector_indexer_type == IndexerType::kHNSW) {
    vector_index = indexes::VectorHNSW<float>::Create(
                       CreateHNSWVectorIndexProto(
                           kVectorDimensions, data_model::DISTANCE_METRIC_L2,
                           1000, 10, 300, 30),
                       "vector_attribute_identifier",
                       data_model::AttributeDataType::ATTRIBUTE_DATA_TYPE_HASH)
                       .value();
  } else {
    vector_index =
        indexes::VectorFlat<float>::Create(
            CreateFlatVectorIndexProto(
                kVectorDimensions, data_model::DISTANCE_METRIC_L2, 1000, 250),
            "vector_attribute_identifier",
            data_model::AttributeDataType::ATTRIBUTE_DATA_TYPE_HASH)
            .value();
  }
  VMSDK_EXPECT_OK(index_schema->AddIndex(kVectorAttributeAlias,
                                         kVectorAttributeAlias, vector_index));

  // Add numeric index
  data_model::NumericIndex numeric_index_proto;
  auto numeric_index = std::make_shared<indexes::Numeric>(numeric_index_proto);
  VMSDK_EXPECT_OK(index_schema->AddIndex("numeric", "numeric", numeric_index));

  // Add tag index
  data_model::TagIndex tag_index_proto;
  tag_index_proto.set_separator(",");
  tag_index_proto.set_case_sensitive(false);
  auto tag_index = std::make_shared<indexes::Tag>(tag_index_proto);
  VMSDK_EXPECT_OK(index_schema->AddIndex("tag", "tag", tag_index));

  // Add records
  size_t num_records = 10000;
#ifdef SAN_BUILD
  num_records = 100;
#endif
  auto vectors =
      DeterministicallyGenerateVectors(num_records, kVectorDimensions, 10.0);
  for (size_t i = 0; i < num_records; ++i) {
    auto key = std::to_string(i);

    // Add record to vector index
    std::string vector = std::string((char *)vectors[i].data(),
                                     vectors[i].size() * sizeof(float));
    auto interned_key = StringInternStore::Intern(key);

    VMSDK_EXPECT_OK(vector_index->AddRecord(interned_key, vector));

    // Add record to numeric index
    auto numeric_value = std::to_string(i);
    VMSDK_EXPECT_OK(numeric_index->AddRecord(interned_key, numeric_value));

    // Add record to tag index
    std::string tag_value = "LT10000";
    if (i < 5) {
      tag_value += ",LT5";
    }
    if (i < 3) {
      tag_value += ",LT3";
    }
    VMSDK_EXPECT_OK(tag_index->AddRecord(interned_key, tag_value));
  }

  return index_schema;
}

struct LocalSearchTestCase {
  std::string test_name;
  int k;  // The number of neighbors to return.
  std::string filter;
  size_t expected_neighbors_size;
  bool is_vector_search_query = true;
};

class LocalSearchTest : public ValkeySearchTestWithParam<LocalSearchTestCase> {
};

TEST_P(LocalSearchTest, LocalSearchTest) {
  auto index_schema = CreateIndexSchemaWithMultipleAttributes();
  const LocalSearchTestCase &test_case = GetParam();
  query::SearchParameters params(100000, nullptr, 0);
  params.index_schema_name = kIndexSchemaName;
  if (test_case.is_vector_search_query) {
    params.attribute_alias = kVectorAttributeAlias;
  }
  params.score_as = vmsdk::MakeUniqueValkeyString(kScoreAs);
  params.dialect = kDialect;
  params.k = test_case.k;
  params.ef = kEfRuntime;
  std::vector<float> query_vector(kVectorDimensions, 1.0);
  params.query = VectorToStr(query_vector);
  FilterParser parser(*index_schema, test_case.filter, {});
  params.filter_parse_results = std::move(parser.Parse().value());
  params.index_schema = index_schema;
  auto time_slice_queries = Metrics::GetStats().time_slice_queries.load();
  auto neighbors = Search(params, valkey_search::query::SearchMode::kLocal);
  EXPECT_EQ(time_slice_queries + 1,
            Metrics::GetStats().time_slice_queries.load());
  VMSDK_EXPECT_OK(neighbors);
  EXPECT_EQ(neighbors.value().size(), test_case.expected_neighbors_size);
}

INSTANTIATE_TEST_SUITE_P(
    LocalSearchTests, LocalSearchTest,
    testing::ValuesIn<LocalSearchTestCase>({
        {
            .test_name = "numeric_filter_k_eligible_candidates",
            .k = 10,
            .filter = "@numeric:[10 20]",
            .expected_neighbors_size = 10,
        },
        {
            .test_name = "numeric_filter_less_than_k_eligible_candidates",
            .k = 10,
            .filter = "@numeric:[99 99]",
            .expected_neighbors_size = 1,
        },
        {
            .test_name = "numeric_filter_no_eligible_candidates",
            .k = 10,
            .filter = "@numeric:[10000 20000]",
            .expected_neighbors_size = 0,
        },
        {
            .test_name = "tag_filter_k_eligible_candidates",
            .k = 5,
            .filter = "@tag:{LT5}",
            .expected_neighbors_size = 5,
        },
        {
            .test_name = "tag_filter_less_than_k_eligible_candidates",
            .k = 5,
            .filter = "@tag:{LT3}",
            .expected_neighbors_size = 3,
        },
        {
            .test_name = "tag_filter_all_candidates_eligible",
            .k = 10,
            .filter = "@tag:{Lt*}",
            .expected_neighbors_size = 10,
        },
        {
            .test_name = "tag_filter_no_eligible_candidates",
            .k = 10,
            .filter = "@tag:{random}",
            .expected_neighbors_size = 0,
        },
        {
            .test_name = "non_vector_numeric_filter_eligible_candidates",
            .filter = "@numeric:[1 10]",
            .expected_neighbors_size = 10,
            .is_vector_search_query = false,
        },
        {
            .test_name = "non_vector_numeric_and_tag_filter",
            .filter = "@numeric:[1 10] @tag:{LT5}",
            .expected_neighbors_size = 4,
            .is_vector_search_query = false,
        },
        {
            .test_name = "non_vector_numeric_or_numeric_filter",
            .filter = "@numeric:[1 10] | @numeric:[21 25]",
            .expected_neighbors_size = 15,
            .is_vector_search_query = false,
        },
    }),
    [](const testing::TestParamInfo<LocalSearchTestCase> &info) {
      return info.param.test_name;
    });

struct FetchFilteredKeysTestCase {
  std::string test_name;
  std::string filter;
  std::vector<std::pair<size_t, size_t>> fetched_key_ranges;
  std::unordered_set<std::string> expected_keys;
};

class FetchFilteredKeysTest
    : public ValkeySearchTestWithParam<FetchFilteredKeysTestCase> {};

TEST_P(FetchFilteredKeysTest, ParseParams) {
  auto index_schema = CreateIndexSchemaWithMultipleAttributes();
  auto vector_index = dynamic_cast<indexes::VectorBase *>(
      index_schema->GetIndex(kVectorAttributeAlias)->get());
  const FetchFilteredKeysTestCase &test_case = GetParam();
<<<<<<< HEAD
  query::SearchParameters params(100000, nullptr);
  FilterParser parser(*index_schema, test_case.filter, {});
=======
  query::SearchParameters params(100000, nullptr, 0);
  FilterParser parser(*index_schema, test_case.filter);
>>>>>>> 31d37d91
  params.filter_parse_results = std::move(parser.Parse().value());
  params.k = 100;
  auto vectors = DeterministicallyGenerateVectors(1, kVectorDimensions, 10.0);
  params.query =
      std::string((char *)vectors[0].data(), vectors[0].size() * sizeof(float));
  std::queue<std::unique_ptr<indexes::EntriesFetcherBase>> entries_fetchers;
  indexes::Numeric::EntriesRange entries_range;
  for (auto key_range : test_case.fetched_key_ranges) {
    entries_fetchers.push(std::make_unique<TestedNumericEntriesFetcher>(
        entries_range, std::make_pair(key_range.first, key_range.second)));
  }
  auto results =
      CalcBestMatchingPrefilteredKeys(params, entries_fetchers, vector_index);
  auto neighbors = vector_index->CreateReply(results).value();
  EXPECT_EQ(neighbors.size(), test_case.expected_keys.size());
  for (auto it = neighbors.begin(); it != neighbors.end(); ++it) {
    EXPECT_TRUE(
        test_case.expected_keys.contains(std::string(*it->external_id)));
  }
}

INSTANTIATE_TEST_SUITE_P(
    FetchFilteredKeysTests, FetchFilteredKeysTest,
    ValuesIn<FetchFilteredKeysTestCase>({
        {
            .test_name = "base_predicate",
            .filter = "@numeric:[0 4]",
            .fetched_key_ranges = {{0, 4}},
            .expected_keys = {"0", "1", "2", "3", "4"},
        },
        {
            .test_name = "or_predicate",
            .filter = "@numeric:[0 4] | @numeric:[1 6]",
            .fetched_key_ranges = {{0, 4}, {1, 6}},
            .expected_keys = {"0", "1", "2", "3", "4", "5", "6"},
        },
        {
            .test_name = "and_predicate",
            .filter = "@numeric:[0 4] @numeric:[1 6]",
            // Only the entries_fetcher for the smaller set is returned from
            // EvaluateFilterAsPrimary.
            .fetched_key_ranges = {{0, 4}},
            .expected_keys = {"1", "2", "3", "4"},
        },
        // Cases that should not happen but would still work.
        {
            .test_name = "base_predicate_mismatch_with_fetched_key_range",
            .filter = "@numeric:[1 5]",
            .fetched_key_ranges = {{0, 4}},
            .expected_keys = {"1", "2", "3", "4"},
        },
        {
            .test_name = "and_predicate_both_sets_retrieved",
            .filter = "@numeric:[0 4] @numeric:[1 6]",
            .fetched_key_ranges = {{0, 4}, {1, 6}},
            .expected_keys = {"1", "2", "3", "4"},
        },
    }),
    [](const TestParamInfo<FetchFilteredKeysTestCase> &info) {
      return info.param.test_name;
    });

struct SearchTestCase {
  std::string test_name;
  std::string filter;
  int k;  // The number of neighbors to return.
  std::unordered_set<std::string> expected_keys;
};

class SearchTest : public ValkeySearchTestWithParam<
                       std::tuple<IndexerType, SearchTestCase>> {};

TEST_P(SearchTest, ParseParams) {
  const auto &param = GetParam();
  IndexerType indexer_type = std::get<0>(param);
  SearchTestCase test_case = std::get<1>(param);
  query::SearchParameters params(100000, nullptr, 0);
  params.index_schema = CreateIndexSchemaWithMultipleAttributes(indexer_type);
  params.index_schema_name = kIndexSchemaName;
  params.attribute_alias = kVectorAttributeAlias;
  params.score_as = vmsdk::MakeUniqueValkeyString(kScoreAs);
  params.dialect = kDialect;
  params.k = test_case.k;
  params.ef = kEfRuntime;
  std::vector<float> query_vector(kVectorDimensions, 0.0);
  params.query = VectorToStr(query_vector);
  if (!test_case.filter.empty()) {
    FilterParser parser(*params.index_schema, test_case.filter, {});
    params.filter_parse_results = std::move(parser.Parse().value());
  }
  auto neighbors = Search(params, query::SearchMode::kLocal);
  VMSDK_EXPECT_OK(neighbors);
#ifndef SAN_BUILD
  EXPECT_EQ(neighbors->size(), test_case.expected_keys.size());
#endif

  for (auto &neighbor : *neighbors) {
    EXPECT_TRUE(
        test_case.expected_keys.contains(std::string(*neighbor.external_id)));
  }
}

INSTANTIATE_TEST_SUITE_P(
    SearchTests, SearchTest,
    testing::Combine(
        ValuesIn({IndexerType::kHNSW, IndexerType::kFlat}),
        ValuesIn<SearchTestCase>(
            // Note that the vectors are generated such that vectors with lower
            // indices are closer to the query vector. Hence, the nearest
            // neighbors are expected to be the first k vectors that match the
            // filter.
            {{
                 .test_name = "no_filter",
                 .filter = "",
                 .k = 5,
                 .expected_keys = {"0", "1", "2", "3", "4"},
             },
             {
                 .test_name = "prefix_match_filter",
                 .filter = "@tag:{lT*}",
                 .k = 5,
                 .expected_keys = {"0", "1", "2", "3", "4"},
             },
             {
                 .test_name = "numeric_filter_all_candidates_eligible",
                 .filter = "@numeric:[0 10000]",
                 .k = 5,
                 .expected_keys = {"0", "1", "2", "3", "4"},
             },
             {
                 .test_name = "numeric_filter_k_eligible_candidates",
                 .filter = "@numeric:[0 4]",
                 .k = 5,
                 .expected_keys = {"0", "1", "2", "3", "4"},
             },
             {
                 .test_name = "numeric_filter_less_than_k_eligible_candidates",
                 .filter = "@numeric:[0 2]",
                 .k = 5,
                 .expected_keys = {"0", "1", "2"},
             },
             {
                 .test_name = "numeric_filter_no_eligible_candidates",
                 .filter = "@numeric:[10000 20000]",
                 .k = 5,
                 .expected_keys = {},
             },
             {
                 .test_name = "tag_filter_all_candidates_eligible",
                 .filter = "@tag:{LT10000}",
                 .k = 5,
                 .expected_keys = {"0", "1", "2", "3", "4"},
             },
             {
                 .test_name = "tag_filter_k_eligible_candidates",
                 .filter = "@tag:{LT5}",
                 .k = 5,
                 .expected_keys = {"0", "1", "2", "3", "4"},
             },
             {
                 .test_name = "tag_filter_less_than_k_eligible_candidates",
                 .filter = "@tag:{LT3}",
                 .k = 5,
                 .expected_keys = {"0", "1", "2"},
             },
             {
                 .test_name = "tag_filter_no_eligible_candidates",
                 .filter = "@tag:{random}",
                 .k = 5,
                 .expected_keys = {},
             },
             {
                 .test_name = "or_filter",
                 .filter = "@numeric:[4 100] | @tag:{LT5}",
                 .k = 5,
                 .expected_keys = {"0", "1", "2", "3", "4"},
             },
             {
                 .test_name = "and_filter",
                 .filter = "@numeric:[4 100] @tag:{LT5}",
                 .k = 5,
                 .expected_keys = {"4"},
             },
             // TODO: Add tests where vector, numeric and tag
             // indexes are not aligned.
             {
                 .test_name = "numeric_negate_filter",
                 .filter = "-@numeric:[0 100]",
                 .k = 5,
                 .expected_keys = {"101", "102", "103", "104", "105"},
             },
             {
                 .test_name = "tag_negate_filter",
                 .filter = "-@tag:{LT5}",
                 .k = 5,
                 .expected_keys = {"5", "6", "7", "8", "9"},
             },
             {
                 .test_name = "composite_filter_with_negate",
                 .filter = "-@numeric:[4 100] @tag:{LT5}",
                 .k = 5,
                 .expected_keys = {"0", "1", "2", "3"},
             }})),
    [](const TestParamInfo<std::tuple<IndexerType, SearchTestCase>> &info) {
      std::string test_name = std::get<1>(info.param).test_name;
      test_name +=
          (std::get<0>(info.param) == IndexerType::kHNSW) ? "_hnsw" : "_flat";
      return test_name;
    });

struct IndexedContentTestCase {
  struct TestReturnAttribute {
    std::string identifier;
    std::string alias;
  };
  struct TestIndex {
    std::string attribute_alias;
    std::string attribute_identifier;
    IndexerType indexer_type;
    absl::flat_hash_map<std::string, std::string> contents;
  };
  struct TestNeighbor {
    std::string external_id;
    float distance;
    std::optional<absl::flat_hash_map<std::string, std::string>>
        attribute_contents;
    indexes::Neighbor ToIndexesNeighbor() const {
      auto string_interned_external_id = StringInternStore::Intern(external_id);
      auto result = indexes::Neighbor{string_interned_external_id, distance};
      if (attribute_contents.has_value()) {
        result.attribute_contents = RecordsMap();
        for (auto &attribute : *attribute_contents) {
          result.attribute_contents->emplace(
              attribute.first,
              RecordsMapValue(vmsdk::MakeUniqueValkeyString(attribute.first),
                              vmsdk::MakeUniqueValkeyString(attribute.second)));
        }
      }
      return result;
    }
    static TestNeighbor FromIndexesNeighbor(const indexes::Neighbor &neighbor) {
      TestNeighbor result;
      result.external_id = std::string(*neighbor.external_id);
      result.distance = neighbor.distance;
      if (neighbor.attribute_contents.has_value()) {
        result.attribute_contents =
            absl::flat_hash_map<std::string, std::string>();
        for (auto &attribute : *neighbor.attribute_contents) {
          result.attribute_contents->emplace(
              attribute.first,
              vmsdk::ToStringView(attribute.second.value.get()));
        }
      }
      return result;
    }
    bool operator==(const TestNeighbor &other) const {
      if (external_id != other.external_id || distance != other.distance) {
        return false;
      }
      if (attribute_contents.has_value() !=
          other.attribute_contents.has_value()) {
        return false;
      }
      if (!attribute_contents.has_value()) {
        return true;
      }
      if (attribute_contents->size() != other.attribute_contents->size()) {
        return false;
      }
      for (auto &attribute : *attribute_contents) {
        auto it = other.attribute_contents->find(attribute.first);
        if (it == other.attribute_contents->end() ||
            it->second != attribute.second) {
          return false;
        }
      }
      return true;
    }
  };
  std::string test_name;
  bool no_content;
  std::vector<TestReturnAttribute> return_attributes;
  std::vector<TestIndex> indexes;
  absl::StatusOr<std::deque<TestNeighbor>> input;
  absl::StatusOr<std::deque<TestNeighbor>> expected_output;
};

class IndexedContentTest
    : public ValkeySearchTestWithParam<
          std::tuple<data_model::DistanceMetric, IndexedContentTestCase>> {};

TEST_P(IndexedContentTest, MaybeAddIndexedContentTest) {
  auto index_schema = CreateIndexSchema("test_schema").value();
  auto distance_metric = std::get<0>(GetParam());
  auto test_case = std::get<1>(GetParam());
  for (auto &index : test_case.indexes) {
    std::shared_ptr<indexes::IndexBase> index_base;
    switch (index.indexer_type) {
      case IndexerType::kHNSW: {
        data_model::VectorIndex vector_index_proto = CreateHNSWVectorIndexProto(
            kVectorDimensions, distance_metric, 1000, 10, 300, 30);
        auto vector_index =
            indexes::VectorHNSW<float>::Create(
                vector_index_proto, "attribute_identifier_1",
                data_model::AttributeDataType::ATTRIBUTE_DATA_TYPE_HASH)
                .value();
        VMSDK_EXPECT_OK(index_schema->AddIndex(
            index.attribute_alias, index.attribute_identifier, vector_index));
        index_base = vector_index;
        break;
      }
      case IndexerType::kFlat: {
        data_model::VectorIndex vector_index_proto = CreateFlatVectorIndexProto(
            kVectorDimensions, distance_metric, 1000, 250);
        auto flat_index =
            indexes::VectorFlat<float>::Create(
                vector_index_proto, "attribute_identifier_1",
                data_model::AttributeDataType::ATTRIBUTE_DATA_TYPE_HASH)
                .value();
        VMSDK_EXPECT_OK(index_schema->AddIndex(
            index.attribute_alias, index.attribute_identifier, flat_index));
        index_base = flat_index;
        break;
      }
      case IndexerType::kTag: {
        data_model::TagIndex tag_index_proto;
        tag_index_proto.set_separator(",");
        tag_index_proto.set_case_sensitive(false);
        auto tag_index = std::make_shared<indexes::Tag>(tag_index_proto);
        VMSDK_EXPECT_OK(index_schema->AddIndex(
            index.attribute_alias, index.attribute_identifier, tag_index));
        index_base = tag_index;
        break;
      }
      case IndexerType::kNumeric: {
        data_model::NumericIndex numeric_index_proto;
        auto numeric_index =
            std::make_shared<indexes::Numeric>(numeric_index_proto);
        VMSDK_EXPECT_OK(index_schema->AddIndex(
            index.attribute_alias, index.attribute_identifier, numeric_index));
        index_base = numeric_index;
        break;
      }
      default:
        CHECK(false);
    }
    for (auto &content : index.contents) {
      auto key = StringInternStore::Intern(content.first);
      auto value = content.second;
      VMSDK_EXPECT_OK(index_base->AddRecord(key, value));
    }
  }

  auto parameters = query::SearchParameters(100000, nullptr, 0);
  parameters.index_schema = index_schema;
  for (auto &attribute : test_case.return_attributes) {
    auto identifier = vmsdk::MakeUniqueValkeyString(attribute.identifier);
    auto alias = vmsdk::MakeUniqueValkeyString(attribute.alias);
    parameters.return_attributes.push_back(query::ReturnAttribute{
        .identifier = std::move(identifier), .alias = std::move(alias)});
  }
  parameters.no_content = test_case.no_content;

  absl::StatusOr<std::deque<indexes::Neighbor>> got;
  if (test_case.input.ok()) {
    absl::StatusOr<std::deque<indexes::Neighbor>> neighbors =
        std::deque<indexes::Neighbor>();
    for (auto &neighbor : test_case.input.value()) {
      neighbors->push_back(neighbor.ToIndexesNeighbor());
    }
    got = query::MaybeAddIndexedContent(std::move(neighbors), parameters);
  } else {
    got = query::MaybeAddIndexedContent(test_case.input.status(), parameters);
  }

  if (!got.ok()) {
    EXPECT_EQ(got.status(), test_case.expected_output.status());
  } else {
    VMSDK_EXPECT_OK(test_case.expected_output);
    EXPECT_EQ(got->size(), test_case.expected_output->size());
#ifndef TESTING_TMP_DISABLED
    for (size_t i = 0; i < got->size(); ++i) {
      EXPECT_EQ(IndexedContentTestCase::TestNeighbor::FromIndexesNeighbor(
                    got.value()[i]),
                test_case.expected_output.value()[i]);
    }
#endif  // TESTING_TMP_DISABLED
  }
}

static const char kTestVector0[401] =
    "00000000000000000000000000000000000000000000000000"
    "00000000000000000000000000000000000000000000000000"
    "00000000000000000000000000000000000000000000000000"
    "00000000000000000000000000000000000000000000000000"
    "00000000000000000000000000000000000000000000000000"
    "00000000000000000000000000000000000000000000000000"
    "00000000000000000000000000000000000000000000000000"
    "00000000000000000000000000000000000000000000000000";

static const char kTestVector1[401] =
    "11111111111111111111111111111111111111111111111111"
    "11111111111111111111111111111111111111111111111111"
    "11111111111111111111111111111111111111111111111111"
    "11111111111111111111111111111111111111111111111111"
    "11111111111111111111111111111111111111111111111111"
    "11111111111111111111111111111111111111111111111111"
    "11111111111111111111111111111111111111111111111111"
    "11111111111111111111111111111111111111111111111111";

INSTANTIATE_TEST_SUITE_P(
    IndexedContentTests, IndexedContentTest,
    testing::Combine(
        testing::Values(data_model::DISTANCE_METRIC_L2,
                        data_model::DISTANCE_METRIC_COSINE),
        testing::ValuesIn<IndexedContentTestCase>(
            {
                {
                    .test_name = "no_return_attributes",
                    .input = {{{.external_id = "1",
                                .distance = 0.1,
                                .attribute_contents = std::nullopt}}},
                    .expected_output = {{{.external_id = "1",
                                          .distance = 0.1,
                                          .attribute_contents = std::nullopt}}},
                },
                {
                    .test_name = "all_non_indexed_return_attributes",
                    .return_attributes = {{.identifier = "1", .alias = "a1"},
                                          {.identifier = "2", .alias = "a2"}},
                    .input = {{{.external_id = "1",
                                .distance = 0.1,
                                .attribute_contents = std::nullopt}}},
                    .expected_output = {{{.external_id = "1",
                                          .distance = 0.1,
                                          .attribute_contents = std::nullopt}}},
                },
                {
                    .test_name = "some_non_indexed_return_attributes",
                    .return_attributes = {{.identifier = "a1", .alias = "as1"},
                                          {.identifier = "a2", .alias = "as2"}},
                    .indexes =
                        {
                            {
                                .attribute_alias = "a1",
                                .attribute_identifier = "i1",
                                .indexer_type = IndexerType::kTag,
                                .contents = {{"1", "1"}},
                            },
                        },
                    .input = {{{.external_id = "1",
                                .distance = 0.1,
                                .attribute_contents = std::nullopt}}},
                    .expected_output = {{{.external_id = "1",
                                          .distance = 0.1,
                                          .attribute_contents = std::nullopt}}},
                },
                {
                    .test_name = "no_content",
                    .no_content = true,
                    .indexes =
                        {
                            {
                                .attribute_alias = "a1",
                                .attribute_identifier = "i1",
                                .indexer_type = IndexerType::kTag,
                                .contents = {{"1", "1"}},
                            },
                        },
                    .input = {{{.external_id = "1",
                                .distance = 0.1,
                                .attribute_contents = std::nullopt}}},
                    .expected_output = {{{.external_id = "1",
                                          .distance = 0.1,
                                          .attribute_contents = std::nullopt}}},
                },
                {
                    .test_name = "tag_indexed_return_attributes",
                    .return_attributes = {{.identifier = "a1", .alias = "as1"},
                                          {.identifier = "a2", .alias = "as2"}},
                    .indexes =
                        {
                            {
                                .attribute_alias = "a1",
                                .attribute_identifier = "i1",
                                .indexer_type = IndexerType::kTag,
                                .contents = {{"1", "1"}},
                            },
                            {
                                .attribute_alias = "a2",
                                .attribute_identifier = "i2",
                                .indexer_type = IndexerType::kTag,
                                .contents = {{"1", "2, abc ,ABC    "}},
                            },
                        },
                    .input = {{{.external_id = "1",
                                .distance = 0.1,
                                .attribute_contents = std::nullopt}}},
                    .expected_output = {{{
                        .external_id = "1",
                        .distance = 0.1,
                        .attribute_contents =
                            absl::flat_hash_map<std::string, std::string>{
                                {"as1", "1"}, {"as2", "2, abc ,ABC    "}},
                    }}},
                },
                {
                    .test_name = "numeric_indexed_return_attributes",
                    .return_attributes = {{.identifier = "a1", .alias = "as1"},
                                          {.identifier = "a2", .alias = "as2"}},
                    .indexes =
                        {
                            {
                                .attribute_alias = "a1",
                                .attribute_identifier = "i1",
                                .indexer_type = IndexerType::kNumeric,
                                .contents = {{"1", "1.0"}},
                            },
                            {
                                .attribute_alias = "a2",
                                .attribute_identifier = "i2",
                                .indexer_type = IndexerType::kNumeric,
                                .contents = {{"1", "2.0"}},
                            },
                        },
                    .input = {{{.external_id = "1",
                                .distance = 0.1,
                                .attribute_contents = std::nullopt}}},
                    .expected_output = {{{
                        .external_id = "1",
                        .distance = 0.1,
                        .attribute_contents =
                            absl::flat_hash_map<std::string, std::string>{
                                {"as1", "1"}, {"as2", "2"}},
                    }}},
                },
                {
                    .test_name = "hnsw_indexed_return_attributes",
                    .return_attributes = {{.identifier = "a1", .alias = "as1"},
                                          {.identifier = "a2", .alias = "as2"}},
                    .indexes =
                        {
                            {
                                .attribute_alias = "a1",
                                .attribute_identifier = "i1",
                                .indexer_type = IndexerType::kHNSW,
                                .contents = {{"1", kTestVector0}},
                            },
                            {
                                .attribute_alias = "a2",
                                .attribute_identifier = "i2",
                                .indexer_type = IndexerType::kHNSW,
                                .contents = {{"1", kTestVector1}},
                            },
                        },
                    .input = {{{.external_id = "1",
                                .distance = 0.1,
                                .attribute_contents = std::nullopt}}},
                    .expected_output = {{{
                        .external_id = "1",
                        .distance = 0.1,
                        .attribute_contents =
                            absl::flat_hash_map<std::string, std::string>{
                                {"as1", kTestVector0}, {"as2", kTestVector1}},
                    }}},
                },
                {
                    .test_name = "flat_indexed_return_attributes",
                    .return_attributes = {{.identifier = "a1", .alias = "as1"},
                                          {.identifier = "a2", .alias = "as2"}},
                    .indexes =
                        {
                            {
                                .attribute_alias = "a1",
                                .attribute_identifier = "i1",
                                .indexer_type = IndexerType::kFlat,
                                .contents = {{"1", kTestVector0}},
                            },
                            {
                                .attribute_alias = "a2",
                                .attribute_identifier = "i2",
                                .indexer_type = IndexerType::kFlat,
                                .contents = {{"1", kTestVector1}},
                            },
                        },
                    .input = {{{.external_id = "1",
                                .distance = 0.1,
                                .attribute_contents = std::nullopt}}},
                    .expected_output = {{{
                        .external_id = "1",
                        .distance = 0.1,
                        .attribute_contents =
                            absl::flat_hash_map<std::string, std::string>{
                                {"as1", kTestVector0}, {"as2", kTestVector1}},
                    }}},
                },
                {
                    .test_name = "not_ok_input",
                    .return_attributes = {{.identifier = "a1", .alias = "as1"},
                                          {.identifier = "a2", .alias = "as2"}},
                    .input = absl::InternalError("test error"),
                    .expected_output = absl::InternalError("test error"),
                },
                {
                    .test_name = "content_already_exists",
                    .return_attributes = {{.identifier = "a1", .alias = "as1"},
                                          {.identifier = "a2", .alias = "as2"}},
                    .indexes =
                        {
                            {
                                .attribute_alias = "a1",
                                .attribute_identifier = "i1",
                                .indexer_type = IndexerType::kTag,
                                .contents = {{"2", "1"}},
                            },
                            {
                                .attribute_alias = "a2",
                                .attribute_identifier = "i2",
                                .indexer_type = IndexerType::kTag,
                                .contents = {{"2", "2"}},
                            },
                        },
                    .input = {{{.external_id = "1",
                                .distance = 0.1,
                                .attribute_contents = absl::flat_hash_map<
                                    std::string, std::string>{{"as1", "1"},
                                                              {"as2", "2"}}},
                               {.external_id = "2",
                                .distance = 0.2,
                                .attribute_contents = std::nullopt}}},
                    .expected_output =
                        {{{
                              .external_id = "1",
                              .distance = 0.1,
                              .attribute_contents =
                                  absl::flat_hash_map<std::string, std::string>{
                                      {"as1", "1"}, {"as2", "2"}},
                          },
                          {.external_id = "2",
                           .distance = 0.2,
                           .attribute_contents =
                               absl::flat_hash_map<std::string, std::string>{
                                   {"as1", "1"}, {"as2", "2"}}}}},
                },
                {
                    .test_name = "index_content_not_exists",
                    .return_attributes = {{.identifier = "a1", .alias = "as1"},
                                          {.identifier = "a2", .alias = "as2"}},
                    .indexes =
                        {
                            {
                                .attribute_alias = "a1",
                                .attribute_identifier = "i1",
                                .indexer_type = IndexerType::kTag,
                                .contents = {{"1", "1"}},
                            },
                            {
                                .attribute_alias = "a2",
                                .attribute_identifier = "i2",
                                .indexer_type = IndexerType::kTag,
                                .contents = {{"1", "2"}, {"2", "2"}},
                            },
                        },
                    .input = {{{.external_id = "1",
                                .distance = 0.1,
                                .attribute_contents = std::nullopt},
                               {.external_id = "2",
                                .distance = 0.2,
                                .attribute_contents = std::nullopt}}},
                    .expected_output =
                        {{{
                              .external_id = "1",
                              .distance = 0.1,
                              .attribute_contents =
                                  absl::flat_hash_map<std::string, std::string>{
                                      {"as1", "1"}, {"as2", "2"}},
                          },
                          {.external_id = "2",
                           .distance = 0.2,
                           .attribute_contents = std::nullopt}}},
                },
            })),
    [](const TestParamInfo<IndexedContentTest::ParamType> &info) {
      std::string distance_metric =
          std::get<0>(info.param) == data_model::DISTANCE_METRIC_L2 ? "L2"
                                                                    : "COSINE";
      std::string test_name =
          absl::StrCat(distance_metric, "_", std::get<1>(info.param).test_name);
      return test_name;
    });
}  // namespace
}  // namespace valkey_search<|MERGE_RESOLUTION|>--- conflicted
+++ resolved
@@ -666,13 +666,8 @@
   auto vector_index = dynamic_cast<indexes::VectorBase *>(
       index_schema->GetIndex(kVectorAttributeAlias)->get());
   const FetchFilteredKeysTestCase &test_case = GetParam();
-<<<<<<< HEAD
-  query::SearchParameters params(100000, nullptr);
-  FilterParser parser(*index_schema, test_case.filter, {});
-=======
   query::SearchParameters params(100000, nullptr, 0);
   FilterParser parser(*index_schema, test_case.filter);
->>>>>>> 31d37d91
   params.filter_parse_results = std::move(parser.Parse().value());
   params.k = 100;
   auto vectors = DeterministicallyGenerateVectors(1, kVectorDimensions, 10.0);
