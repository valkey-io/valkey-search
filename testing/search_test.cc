/*
 * Copyright (c) 2025, valkey-search contributors
 * All rights reserved.
 * SPDX-License-Identifier: BSD 3-Clause
 *
 */

#include "src/query/search.h"

#include <cstddef>
#include <cstdint>
#include <deque>
#include <memory>
#include <optional>
#include <queue>
#include <string>
#include <tuple>
#include <unordered_set>
#include <utility>
#include <vector>

#include "absl/container/flat_hash_map.h"
#include "absl/container/flat_hash_set.h"
#include "absl/log/check.h"
#include "absl/status/status.h"
#include "absl/status/statusor.h"
#include "absl/strings/str_cat.h"
#include "absl/strings/string_view.h"
#include "gmock/gmock.h"
#include "gtest/gtest.h"
#include "src/attribute_data_type.h"
#include "src/commands/filter_parser.h"
#include "src/index_schema.pb.h"
#include "src/indexes/index_base.h"
#include "src/indexes/numeric.h"
#include "src/indexes/tag.h"
#include "src/indexes/vector_base.h"
#include "src/indexes/vector_flat.h"
#include "src/indexes/vector_hnsw.h"
#include "src/query/predicate.h"
#include "src/utils/patricia_tree.h"
#include "src/utils/string_interning.h"
#include "testing/common.h"
#include "vmsdk/src/managed_pointers.h"
#include "vmsdk/src/type_conversions.h"

namespace valkey_search {

namespace {

using testing::_;
using testing::ByMove;
using testing::Return;
using testing::TestParamInfo;
using testing::ValuesIn;
using ::valkey_search::indexes::IndexerType;

const char kIndexSchemaName[] = "index_schema_name";
const char kVectorAttributeAlias[] = "vector";
const uint32_t kDialect = 2;
const char kScoreAs[] = "__vector_score";
const int kVectorDimensions = 100;
const size_t kEfRuntime = 30;

auto VectorToStr = [](const std::vector<float> &v) {
  return absl::string_view((char *)v.data(), v.size() * sizeof(float));
};

class MockNumeric : public indexes::Numeric {
 public:
  MockNumeric(const data_model::NumericIndex &numeric_index_proto)
      : indexes::Numeric(numeric_index_proto) {}
  MOCK_METHOD(std::unique_ptr<indexes::Numeric::EntriesFetcher>, Search,
              (const query::NumericPredicate &predicate, bool negate),
              (const, override));
};

class TestedNumericEntriesFetcherIterator
    : public indexes::EntriesFetcherIteratorBase {
 public:
  TestedNumericEntriesFetcherIterator(std::vector<InternedStringPtr> &keys)
      : keys_(std::move(keys)), it_(keys_.begin()) {}
  bool Done() const override { return it_ == keys_.end(); }
  void Next() override { ++it_; }
  const InternedStringPtr &operator*() const override { return *it_; }

 private:
  std::vector<InternedStringPtr> keys_;
  std::vector<InternedStringPtr>::const_iterator it_;
};
// Mock Numeric EntriesFetcher.
// It fetches keys in the range provided at construction time. For example, when
// key_range <1, 3> is provided, it will fetch keys "1", "2", "3".
class TestedNumericEntriesFetcher : public indexes::Numeric::EntriesFetcher {
 public:
  TestedNumericEntriesFetcher(indexes::Numeric::EntriesRange &entries_range,
                              std::pair<size_t, size_t> key_range)
      : indexes::Numeric::EntriesFetcher(
            entries_range, key_range.second - key_range.first + 1),
        key_range_(key_range) {}
  TestedNumericEntriesFetcher(indexes::Numeric::EntriesRange &entries_range,
                              size_t size)
      : indexes::Numeric::EntriesFetcher(entries_range, size) {
    key_range_ = std::make_pair(0, size - 1);
  }
  size_t Size() const override {
    return key_range_.second - key_range_.first + 1;
  }
  size_t GetId() const { return Size(); }

  std::unique_ptr<indexes::EntriesFetcherIteratorBase> Begin() override {
    std::vector<InternedStringPtr> keys;
    for (size_t i = key_range_.first; i <= key_range_.second; ++i) {
      auto interned_key = StringInternStore::Intern(std::to_string(i));
      keys.push_back(interned_key);
    }

    return std::make_unique<TestedNumericEntriesFetcherIterator>(keys);
  }

 private:
  std::pair<size_t, size_t> key_range_;
};

class MockTag : public indexes::Tag {
 public:
  MockTag(const data_model::TagIndex &tag_index_proto)
      : indexes::Tag(tag_index_proto) {}
  MOCK_METHOD(std::unique_ptr<indexes::Tag::EntriesFetcher>, Search,
              (const query::TagPredicate &predicate, bool negate),
              (const, override));
};

class TestedTagEntriesFetcher : public indexes::Tag::EntriesFetcher {
 public:
  TestedTagEntriesFetcher(
      size_t size,
      PatriciaTree<InternedStringPtr, InternedStringPtrHash,
                   InternedStringPtrEqual> &tree,
      absl::flat_hash_set<PatriciaNode<InternedStringPtr, InternedStringPtrHash,
                                       InternedStringPtrEqual> *> &entries,
      bool negate, InternedStringSet &untracked_keys)
      : indexes::Tag::EntriesFetcher(tree, entries, size, negate,
                                     untracked_keys),
        size_(size) {}

  size_t Size() const override { return size_; }
  size_t GetId() const { return size_; }

 private:
  size_t size_;
};

struct EvaluateFilterAsPrimaryTestCase {
  std::string test_name;
  std::string filter;
  size_t evaluate_size{0};
  std::unordered_set<size_t> fetcher_ids;
};

class EvaluateFilterAsPrimaryTest
    : public ValkeySearchTestWithParam<EvaluateFilterAsPrimaryTestCase> {};

void InitIndexSchema(MockIndexSchema *index_schema) {
  data_model::NumericIndex numeric_index_proto;

  EXPECT_CALL(*index_schema, GetIdentifier(::testing::_))
      .Times(::testing::AnyNumber());

  auto numeric_index_100_10 =
      std::make_shared<MockNumeric>(numeric_index_proto);
  auto numeric_index_100_30 =
      std::make_shared<MockNumeric>(numeric_index_proto);
  VMSDK_EXPECT_OK(index_schema->AddIndex(
      "numeric_index_100_10", "numeric_index_100_10", numeric_index_100_10));
  VMSDK_EXPECT_OK(index_schema->AddIndex(
      "numeric_index_100_30", "numeric_index_100_30", numeric_index_100_30));
  indexes::Numeric::EntriesRange entries_range;

  EXPECT_CALL(*numeric_index_100_10, Search(_, false))
      .WillRepeatedly(Return(ByMove(
          std::make_unique<TestedNumericEntriesFetcher>(entries_range, 10))));
  EXPECT_CALL(*numeric_index_100_10, Search(_, true))
      .WillRepeatedly(Return(ByMove(
          std::make_unique<TestedNumericEntriesFetcher>(entries_range, 90))));
  EXPECT_CALL(*numeric_index_100_30, Search(_, false))
      .WillRepeatedly(Return(ByMove(
          std::make_unique<TestedNumericEntriesFetcher>(entries_range, 30))));
  EXPECT_CALL(*numeric_index_100_30, Search(_, true))
      .WillRepeatedly(Return(ByMove(
          std::make_unique<TestedNumericEntriesFetcher>(entries_range, 70))));

  data_model::TagIndex tag_index_proto;
  tag_index_proto.set_separator(",");
  tag_index_proto.set_case_sensitive(false);
  auto tag_index_100_15 = std::make_shared<MockTag>(tag_index_proto);

  VMSDK_EXPECT_OK(index_schema->AddIndex("tag_index_100_15", "tag_index_100_15",
                                         tag_index_100_15));
  PatriciaTree<InternedStringPtr, InternedStringPtrHash, InternedStringPtrEqual>
      tree(false);
  absl::flat_hash_set<PatriciaNode<InternedStringPtr, InternedStringPtrHash,
                                   InternedStringPtrEqual> *>
      entries;
  InternedStringSet untracked_keys;
  EXPECT_CALL(*tag_index_100_15, Search(_, false))
      .WillRepeatedly(Return(ByMove(std::make_unique<TestedTagEntriesFetcher>(
          15, tree, entries, false, untracked_keys))));
  EXPECT_CALL(*tag_index_100_15, Search(_, true))
      .WillRepeatedly(Return(ByMove(std::make_unique<TestedTagEntriesFetcher>(
          85, tree, entries, false, untracked_keys))));
}

TEST_P(EvaluateFilterAsPrimaryTest, ParseParams) {
  const EvaluateFilterAsPrimaryTestCase &test_case = GetParam();
  auto index_schema = CreateIndexSchema(kIndexSchemaName).value();
  InitIndexSchema(index_schema.get());
  FilterParser parser(*index_schema, test_case.filter);
  auto filter_parse_results = parser.Parse();
  std::queue<std::unique_ptr<indexes::EntriesFetcherBase>> entries_fetchers;
  EXPECT_EQ(
      EvaluateFilterAsPrimary(filter_parse_results.value().root_predicate.get(),
                              entries_fetchers, false),
      test_case.evaluate_size);

  EXPECT_EQ(entries_fetchers.size(), test_case.fetcher_ids.size());
  while (!entries_fetchers.empty()) {
    auto entry_fetcher = std::move(entries_fetchers.front());
    entries_fetchers.pop();
    auto numeric_fetcher =
        dynamic_cast<const TestedNumericEntriesFetcher *>(entry_fetcher.get());
    if (numeric_fetcher) {
      EXPECT_TRUE(test_case.fetcher_ids.contains(numeric_fetcher->GetId()));
    } else {
      auto tag_fetcher =
          dynamic_cast<const TestedTagEntriesFetcher *>(entry_fetcher.get());
      if (tag_fetcher) {
        EXPECT_TRUE(test_case.fetcher_ids.contains(tag_fetcher->GetId()));
      } else {
        FAIL();
      }
    }
  }
}

INSTANTIATE_TEST_SUITE_P(
    EvaluateFilterAsPrimaryTests, EvaluateFilterAsPrimaryTest,
    ValuesIn<EvaluateFilterAsPrimaryTestCase>({
        {
            .test_name = "single_numeric_10",
            .filter = "@numeric_index_100_10:[1.0 2.0]",
            .evaluate_size = 10,
            .fetcher_ids = {10},
        },
        {
            .test_name = "single_numeric_30",
            .filter = "@numeric_index_100_30:[1.0 2.0]",
            .evaluate_size = 30,
            .fetcher_ids = {30},
        },
        {
            .test_name = "two_numerics_and",
            .filter = "@numeric_index_100_30:[1.0 2.0] "
                      "@numeric_index_100_10:[3.0 4.0]",
            .evaluate_size = 10,
            .fetcher_ids = {10},
        },
        {
            .test_name = "two_numerics_or",
            .filter = "@numeric_index_100_30:[1.0 2.0] |"
                      "@numeric_index_100_10:[3.0 4.0]",
            .evaluate_size = 40,
            .fetcher_ids = {10, 30},
        },
        {
            .test_name = "single_numeric_negate_10",
            .filter = "-@numeric_index_100_10:[1.0 2.0]",
            .evaluate_size = 90,
            .fetcher_ids = {90},
        },
        {
            .test_name = "single_numeric_negate_30",
            .filter = "-@numeric_index_100_30:[1.0 2.0]",
            .evaluate_size = 70,
            .fetcher_ids = {70},
        },
        {
            .test_name = "negate_two_numerics_or",
            .filter = "-(@numeric_index_100_30:[1.0 2.0] |"
                      "@numeric_index_100_10:[3.0 4.0])",
            .evaluate_size = 70,
            .fetcher_ids = {70},
        },
        {
            .test_name = "negate_two_numerics_and",
            .filter = "-(@numeric_index_100_30:[1.0 2.0] "
                      "@numeric_index_100_10:[3.0 4.0])",
            .evaluate_size = 160,
            .fetcher_ids = {70, 90},
        },
        {
            .test_name = "double_negate_two_numerics_or",
            .filter = "-(-(@numeric_index_100_30:[1.0 2.0] |"
                      "@numeric_index_100_10:[3.0 4.0]))",
            .evaluate_size = 40,
            .fetcher_ids = {10, 30},
        },
    }),
    [](const TestParamInfo<EvaluateFilterAsPrimaryTestCase> &info) {
      return info.param.test_name;
    });

std::shared_ptr<MockIndexSchema> CreateIndexSchemaWithMultipleAttributes(
    const IndexerType vector_indexer_type = indexes::IndexerType::kHNSW) {
  auto index_schema = CreateIndexSchema(kIndexSchemaName).value();
  EXPECT_CALL(*index_schema, GetIdentifier(::testing::_))
      .Times(::testing::AnyNumber());

  // Add vector index
  std::shared_ptr<indexes::IndexBase> vector_index;
  if (vector_indexer_type == IndexerType::kHNSW) {
    vector_index = indexes::VectorHNSW<float>::Create(
                       CreateHNSWVectorIndexProto(
                           kVectorDimensions, data_model::DISTANCE_METRIC_L2,
                           1000, 10, 300, 30),
                       "vector_attribute_identifier",
                       data_model::AttributeDataType::ATTRIBUTE_DATA_TYPE_HASH)
                       .value();
  } else {
    vector_index =
        indexes::VectorFlat<float>::Create(
            CreateFlatVectorIndexProto(
                kVectorDimensions, data_model::DISTANCE_METRIC_L2, 1000, 250),
            "vector_attribute_identifier",
            data_model::AttributeDataType::ATTRIBUTE_DATA_TYPE_HASH)
            .value();
  }
  VMSDK_EXPECT_OK(index_schema->AddIndex(kVectorAttributeAlias,
                                         kVectorAttributeAlias, vector_index));

  // Add numeric index
  data_model::NumericIndex numeric_index_proto;
  auto numeric_index = std::make_shared<indexes::Numeric>(numeric_index_proto);
  VMSDK_EXPECT_OK(index_schema->AddIndex("numeric", "numeric", numeric_index));

  // Add tag index
  data_model::TagIndex tag_index_proto;
  tag_index_proto.set_separator(",");
  tag_index_proto.set_case_sensitive(false);
  auto tag_index = std::make_shared<indexes::Tag>(tag_index_proto);
  VMSDK_EXPECT_OK(index_schema->AddIndex("tag", "tag", tag_index));

  // Add records
  size_t num_records = 10000;
#ifdef SAN_BUILD
  num_records = 100;
#endif
  auto vectors =
      DeterministicallyGenerateVectors(num_records, kVectorDimensions, 10.0);
  for (size_t i = 0; i < num_records; ++i) {
    auto key = std::to_string(i);

    // Add record to vector index
    std::string vector = std::string((char *)vectors[i].data(),
                                     vectors[i].size() * sizeof(float));
    auto interned_key = StringInternStore::Intern(key);

    VMSDK_EXPECT_OK(vector_index->AddRecord(interned_key, vector));

    // Add record to numeric index
    auto numeric_value = std::to_string(i);
    VMSDK_EXPECT_OK(numeric_index->AddRecord(interned_key, numeric_value));

    // Add record to tag index
    std::string tag_value = "LT10000";
    if (i < 5) {
      tag_value += ",LT5";
    }
    if (i < 3) {
      tag_value += ",LT3";
    }
    VMSDK_EXPECT_OK(tag_index->AddRecord(interned_key, tag_value));
  }

  return index_schema;
}

struct LocalSearchTestCase {
  std::string test_name;
  int k;  // The number of neighbors to return.
  std::string filter;
  size_t expected_neighbors_size;
  bool is_vector_search_query = true;
};

class LocalSearchTest : public ValkeySearchTestWithParam<LocalSearchTestCase> {
};

TEST_P(LocalSearchTest, LocalSearchTest) {
  auto index_schema = CreateIndexSchemaWithMultipleAttributes();
<<<<<<< HEAD
  const PerformVectorSearchTestCase &test_case = GetParam();
  query::VectorSearchParameters params(100000, nullptr, 0);
=======
  const LocalSearchTestCase &test_case = GetParam();
  query::SearchParameters params(100000, nullptr);
>>>>>>> 090c082a
  params.index_schema_name = kIndexSchemaName;
  if (test_case.is_vector_search_query) {
    params.attribute_alias = kVectorAttributeAlias;
  }
  params.score_as = vmsdk::MakeUniqueValkeyString(kScoreAs);
  params.dialect = kDialect;
  params.k = test_case.k;
  params.ef = kEfRuntime;
  std::vector<float> query_vector(kVectorDimensions, 1.0);
  params.query = VectorToStr(query_vector);
  FilterParser parser(*index_schema, test_case.filter);
  params.filter_parse_results = std::move(parser.Parse().value());
  params.index_schema = index_schema;
  auto time_slice_queries = Metrics::GetStats().time_slice_queries.load();
  auto neighbors = Search(params, valkey_search::query::SearchMode::kLocal);
  EXPECT_EQ(time_slice_queries + 1,
            Metrics::GetStats().time_slice_queries.load());
  VMSDK_EXPECT_OK(neighbors);
  EXPECT_EQ(neighbors.value().size(), test_case.expected_neighbors_size);
}

INSTANTIATE_TEST_SUITE_P(
    LocalSearchTests, LocalSearchTest,
    testing::ValuesIn<LocalSearchTestCase>({
        {
            .test_name = "numeric_filter_k_eligible_candidates",
            .k = 10,
            .filter = "@numeric:[10 20]",
            .expected_neighbors_size = 10,
        },
        {
            .test_name = "numeric_filter_less_than_k_eligible_candidates",
            .k = 10,
            .filter = "@numeric:[99 99]",
            .expected_neighbors_size = 1,
        },
        {
            .test_name = "numeric_filter_no_eligible_candidates",
            .k = 10,
            .filter = "@numeric:[10000 20000]",
            .expected_neighbors_size = 0,
        },
        {
            .test_name = "tag_filter_k_eligible_candidates",
            .k = 5,
            .filter = "@tag:{LT5}",
            .expected_neighbors_size = 5,
        },
        {
            .test_name = "tag_filter_less_than_k_eligible_candidates",
            .k = 5,
            .filter = "@tag:{LT3}",
            .expected_neighbors_size = 3,
        },
        {
            .test_name = "tag_filter_all_candidates_eligible",
            .k = 10,
            .filter = "@tag:{Lt*}",
            .expected_neighbors_size = 10,
        },
        {
            .test_name = "tag_filter_no_eligible_candidates",
            .k = 10,
            .filter = "@tag:{random}",
            .expected_neighbors_size = 0,
        },
        {
            .test_name = "non_vector_numeric_filter_eligible_candidates",
            .filter = "@numeric:[1 10]",
            .expected_neighbors_size = 10,
            .is_vector_search_query = false,
        },
        {
            .test_name = "non_vector_numeric_and_tag_filter",
            .filter = "@numeric:[1 10] @tag:{LT5}",
            .expected_neighbors_size = 4,
            .is_vector_search_query = false,
        },
        {
            .test_name = "non_vector_numeric_or_numeric_filter",
            .filter = "@numeric:[1 10] | @numeric:[21 25]",
            .expected_neighbors_size = 15,
            .is_vector_search_query = false,
        },
    }),
    [](const testing::TestParamInfo<LocalSearchTestCase> &info) {
      return info.param.test_name;
    });

struct FetchFilteredKeysTestCase {
  std::string test_name;
  std::string filter;
  std::vector<std::pair<size_t, size_t>> fetched_key_ranges;
  std::unordered_set<std::string> expected_keys;
};

class FetchFilteredKeysTest
    : public ValkeySearchTestWithParam<FetchFilteredKeysTestCase> {};

TEST_P(FetchFilteredKeysTest, ParseParams) {
  auto index_schema = CreateIndexSchemaWithMultipleAttributes();
  auto vector_index = dynamic_cast<indexes::VectorBase *>(
      index_schema->GetIndex(kVectorAttributeAlias)->get());
  const FetchFilteredKeysTestCase &test_case = GetParam();
<<<<<<< HEAD
  query::VectorSearchParameters params(100000, nullptr, 0);
=======
  query::SearchParameters params(100000, nullptr);
>>>>>>> 090c082a
  FilterParser parser(*index_schema, test_case.filter);
  params.filter_parse_results = std::move(parser.Parse().value());
  params.k = 100;
  auto vectors = DeterministicallyGenerateVectors(1, kVectorDimensions, 10.0);
  params.query =
      std::string((char *)vectors[0].data(), vectors[0].size() * sizeof(float));
  std::queue<std::unique_ptr<indexes::EntriesFetcherBase>> entries_fetchers;
  indexes::Numeric::EntriesRange entries_range;
  for (auto key_range : test_case.fetched_key_ranges) {
    entries_fetchers.push(std::make_unique<TestedNumericEntriesFetcher>(
        entries_range, std::make_pair(key_range.first, key_range.second)));
  }
  auto results =
      CalcBestMatchingPrefilteredKeys(params, entries_fetchers, vector_index);
  auto neighbors = vector_index->CreateReply(results).value();
  EXPECT_EQ(neighbors.size(), test_case.expected_keys.size());
  for (auto it = neighbors.begin(); it != neighbors.end(); ++it) {
    EXPECT_TRUE(
        test_case.expected_keys.contains(std::string(*it->external_id)));
  }
}

INSTANTIATE_TEST_SUITE_P(
    FetchFilteredKeysTests, FetchFilteredKeysTest,
    ValuesIn<FetchFilteredKeysTestCase>({
        {
            .test_name = "base_predicate",
            .filter = "@numeric:[0 4]",
            .fetched_key_ranges = {{0, 4}},
            .expected_keys = {"0", "1", "2", "3", "4"},
        },
        {
            .test_name = "or_predicate",
            .filter = "@numeric:[0 4] | @numeric:[1 6]",
            .fetched_key_ranges = {{0, 4}, {1, 6}},
            .expected_keys = {"0", "1", "2", "3", "4", "5", "6"},
        },
        {
            .test_name = "and_predicate",
            .filter = "@numeric:[0 4] @numeric:[1 6]",
            // Only the entries_fetcher for the smaller set is returned from
            // EvaluateFilterAsPrimary.
            .fetched_key_ranges = {{0, 4}},
            .expected_keys = {"1", "2", "3", "4"},
        },
        // Cases that should not happen but would still work.
        {
            .test_name = "base_predicate_mismatch_with_fetched_key_range",
            .filter = "@numeric:[1 5]",
            .fetched_key_ranges = {{0, 4}},
            .expected_keys = {"1", "2", "3", "4"},
        },
        {
            .test_name = "and_predicate_both_sets_retrieved",
            .filter = "@numeric:[0 4] @numeric:[1 6]",
            .fetched_key_ranges = {{0, 4}, {1, 6}},
            .expected_keys = {"1", "2", "3", "4"},
        },
    }),
    [](const TestParamInfo<FetchFilteredKeysTestCase> &info) {
      return info.param.test_name;
    });

struct SearchTestCase {
  std::string test_name;
  std::string filter;
  int k;  // The number of neighbors to return.
  std::unordered_set<std::string> expected_keys;
};

class SearchTest : public ValkeySearchTestWithParam<
                       std::tuple<IndexerType, SearchTestCase>> {};

TEST_P(SearchTest, ParseParams) {
  const auto &param = GetParam();
  IndexerType indexer_type = std::get<0>(param);
  SearchTestCase test_case = std::get<1>(param);
<<<<<<< HEAD
  query::VectorSearchParameters params(100000, nullptr, 0);
=======
  query::SearchParameters params(100000, nullptr);
>>>>>>> 090c082a
  params.index_schema = CreateIndexSchemaWithMultipleAttributes(indexer_type);
  params.index_schema_name = kIndexSchemaName;
  params.attribute_alias = kVectorAttributeAlias;
  params.score_as = vmsdk::MakeUniqueValkeyString(kScoreAs);
  params.dialect = kDialect;
  params.k = test_case.k;
  params.ef = kEfRuntime;
  std::vector<float> query_vector(kVectorDimensions, 0.0);
  params.query = VectorToStr(query_vector);
  if (!test_case.filter.empty()) {
    FilterParser parser(*params.index_schema, test_case.filter);
    params.filter_parse_results = std::move(parser.Parse().value());
  }
  auto neighbors = Search(params, query::SearchMode::kLocal);
  VMSDK_EXPECT_OK(neighbors);
#ifndef SAN_BUILD
  EXPECT_EQ(neighbors->size(), test_case.expected_keys.size());
#endif

  for (auto &neighbor : *neighbors) {
    EXPECT_TRUE(
        test_case.expected_keys.contains(std::string(*neighbor.external_id)));
  }
}

INSTANTIATE_TEST_SUITE_P(
    SearchTests, SearchTest,
    testing::Combine(
        ValuesIn({IndexerType::kHNSW, IndexerType::kFlat}),
        ValuesIn<SearchTestCase>(
            // Note that the vectors are generated such that vectors with lower
            // indices are closer to the query vector. Hence, the nearest
            // neighbors are expected to be the first k vectors that match the
            // filter.
            {{
                 .test_name = "no_filter",
                 .filter = "",
                 .k = 5,
                 .expected_keys = {"0", "1", "2", "3", "4"},
             },
             {
                 .test_name = "prefix_match_filter",
                 .filter = "@tag:{lT*}",
                 .k = 5,
                 .expected_keys = {"0", "1", "2", "3", "4"},
             },
             {
                 .test_name = "numeric_filter_all_candidates_eligible",
                 .filter = "@numeric:[0 10000]",
                 .k = 5,
                 .expected_keys = {"0", "1", "2", "3", "4"},
             },
             {
                 .test_name = "numeric_filter_k_eligible_candidates",
                 .filter = "@numeric:[0 4]",
                 .k = 5,
                 .expected_keys = {"0", "1", "2", "3", "4"},
             },
             {
                 .test_name = "numeric_filter_less_than_k_eligible_candidates",
                 .filter = "@numeric:[0 2]",
                 .k = 5,
                 .expected_keys = {"0", "1", "2"},
             },
             {
                 .test_name = "numeric_filter_no_eligible_candidates",
                 .filter = "@numeric:[10000 20000]",
                 .k = 5,
                 .expected_keys = {},
             },
             {
                 .test_name = "tag_filter_all_candidates_eligible",
                 .filter = "@tag:{LT10000}",
                 .k = 5,
                 .expected_keys = {"0", "1", "2", "3", "4"},
             },
             {
                 .test_name = "tag_filter_k_eligible_candidates",
                 .filter = "@tag:{LT5}",
                 .k = 5,
                 .expected_keys = {"0", "1", "2", "3", "4"},
             },
             {
                 .test_name = "tag_filter_less_than_k_eligible_candidates",
                 .filter = "@tag:{LT3}",
                 .k = 5,
                 .expected_keys = {"0", "1", "2"},
             },
             {
                 .test_name = "tag_filter_no_eligible_candidates",
                 .filter = "@tag:{random}",
                 .k = 5,
                 .expected_keys = {},
             },
             {
                 .test_name = "or_filter",
                 .filter = "@numeric:[4 100] | @tag:{LT5}",
                 .k = 5,
                 .expected_keys = {"0", "1", "2", "3", "4"},
             },
             {
                 .test_name = "and_filter",
                 .filter = "@numeric:[4 100] @tag:{LT5}",
                 .k = 5,
                 .expected_keys = {"4"},
             },
             // TODO: Add tests where vector, numeric and tag
             // indexes are not aligned.
             {
                 .test_name = "numeric_negate_filter",
                 .filter = "-@numeric:[0 100]",
                 .k = 5,
                 .expected_keys = {"101", "102", "103", "104", "105"},
             },
             {
                 .test_name = "tag_negate_filter",
                 .filter = "-@tag:{LT5}",
                 .k = 5,
                 .expected_keys = {"5", "6", "7", "8", "9"},
             },
             {
                 .test_name = "composite_filter_with_negate",
                 .filter = "-@numeric:[4 100] @tag:{LT5}",
                 .k = 5,
                 .expected_keys = {"0", "1", "2", "3"},
             }})),
    [](const TestParamInfo<std::tuple<IndexerType, SearchTestCase>> &info) {
      std::string test_name = std::get<1>(info.param).test_name;
      test_name +=
          (std::get<0>(info.param) == IndexerType::kHNSW) ? "_hnsw" : "_flat";
      return test_name;
    });

struct IndexedContentTestCase {
  struct TestReturnAttribute {
    std::string identifier;
    std::string alias;
  };
  struct TestIndex {
    std::string attribute_alias;
    std::string attribute_identifier;
    IndexerType indexer_type;
    absl::flat_hash_map<std::string, std::string> contents;
  };
  struct TestNeighbor {
    std::string external_id;
    float distance;
    std::optional<absl::flat_hash_map<std::string, std::string>>
        attribute_contents;
    indexes::Neighbor ToIndexesNeighbor() const {
      auto string_interned_external_id = StringInternStore::Intern(external_id);
      auto result = indexes::Neighbor{string_interned_external_id, distance};
      if (attribute_contents.has_value()) {
        result.attribute_contents = RecordsMap();
        for (auto &attribute : *attribute_contents) {
          result.attribute_contents->emplace(
              attribute.first,
              RecordsMapValue(vmsdk::MakeUniqueValkeyString(attribute.first),
                              vmsdk::MakeUniqueValkeyString(attribute.second)));
        }
      }
      return result;
    }
    static TestNeighbor FromIndexesNeighbor(const indexes::Neighbor &neighbor) {
      TestNeighbor result;
      result.external_id = std::string(*neighbor.external_id);
      result.distance = neighbor.distance;
      if (neighbor.attribute_contents.has_value()) {
        result.attribute_contents =
            absl::flat_hash_map<std::string, std::string>();
        for (auto &attribute : *neighbor.attribute_contents) {
          result.attribute_contents->emplace(
              attribute.first,
              vmsdk::ToStringView(attribute.second.value.get()));
        }
      }
      return result;
    }
    bool operator==(const TestNeighbor &other) const {
      if (external_id != other.external_id || distance != other.distance) {
        return false;
      }
      if (attribute_contents.has_value() !=
          other.attribute_contents.has_value()) {
        return false;
      }
      if (!attribute_contents.has_value()) {
        return true;
      }
      if (attribute_contents->size() != other.attribute_contents->size()) {
        return false;
      }
      for (auto &attribute : *attribute_contents) {
        auto it = other.attribute_contents->find(attribute.first);
        if (it == other.attribute_contents->end() ||
            it->second != attribute.second) {
          return false;
        }
      }
      return true;
    }
  };
  std::string test_name;
  bool no_content;
  std::vector<TestReturnAttribute> return_attributes;
  std::vector<TestIndex> indexes;
  absl::StatusOr<std::deque<TestNeighbor>> input;
  absl::StatusOr<std::deque<TestNeighbor>> expected_output;
};

class IndexedContentTest
    : public ValkeySearchTestWithParam<
          std::tuple<data_model::DistanceMetric, IndexedContentTestCase>> {};

TEST_P(IndexedContentTest, MaybeAddIndexedContentTest) {
  auto index_schema = CreateIndexSchema("test_schema").value();
  auto distance_metric = std::get<0>(GetParam());
  auto test_case = std::get<1>(GetParam());
  for (auto &index : test_case.indexes) {
    std::shared_ptr<indexes::IndexBase> index_base;
    switch (index.indexer_type) {
      case IndexerType::kHNSW: {
        data_model::VectorIndex vector_index_proto = CreateHNSWVectorIndexProto(
            kVectorDimensions, distance_metric, 1000, 10, 300, 30);
        auto vector_index =
            indexes::VectorHNSW<float>::Create(
                vector_index_proto, "attribute_identifier_1",
                data_model::AttributeDataType::ATTRIBUTE_DATA_TYPE_HASH)
                .value();
        VMSDK_EXPECT_OK(index_schema->AddIndex(
            index.attribute_alias, index.attribute_identifier, vector_index));
        index_base = vector_index;
        break;
      }
      case IndexerType::kFlat: {
        data_model::VectorIndex vector_index_proto = CreateFlatVectorIndexProto(
            kVectorDimensions, distance_metric, 1000, 250);
        auto flat_index =
            indexes::VectorFlat<float>::Create(
                vector_index_proto, "attribute_identifier_1",
                data_model::AttributeDataType::ATTRIBUTE_DATA_TYPE_HASH)
                .value();
        VMSDK_EXPECT_OK(index_schema->AddIndex(
            index.attribute_alias, index.attribute_identifier, flat_index));
        index_base = flat_index;
        break;
      }
      case IndexerType::kTag: {
        data_model::TagIndex tag_index_proto;
        tag_index_proto.set_separator(",");
        tag_index_proto.set_case_sensitive(false);
        auto tag_index = std::make_shared<indexes::Tag>(tag_index_proto);
        VMSDK_EXPECT_OK(index_schema->AddIndex(
            index.attribute_alias, index.attribute_identifier, tag_index));
        index_base = tag_index;
        break;
      }
      case IndexerType::kNumeric: {
        data_model::NumericIndex numeric_index_proto;
        auto numeric_index =
            std::make_shared<indexes::Numeric>(numeric_index_proto);
        VMSDK_EXPECT_OK(index_schema->AddIndex(
            index.attribute_alias, index.attribute_identifier, numeric_index));
        index_base = numeric_index;
        break;
      }
      default:
        CHECK(false);
    }
    for (auto &content : index.contents) {
      auto key = StringInternStore::Intern(content.first);
      auto value = content.second;
      VMSDK_EXPECT_OK(index_base->AddRecord(key, value));
    }
  }

<<<<<<< HEAD
  auto parameters = query::VectorSearchParameters(100000, nullptr, 0);
=======
  auto parameters = query::SearchParameters(100000, nullptr);
>>>>>>> 090c082a
  parameters.index_schema = index_schema;
  for (auto &attribute : test_case.return_attributes) {
    auto identifier = vmsdk::MakeUniqueValkeyString(attribute.identifier);
    auto alias = vmsdk::MakeUniqueValkeyString(attribute.alias);
    parameters.return_attributes.push_back(query::ReturnAttribute{
        .identifier = std::move(identifier), .alias = std::move(alias)});
  }
  parameters.no_content = test_case.no_content;

  absl::StatusOr<std::deque<indexes::Neighbor>> got;
  if (test_case.input.ok()) {
    absl::StatusOr<std::deque<indexes::Neighbor>> neighbors =
        std::deque<indexes::Neighbor>();
    for (auto &neighbor : test_case.input.value()) {
      neighbors->push_back(neighbor.ToIndexesNeighbor());
    }
    got = query::MaybeAddIndexedContent(std::move(neighbors), parameters);
  } else {
    got = query::MaybeAddIndexedContent(test_case.input.status(), parameters);
  }

  if (!got.ok()) {
    EXPECT_EQ(got.status(), test_case.expected_output.status());
  } else {
    VMSDK_EXPECT_OK(test_case.expected_output);
    EXPECT_EQ(got->size(), test_case.expected_output->size());
#ifndef TESTING_TMP_DISABLED
    for (size_t i = 0; i < got->size(); ++i) {
      EXPECT_EQ(IndexedContentTestCase::TestNeighbor::FromIndexesNeighbor(
                    got.value()[i]),
                test_case.expected_output.value()[i]);
    }
#endif  // TESTING_TMP_DISABLED
  }
}

static const char kTestVector0[401] =
    "00000000000000000000000000000000000000000000000000"
    "00000000000000000000000000000000000000000000000000"
    "00000000000000000000000000000000000000000000000000"
    "00000000000000000000000000000000000000000000000000"
    "00000000000000000000000000000000000000000000000000"
    "00000000000000000000000000000000000000000000000000"
    "00000000000000000000000000000000000000000000000000"
    "00000000000000000000000000000000000000000000000000";

static const char kTestVector1[401] =
    "11111111111111111111111111111111111111111111111111"
    "11111111111111111111111111111111111111111111111111"
    "11111111111111111111111111111111111111111111111111"
    "11111111111111111111111111111111111111111111111111"
    "11111111111111111111111111111111111111111111111111"
    "11111111111111111111111111111111111111111111111111"
    "11111111111111111111111111111111111111111111111111"
    "11111111111111111111111111111111111111111111111111";

INSTANTIATE_TEST_SUITE_P(
    IndexedContentTests, IndexedContentTest,
    testing::Combine(
        testing::Values(data_model::DISTANCE_METRIC_L2,
                        data_model::DISTANCE_METRIC_COSINE),
        testing::ValuesIn<IndexedContentTestCase>(
            {
                {
                    .test_name = "no_return_attributes",
                    .input = {{{.external_id = "1",
                                .distance = 0.1,
                                .attribute_contents = std::nullopt}}},
                    .expected_output = {{{.external_id = "1",
                                          .distance = 0.1,
                                          .attribute_contents = std::nullopt}}},
                },
                {
                    .test_name = "all_non_indexed_return_attributes",
                    .return_attributes = {{.identifier = "1", .alias = "a1"},
                                          {.identifier = "2", .alias = "a2"}},
                    .input = {{{.external_id = "1",
                                .distance = 0.1,
                                .attribute_contents = std::nullopt}}},
                    .expected_output = {{{.external_id = "1",
                                          .distance = 0.1,
                                          .attribute_contents = std::nullopt}}},
                },
                {
                    .test_name = "some_non_indexed_return_attributes",
                    .return_attributes = {{.identifier = "a1", .alias = "as1"},
                                          {.identifier = "a2", .alias = "as2"}},
                    .indexes =
                        {
                            {
                                .attribute_alias = "a1",
                                .attribute_identifier = "i1",
                                .indexer_type = IndexerType::kTag,
                                .contents = {{"1", "1"}},
                            },
                        },
                    .input = {{{.external_id = "1",
                                .distance = 0.1,
                                .attribute_contents = std::nullopt}}},
                    .expected_output = {{{.external_id = "1",
                                          .distance = 0.1,
                                          .attribute_contents = std::nullopt}}},
                },
                {
                    .test_name = "no_content",
                    .no_content = true,
                    .indexes =
                        {
                            {
                                .attribute_alias = "a1",
                                .attribute_identifier = "i1",
                                .indexer_type = IndexerType::kTag,
                                .contents = {{"1", "1"}},
                            },
                        },
                    .input = {{{.external_id = "1",
                                .distance = 0.1,
                                .attribute_contents = std::nullopt}}},
                    .expected_output = {{{.external_id = "1",
                                          .distance = 0.1,
                                          .attribute_contents = std::nullopt}}},
                },
                {
                    .test_name = "tag_indexed_return_attributes",
                    .return_attributes = {{.identifier = "a1", .alias = "as1"},
                                          {.identifier = "a2", .alias = "as2"}},
                    .indexes =
                        {
                            {
                                .attribute_alias = "a1",
                                .attribute_identifier = "i1",
                                .indexer_type = IndexerType::kTag,
                                .contents = {{"1", "1"}},
                            },
                            {
                                .attribute_alias = "a2",
                                .attribute_identifier = "i2",
                                .indexer_type = IndexerType::kTag,
                                .contents = {{"1", "2, abc ,ABC    "}},
                            },
                        },
                    .input = {{{.external_id = "1",
                                .distance = 0.1,
                                .attribute_contents = std::nullopt}}},
                    .expected_output = {{{
                        .external_id = "1",
                        .distance = 0.1,
                        .attribute_contents =
                            absl::flat_hash_map<std::string, std::string>{
                                {"as1", "1"}, {"as2", "2, abc ,ABC    "}},
                    }}},
                },
                {
                    .test_name = "numeric_indexed_return_attributes",
                    .return_attributes = {{.identifier = "a1", .alias = "as1"},
                                          {.identifier = "a2", .alias = "as2"}},
                    .indexes =
                        {
                            {
                                .attribute_alias = "a1",
                                .attribute_identifier = "i1",
                                .indexer_type = IndexerType::kNumeric,
                                .contents = {{"1", "1.0"}},
                            },
                            {
                                .attribute_alias = "a2",
                                .attribute_identifier = "i2",
                                .indexer_type = IndexerType::kNumeric,
                                .contents = {{"1", "2.0"}},
                            },
                        },
                    .input = {{{.external_id = "1",
                                .distance = 0.1,
                                .attribute_contents = std::nullopt}}},
                    .expected_output = {{{
                        .external_id = "1",
                        .distance = 0.1,
                        .attribute_contents =
                            absl::flat_hash_map<std::string, std::string>{
                                {"as1", "1"}, {"as2", "2"}},
                    }}},
                },
                {
                    .test_name = "hnsw_indexed_return_attributes",
                    .return_attributes = {{.identifier = "a1", .alias = "as1"},
                                          {.identifier = "a2", .alias = "as2"}},
                    .indexes =
                        {
                            {
                                .attribute_alias = "a1",
                                .attribute_identifier = "i1",
                                .indexer_type = IndexerType::kHNSW,
                                .contents = {{"1", kTestVector0}},
                            },
                            {
                                .attribute_alias = "a2",
                                .attribute_identifier = "i2",
                                .indexer_type = IndexerType::kHNSW,
                                .contents = {{"1", kTestVector1}},
                            },
                        },
                    .input = {{{.external_id = "1",
                                .distance = 0.1,
                                .attribute_contents = std::nullopt}}},
                    .expected_output = {{{
                        .external_id = "1",
                        .distance = 0.1,
                        .attribute_contents =
                            absl::flat_hash_map<std::string, std::string>{
                                {"as1", kTestVector0}, {"as2", kTestVector1}},
                    }}},
                },
                {
                    .test_name = "flat_indexed_return_attributes",
                    .return_attributes = {{.identifier = "a1", .alias = "as1"},
                                          {.identifier = "a2", .alias = "as2"}},
                    .indexes =
                        {
                            {
                                .attribute_alias = "a1",
                                .attribute_identifier = "i1",
                                .indexer_type = IndexerType::kFlat,
                                .contents = {{"1", kTestVector0}},
                            },
                            {
                                .attribute_alias = "a2",
                                .attribute_identifier = "i2",
                                .indexer_type = IndexerType::kFlat,
                                .contents = {{"1", kTestVector1}},
                            },
                        },
                    .input = {{{.external_id = "1",
                                .distance = 0.1,
                                .attribute_contents = std::nullopt}}},
                    .expected_output = {{{
                        .external_id = "1",
                        .distance = 0.1,
                        .attribute_contents =
                            absl::flat_hash_map<std::string, std::string>{
                                {"as1", kTestVector0}, {"as2", kTestVector1}},
                    }}},
                },
                {
                    .test_name = "not_ok_input",
                    .return_attributes = {{.identifier = "a1", .alias = "as1"},
                                          {.identifier = "a2", .alias = "as2"}},
                    .input = absl::InternalError("test error"),
                    .expected_output = absl::InternalError("test error"),
                },
                {
                    .test_name = "content_already_exists",
                    .return_attributes = {{.identifier = "a1", .alias = "as1"},
                                          {.identifier = "a2", .alias = "as2"}},
                    .indexes =
                        {
                            {
                                .attribute_alias = "a1",
                                .attribute_identifier = "i1",
                                .indexer_type = IndexerType::kTag,
                                .contents = {{"2", "1"}},
                            },
                            {
                                .attribute_alias = "a2",
                                .attribute_identifier = "i2",
                                .indexer_type = IndexerType::kTag,
                                .contents = {{"2", "2"}},
                            },
                        },
                    .input = {{{.external_id = "1",
                                .distance = 0.1,
                                .attribute_contents = absl::flat_hash_map<
                                    std::string, std::string>{{"as1", "1"},
                                                              {"as2", "2"}}},
                               {.external_id = "2",
                                .distance = 0.2,
                                .attribute_contents = std::nullopt}}},
                    .expected_output =
                        {{{
                              .external_id = "1",
                              .distance = 0.1,
                              .attribute_contents =
                                  absl::flat_hash_map<std::string, std::string>{
                                      {"as1", "1"}, {"as2", "2"}},
                          },
                          {.external_id = "2",
                           .distance = 0.2,
                           .attribute_contents =
                               absl::flat_hash_map<std::string, std::string>{
                                   {"as1", "1"}, {"as2", "2"}}}}},
                },
                {
                    .test_name = "index_content_not_exists",
                    .return_attributes = {{.identifier = "a1", .alias = "as1"},
                                          {.identifier = "a2", .alias = "as2"}},
                    .indexes =
                        {
                            {
                                .attribute_alias = "a1",
                                .attribute_identifier = "i1",
                                .indexer_type = IndexerType::kTag,
                                .contents = {{"1", "1"}},
                            },
                            {
                                .attribute_alias = "a2",
                                .attribute_identifier = "i2",
                                .indexer_type = IndexerType::kTag,
                                .contents = {{"1", "2"}, {"2", "2"}},
                            },
                        },
                    .input = {{{.external_id = "1",
                                .distance = 0.1,
                                .attribute_contents = std::nullopt},
                               {.external_id = "2",
                                .distance = 0.2,
                                .attribute_contents = std::nullopt}}},
                    .expected_output =
                        {{{
                              .external_id = "1",
                              .distance = 0.1,
                              .attribute_contents =
                                  absl::flat_hash_map<std::string, std::string>{
                                      {"as1", "1"}, {"as2", "2"}},
                          },
                          {.external_id = "2",
                           .distance = 0.2,
                           .attribute_contents = std::nullopt}}},
                },
            })),
    [](const TestParamInfo<IndexedContentTest::ParamType> &info) {
      std::string distance_metric =
          std::get<0>(info.param) == data_model::DISTANCE_METRIC_L2 ? "L2"
                                                                    : "COSINE";
      std::string test_name =
          absl::StrCat(distance_metric, "_", std::get<1>(info.param).test_name);
      return test_name;
    });
}  // namespace
}  // namespace valkey_search<|MERGE_RESOLUTION|>--- conflicted
+++ resolved
@@ -398,13 +398,8 @@
 
 TEST_P(LocalSearchTest, LocalSearchTest) {
   auto index_schema = CreateIndexSchemaWithMultipleAttributes();
-<<<<<<< HEAD
   const PerformVectorSearchTestCase &test_case = GetParam();
-  query::VectorSearchParameters params(100000, nullptr, 0);
-=======
-  const LocalSearchTestCase &test_case = GetParam();
-  query::SearchParameters params(100000, nullptr);
->>>>>>> 090c082a
+  query::SearchParameters params(100000, nullptr, 0);
   params.index_schema_name = kIndexSchemaName;
   if (test_case.is_vector_search_query) {
     params.attribute_alias = kVectorAttributeAlias;
@@ -509,11 +504,7 @@
   auto vector_index = dynamic_cast<indexes::VectorBase *>(
       index_schema->GetIndex(kVectorAttributeAlias)->get());
   const FetchFilteredKeysTestCase &test_case = GetParam();
-<<<<<<< HEAD
-  query::VectorSearchParameters params(100000, nullptr, 0);
-=======
-  query::SearchParameters params(100000, nullptr);
->>>>>>> 090c082a
+  query::SearchParameters params(100000, nullptr, 0);
   FilterParser parser(*index_schema, test_case.filter);
   params.filter_parse_results = std::move(parser.Parse().value());
   params.k = 100;
@@ -591,11 +582,7 @@
   const auto &param = GetParam();
   IndexerType indexer_type = std::get<0>(param);
   SearchTestCase test_case = std::get<1>(param);
-<<<<<<< HEAD
-  query::VectorSearchParameters params(100000, nullptr, 0);
-=======
-  query::SearchParameters params(100000, nullptr);
->>>>>>> 090c082a
+  query::SearchParameters params(100000, nullptr, 0);
   params.index_schema = CreateIndexSchemaWithMultipleAttributes(indexer_type);
   params.index_schema_name = kIndexSchemaName;
   params.attribute_alias = kVectorAttributeAlias;
@@ -872,11 +859,7 @@
     }
   }
 
-<<<<<<< HEAD
-  auto parameters = query::VectorSearchParameters(100000, nullptr, 0);
-=======
-  auto parameters = query::SearchParameters(100000, nullptr);
->>>>>>> 090c082a
+  auto parameters = query::SearchParameters(100000, nullptr, 0);
   parameters.index_schema = index_schema;
   for (auto &attribute : test_case.return_attributes) {
     auto identifier = vmsdk::MakeUniqueValkeyString(attribute.identifier);
