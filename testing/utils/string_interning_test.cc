/*
 * Copyright (c) 2025, valkey-search contributors
 * All rights reserved.
 * SPDX-License-Identifier: BSD 3-Clause
 *
 */

#include "src/utils/string_interning.h"

#include <cstring>
#include <memory>
#include <string>

#include "gtest/gtest.h"
#include "gmock/gmock.h"
#include "vmsdk/src/memory_allocation.h"
#include "vmsdk/src/memory_tracker.h"
#include "src/utils/allocator.h"
#include "src/utils/intrusive_ref_count.h"
#include "vmsdk/src/testing_infra/utils.h"
#include "vmsdk/src/testing_infra/module.h"
#include "vmsdk/src/memory_allocation_overrides.h"

namespace valkey_search {

using testing::TestParamInfo;

namespace {

class MockAllocator : public Allocator {
 public:
  explicit MockAllocator() : chunk_(this, 1024) {}

  ~MockAllocator() override = default;

  char* Allocate(size_t size) override {
    // simulate the memory allocation in the current tracking scope
    vmsdk::ReportAllocMemorySize(size);
    
    if (!chunk_.free_list.empty()) {
      auto ptr = chunk_.free_list.top();
      chunk_.free_list.pop();
      allocated_size_ = size;
      return ptr;
    }
    return nullptr;  // Out of memory
  }

  size_t ChunkSize() const override {
    return 1024;
  }
  
protected:
  void Free(AllocatorChunk* chunk, char* ptr) override {
    // Report memory deallocation to balance the allocation
    vmsdk::ReportFreeMemorySize(allocated_size_);
    
    chunk->free_list.push(ptr);
  }

 private:
  AllocatorChunk chunk_;
  size_t allocated_size_ = 0;
};

class StringInterningTest : public vmsdk::ValkeyTestWithParam<bool> {};

TEST_F(StringInterningTest, BasicTest) {
  EXPECT_EQ(StringInternStore::Instance().Size(), 0);
  {
    auto interned_key_1 = StringInternStore::Intern("key1");
    auto interned_key_2 = StringInternStore::Intern("key2");
    auto interned_key_2_1 = StringInternStore::Intern("key2");
    auto interned_key_3 = std::make_shared<InternedString>("key3");

    EXPECT_EQ(std::string(*interned_key_1), "key1");
    EXPECT_EQ(std::string(*interned_key_2), "key2");
    EXPECT_EQ(std::string(*interned_key_3), "key3");
    EXPECT_EQ(interned_key_2.get(), interned_key_2_1.get());
    EXPECT_EQ(StringInternStore::Instance().Size(), 2);
  }
  EXPECT_EQ(StringInternStore::Instance().Size(), 0);
}

TEST_P(StringInterningTest, WithAllocator) {
  bool require_ptr_alignment = GetParam();
  auto allocator = CREATE_UNIQUE_PTR(
      FixedSizeAllocator, strlen("prefix_key1") + 1, require_ptr_alignment);
  {
    EXPECT_EQ(StringInternStore::Instance().Size(), 0);
    EXPECT_EQ(allocator->ActiveAllocations(), 0);
    {
      auto interned_key_1 =
          StringInternStore::Intern("prefix_key1", allocator.get());
      EXPECT_EQ(allocator->ActiveAllocations(), 1);
      auto interned_key_2 =
          StringInternStore::Intern("prefix_key2", allocator.get());
      auto interned_key_2_1 = StringInternStore::Intern("prefix_key2");
      EXPECT_EQ(allocator->ActiveAllocations(), 2);
      auto interned_key_2_2 =
          StringInternStore::Intern("prefix_key2", allocator.get());
      EXPECT_EQ(allocator->ActiveAllocations(), 2);

      EXPECT_EQ(std::string(*interned_key_1), "prefix_key1");
      EXPECT_EQ(std::string(*interned_key_2), "prefix_key2");
      EXPECT_EQ(std::string(*interned_key_2_1), "prefix_key2");
      EXPECT_EQ(interned_key_2.get(), interned_key_2_1.get());
      EXPECT_EQ(StringInternStore::Instance().Size(), 2);
    }
    EXPECT_EQ(StringInternStore::Instance().Size(), 0);
    EXPECT_EQ(allocator->ActiveAllocations(), 0);
  }
}

TEST_F(StringInterningTest, StringInternStoreTracksMemoryInternally) {
  MemoryPool caller_pool{0};
  std::shared_ptr<InternedString> interned_str;
  auto allocator = std::make_unique<MockAllocator>();

  {
    NestedMemoryScope scope{caller_pool};
    interned_str = StringInternStore::Intern("test_string", allocator.get());
  }

  EXPECT_EQ(caller_pool.GetUsage(), 0);
  EXPECT_EQ(StringInternStore::GetMemoryUsage(), 12);

  interned_str.reset();

  EXPECT_EQ(StringInternStore::GetMemoryUsage(), 0);
}

<<<<<<< HEAD
TEST_F(StringInterningTest, NonInternedStringDoesNotAffectStoreMemory) {
  int64_t initial_memory = StringInternStore::GetMemoryUsage();
  
  auto non_interned = std::make_shared<InternedString>("non_interned_string");
  
  EXPECT_EQ(StringInternStore::GetMemoryUsage(), initial_memory);
=======
TEST_F(StringInterningTest, NonInternedStringDoesAffectStoreMemory) {
  static auto track_malloc_size = [](void* ptr) -> size_t {
    return 21;
  };
  
  vmsdk::test_utils::SetTestSystemMallocSizeFunction(track_malloc_size);
  
  const char* test_str = "non_interned_string";
  size_t expected_size = strlen(test_str) + 1;

  int64_t initial_memory = StringInternStore::GetMemoryUsage();
  
  auto non_interned = std::make_shared<InternedString>(test_str);
  
  EXPECT_EQ(StringInternStore::GetMemoryUsage(), initial_memory+21);
>>>>>>> 8614db7f
  
  non_interned.reset();
  
  EXPECT_EQ(StringInternStore::GetMemoryUsage(), initial_memory);
<<<<<<< HEAD
=======
  
  vmsdk::test_utils::ClearTestSystemMallocSizeFunction();
>>>>>>> 8614db7f
}

INSTANTIATE_TEST_SUITE_P(StringInterningTests, StringInterningTest,
                         ::testing::Values(true, false),
                         [](const TestParamInfo<bool> &info) {
                           return std::to_string(info.param);
                         });
}  // namespace

}  // namespace valkey_search<|MERGE_RESOLUTION|>--- conflicted
+++ resolved
@@ -130,14 +130,6 @@
   EXPECT_EQ(StringInternStore::GetMemoryUsage(), 0);
 }
 
-<<<<<<< HEAD
-TEST_F(StringInterningTest, NonInternedStringDoesNotAffectStoreMemory) {
-  int64_t initial_memory = StringInternStore::GetMemoryUsage();
-  
-  auto non_interned = std::make_shared<InternedString>("non_interned_string");
-  
-  EXPECT_EQ(StringInternStore::GetMemoryUsage(), initial_memory);
-=======
 TEST_F(StringInterningTest, NonInternedStringDoesAffectStoreMemory) {
   static auto track_malloc_size = [](void* ptr) -> size_t {
     return 21;
@@ -153,16 +145,12 @@
   auto non_interned = std::make_shared<InternedString>(test_str);
   
   EXPECT_EQ(StringInternStore::GetMemoryUsage(), initial_memory+21);
->>>>>>> 8614db7f
   
   non_interned.reset();
   
   EXPECT_EQ(StringInternStore::GetMemoryUsage(), initial_memory);
-<<<<<<< HEAD
-=======
   
   vmsdk::test_utils::ClearTestSystemMallocSizeFunction();
->>>>>>> 8614db7f
 }
 
 INSTANTIATE_TEST_SUITE_P(StringInterningTests, StringInterningTest,
