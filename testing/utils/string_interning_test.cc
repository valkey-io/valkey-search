/*
 * Copyright (c) 2025, valkey-search contributors
 * All rights reserved.
 * SPDX-License-Identifier: BSD 3-Clause
 *
 */

#include "src/utils/string_interning.h"

#include <cstring>
#include <memory>
#include <string>

#include "gtest/gtest.h"
#include "gmock/gmock.h"
#include "vmsdk/src/memory_allocation.h"
#include "vmsdk/src/memory_tracker.h"
#include "src/utils/allocator.h"
#include "src/utils/intrusive_ref_count.h"
#include "vmsdk/src/testing_infra/utils.h"
#include "vmsdk/src/testing_infra/module.h"
#include "vmsdk/src/memory_allocation_overrides.h"

namespace valkey_search {

using testing::TestParamInfo;

namespace {

<<<<<<< HEAD
class MockAllocator : public Allocator {
 public:
  explicit MockAllocator() : chunk_(this, 1024) {}

  ~MockAllocator() override = default;

  char* Allocate(size_t size) override {
    // simulate the memory allocation in the current tracking scope
    vmsdk::ReportAllocMemorySize(size);
    
    if (!chunk_.free_list.empty()) {
      auto ptr = chunk_.free_list.top();
      chunk_.free_list.pop();
      allocated_size_ = size;
      return ptr;
    }
    return nullptr;  // Out of memory
  }

  size_t ChunkSize() const override {
    return 1024;
  }
  
protected:
  void Free(AllocatorChunk* chunk, char* ptr) override {
    // Report memory deallocation to balance the allocation
    vmsdk::ReportFreeMemorySize(allocated_size_);
    
    chunk->free_list.push(ptr);
  }

 private:
  AllocatorChunk chunk_;
  size_t allocated_size_ = 0;
};

class StringInterningTest : public vmsdk::RedisTestWithParam<bool> {};
=======
class StringInterningTest : public vmsdk::ValkeyTestWithParam<bool> {};
>>>>>>> 71e80207

TEST_F(StringInterningTest, BasicTest) {
  EXPECT_EQ(StringInternStore::Instance().Size(), 0);
  {
    auto interned_key_1 = StringInternStore::Intern("key1");
    auto interned_key_2 = StringInternStore::Intern("key2");
    auto interned_key_2_1 = StringInternStore::Intern("key2");
    auto interned_key_3 = std::make_shared<InternedString>("key3");

    EXPECT_EQ(std::string(*interned_key_1), "key1");
    EXPECT_EQ(std::string(*interned_key_2), "key2");
    EXPECT_EQ(std::string(*interned_key_3), "key3");
    EXPECT_EQ(interned_key_2.get(), interned_key_2_1.get());
    EXPECT_EQ(StringInternStore::Instance().Size(), 2);
  }
  EXPECT_EQ(StringInternStore::Instance().Size(), 0);
}

TEST_P(StringInterningTest, WithAllocator) {
  bool require_ptr_alignment = GetParam();
  auto allocator = CREATE_UNIQUE_PTR(
      FixedSizeAllocator, strlen("prefix_key1") + 1, require_ptr_alignment);
  {
    EXPECT_EQ(StringInternStore::Instance().Size(), 0);
    EXPECT_EQ(allocator->ActiveAllocations(), 0);
    {
      auto interned_key_1 =
          StringInternStore::Intern("prefix_key1", allocator.get());
      EXPECT_EQ(allocator->ActiveAllocations(), 1);
      auto interned_key_2 =
          StringInternStore::Intern("prefix_key2", allocator.get());
      auto interned_key_2_1 = StringInternStore::Intern("prefix_key2");
      EXPECT_EQ(allocator->ActiveAllocations(), 2);
      auto interned_key_2_2 =
          StringInternStore::Intern("prefix_key2", allocator.get());
      EXPECT_EQ(allocator->ActiveAllocations(), 2);

      EXPECT_EQ(std::string(*interned_key_1), "prefix_key1");
      EXPECT_EQ(std::string(*interned_key_2), "prefix_key2");
      EXPECT_EQ(std::string(*interned_key_2_1), "prefix_key2");
      EXPECT_EQ(interned_key_2.get(), interned_key_2_1.get());
      EXPECT_EQ(StringInternStore::Instance().Size(), 2);
    }
    EXPECT_EQ(StringInternStore::Instance().Size(), 0);
    EXPECT_EQ(allocator->ActiveAllocations(), 0);
  }
}

TEST_F(StringInterningTest, MemoryTrackingIsolation) {
  std::atomic<int64_t> caller_pool{0};
  std::shared_ptr<InternedString> interned_str;

  NestedMemoryScope scope{&caller_pool};
  auto allocator = std::make_unique<MockAllocator>();
  auto before_memory_delta = vmsdk::GetMemoryDelta();

  interned_str = StringInternStore::Intern("test_string", allocator.get());

  EXPECT_EQ(caller_pool.load(), 0);
  EXPECT_EQ(StringInternStore::GetMemoryUsage(), 12);
  EXPECT_EQ(vmsdk::GetMemoryDelta(), before_memory_delta);

  interned_str.reset();

  EXPECT_EQ(caller_pool.load(), 0);
  EXPECT_EQ(StringInternStore::GetMemoryUsage(), 0);
}

INSTANTIATE_TEST_SUITE_P(StringInterningTests, StringInterningTest,
                         ::testing::Values(true, false),
                         [](const TestParamInfo<bool> &info) {
                           return std::to_string(info.param);
                         });
}  // namespace

}  // namespace valkey_search<|MERGE_RESOLUTION|>--- conflicted
+++ resolved
@@ -27,7 +27,6 @@
 
 namespace {
 
-<<<<<<< HEAD
 class MockAllocator : public Allocator {
  public:
   explicit MockAllocator() : chunk_(this, 1024) {}
@@ -64,10 +63,7 @@
   size_t allocated_size_ = 0;
 };
 
-class StringInterningTest : public vmsdk::RedisTestWithParam<bool> {};
-=======
 class StringInterningTest : public vmsdk::ValkeyTestWithParam<bool> {};
->>>>>>> 71e80207
 
 TEST_F(StringInterningTest, BasicTest) {
   EXPECT_EQ(StringInternStore::Instance().Size(), 0);
