--- conflicted
+++ resolved
@@ -429,14 +429,10 @@
   stats.coordinator_server_search_index_partition_success_cnt = 28;
   auto interned_key_1 = StringInternStore::Intern("key1");
   EXPECT_EQ(std::string(*interned_key_1), "key1");
-<<<<<<< HEAD
   
   StringInternStore::SetMemoryUsageForTesting(2097152);  // 2MB in bytes
   
-  RedisModuleInfoCtx fake_info_ctx;
-=======
   ValkeyModuleInfoCtx fake_info_ctx;
->>>>>>> 71e80207
   ValkeySearch::Instance().Info(&fake_info_ctx, false);
 #ifndef TESTING_TMP_DISABLED
   EXPECT_EQ(
