--- conflicted
+++ resolved
@@ -68,14 +68,8 @@
     if (command.command_info != nullptr) {
       if (ValkeyModule_SetCommandInfo(cmd, command.command_info) ==
           VALKEYMODULE_ERR) {
-<<<<<<< HEAD
-        return absl::InternalError(
-            absl::StrCat("Failed to set command info for: ",
-                         command.cmd_name.data()));
-=======
         return absl::InternalError(absl::StrCat(
             "Failed to set command info for: ", command.cmd_name.data()));
->>>>>>> db914365
       }
     }
   }
