/*
 * Copyright (c) 2025, valkey-search contributors
 * All rights reserved.
 * SPDX-License-Identifier: BSD 3-Clause
 *
 */

#ifndef VMSDK_SRC_TESTING_INFRA_MODULE
#define VMSDK_SRC_TESTING_INFRA_MODULE

#include <atomic>
#include <cstdarg>
#include <cstdint>
#include <cstdio>
#include <cstring>
#include <ios>
#include <optional>
#include <ostream>
#include <sstream>
#include <string>
#include <vector>

#include "absl/base/call_once.h"
#include "absl/container/flat_hash_map.h"
#include "absl/log/check.h"
#include "absl/strings/str_format.h"
#include "gmock/gmock.h"
#include "gtest/gtest.h"
#include "vmsdk/src/log.h"
#include "vmsdk/src/type_conversions.h"
#include "vmsdk/src/utils.h"
#include "vmsdk/src/valkey_module_api/valkey_module.h"

class MockValkeyModule {
 public:
  MockValkeyModule() {
    ON_CALL(*this, EventLoopAddOneShot)
        .WillByDefault(
            [](ValkeyModuleEventLoopOneShotFunc callback, void *data) -> int {
              if (callback) {
                callback(data);
              }
              return 0;
            });
  };
  MOCK_METHOD(ValkeyModuleBlockedClient *, BlockClientOnAuth,
              (ValkeyModuleCtx * ctx, ValkeyModuleAuthCallback reply_callback,
               void (*free_privdata)(ValkeyModuleCtx *, void *)));
  MOCK_METHOD(ValkeyModuleBlockedClient *, BlockClient,
              (ValkeyModuleCtx * ctx, ValkeyModuleCmdFunc reply_callback,
               ValkeyModuleCmdFunc timeout_callback,
               void (*free_privdata)(ValkeyModuleCtx *, void *),
               long long timeout_ms));  // NOLINT
  MOCK_METHOD(void, Log,
              (ValkeyModuleCtx * ctx, const char *levelstr, const char *msg));
  MOCK_METHOD(void, LogIOError,
              (ValkeyModuleIO * io, const char *levelstr, const char *msg));
  MOCK_METHOD(int, UnblockClient,
              (ValkeyModuleBlockedClient * bc, void *privdata));
  MOCK_METHOD(void *, GetBlockedClientPrivateData, (ValkeyModuleCtx * ctx));
  MOCK_METHOD(int, AuthenticateClientWithACLUser,
              (ValkeyModuleCtx * ctx, const char *name, size_t len,
               ValkeyModuleUserChangedFunc callback, void *privdata,
               uint64_t *client_id));
  MOCK_METHOD(void, ACLAddLogEntryByUserName,
              (ValkeyModuleCtx * ctx, ValkeyModuleString *user,
               ValkeyModuleString *object,
               ValkeyModuleACLLogEntryReason reason));
  MOCK_METHOD(int, EventLoopAdd,
              (int fd, int mask, ValkeyModuleEventLoopFunc func,
               void *user_data));
  MOCK_METHOD(int, EventLoopAddOneShot,
              (ValkeyModuleEventLoopOneShotFunc func, void *user_data));
  MOCK_METHOD(int, EventLoopDel, (int fd, int mask));
  MOCK_METHOD(ValkeyModuleTimerID, CreateTimer,
              (ValkeyModuleCtx * ctx, mstime_t period,
               ValkeyModuleTimerProc callback, void *data));
  MOCK_METHOD(int, StopTimer,
              (ValkeyModuleCtx * ctx, ValkeyModuleTimerID id, void **data));
  MOCK_METHOD(void, SetModuleOptions, (ValkeyModuleCtx * ctx, int options));
  MOCK_METHOD(unsigned long long, GetClientId,  // NOLINT
              (ValkeyModuleCtx *ctx));
  MOCK_METHOD(int, GetClientInfoById, (void *ci, uint64_t id));
  MOCK_METHOD(int, SubscribeToKeyspaceEvents,
              (ValkeyModuleCtx * ctx, int types,
               ValkeyModuleNotificationFunc cb));
  MOCK_METHOD(int, KeyExists, (ValkeyModuleCtx * ctx, ValkeyModuleString *key));
  MOCK_METHOD(ValkeyModuleKey *, OpenKey,
              (ValkeyModuleCtx * ctx, ValkeyModuleString *key, int flags));
  MOCK_METHOD(int, HashExternalize,
              (ValkeyModuleKey * key, ValkeyModuleString *field,
               ValkeyModuleHashExternCB fn, void *privdata));
  MOCK_METHOD(int, GetApi, (const char *name, void *func));
  MOCK_METHOD(int, HashGet,
              (ValkeyModuleKey * key, int flags, const char *field,
               int *exists_out, void *terminating_null));
  MOCK_METHOD(int, HashGet,
              (ValkeyModuleKey * key, int flags, const char *field,
               ValkeyModuleString **value_out, void *terminating_null));
  MOCK_METHOD(int, HashSet,
              (ValkeyModuleKey * key, int flags, ValkeyModuleString *field,
               ValkeyModuleString *value_out, void *terminating_null));
  MOCK_METHOD(void, CloseKey, (ValkeyModuleKey * key));
  MOCK_METHOD(int, CreateCommand,
              (ValkeyModuleCtx * ctx, const char *name,
               ValkeyModuleCmdFunc cmdfunc, const char *strflags, int firstkey,
               int lastkey, int keystep));
  MOCK_METHOD(int, KeyType, (ValkeyModuleKey * key));
  MOCK_METHOD(int, ModuleTypeSetValue,
              (ValkeyModuleKey * key, ValkeyModuleType *mt, void *value));
  MOCK_METHOD(int, DeleteKey, (ValkeyModuleKey * key));
  MOCK_METHOD(int, RegisterInfoFunc,
              (ValkeyModuleCtx * ctx, ValkeyModuleInfoFunc cb));
  MOCK_METHOD(int, Init,
              (ValkeyModuleCtx * ctx, const char *name, int ver, int apiver));
  MOCK_METHOD(int, ReplyWithArray,
              (ValkeyModuleCtx * ctx, long len));  // NOLINT
  MOCK_METHOD(void, ReplySetArrayLength,
              (ValkeyModuleCtx * ctx, long len));  // NOLINT
  MOCK_METHOD(int, ReplyWithLongLong,
              (ValkeyModuleCtx * ctx, long long ll));  // NOLINT
  MOCK_METHOD(int, ReplyWithSimpleString,
              (ValkeyModuleCtx * ctx, const char *str));
  MOCK_METHOD(int, ReplyWithString,
              (ValkeyModuleCtx * ctx, ValkeyModuleString *str));
  MOCK_METHOD(int, ReplyWithDouble, (ValkeyModuleCtx * ctx, double val));
  MOCK_METHOD(int, ReplyWithCString, (ValkeyModuleCtx * ctx, const char *str));
  MOCK_METHOD(int, ReplyWithStringBuffer,
<<<<<<< HEAD
              (RedisModuleCtx * ctx, const char *buf, size_t len));
  MOCK_METHOD(int, FreeString, (RedisModuleCtx * ctx, RedisModuleString *str));
  MOCK_METHOD(RedisModuleString *, CreateString,
              (RedisModuleCtx * ctx, const char *ptr, size_t len));
  MOCK_METHOD(RedisModuleType *, CreateDataType,
              (RedisModuleCtx * ctx, const char *name, int encver,
               RedisModuleTypeMethods *typemethods));
  MOCK_METHOD(int, ReplyWithError, (RedisModuleCtx * ctx, const char *err));
=======
              (ValkeyModuleCtx * ctx, const char *buf, size_t len));
  MOCK_METHOD(int, FreeString,
              (ValkeyModuleCtx * ctx, ValkeyModuleString *str));
  MOCK_METHOD(ValkeyModuleType *, CreateDataType,
              (ValkeyModuleCtx * ctx, const char *name, int encver,
               ValkeyModuleTypeMethods *typemethods));
  MOCK_METHOD(int, ReplyWithError, (ValkeyModuleCtx * ctx, const char *err));
>>>>>>> 71e80207
  MOCK_METHOD(int, ScanKey,
              (ValkeyModuleKey * key, ValkeyModuleScanCursor *cursor,
               ValkeyModuleScanKeyCB fn, void *privdata));
  MOCK_METHOD(ValkeyModuleScanCursor *, ScanCursorCreate, ());
  MOCK_METHOD(void, ScanCursorDestroy, (ValkeyModuleScanCursor * cursor));
  MOCK_METHOD(int, SubscribeToServerEvent,
              (ValkeyModuleCtx * ctx, ValkeyModuleEvent event,
               ValkeyModuleEventCallback cb));
  MOCK_METHOD(int, Scan,
              (ValkeyModuleCtx * ctx, ValkeyModuleScanCursor *cursor,
               ValkeyModuleScanCB fn, void *privdata));
  MOCK_METHOD(int, ReplicateVerbatim, (ValkeyModuleCtx * ctx));
  MOCK_METHOD(ValkeyModuleType *, ModuleTypeGetType, (ValkeyModuleKey * key));
  MOCK_METHOD(ValkeyModuleCtx *, GetDetachedThreadSafeContext,
              (ValkeyModuleCtx * ctx));
  MOCK_METHOD(void, FreeThreadSafeContext, (ValkeyModuleCtx * ctx));
  MOCK_METHOD(int, SelectDb, (ValkeyModuleCtx * ctx, int newid));
  MOCK_METHOD(int, GetSelectedDb, (ValkeyModuleCtx * ctx));
  MOCK_METHOD(void *, ModuleTypeGetValue, (ValkeyModuleKey * key));
  MOCK_METHOD(unsigned long long, DbSize, (ValkeyModuleCtx * ctx));  // NOLINT
  MOCK_METHOD(int, InfoAddSection,
              (ValkeyModuleInfoCtx * ctx, const char *str));
  MOCK_METHOD(int, InfoBeginDictField,
              (ValkeyModuleInfoCtx * ctx, const char *str));
  MOCK_METHOD(int, InfoEndDictField, (ValkeyModuleInfoCtx * ctx));
  MOCK_METHOD(int, InfoAddFieldLongLong,
              (ValkeyModuleInfoCtx * ctx, const char *str,
               long long field));  // NOLINT
  MOCK_METHOD(int, InfoAddFieldCString,
              (ValkeyModuleInfoCtx * ctx, const char *str, const char *field));
  MOCK_METHOD(int, RegisterStringConfig,
              (ValkeyModuleCtx * ctx, const char *name, const char *default_val,
               unsigned int flags, ValkeyModuleConfigGetStringFunc getfn,
               ValkeyModuleConfigSetStringFunc setfn,
               ValkeyModuleConfigApplyFunc applyfn, void *privdata));
  MOCK_METHOD(int, RegisterEnumConfig,
              (ValkeyModuleCtx * ctx, const char *name, int default_val,
               unsigned int flags, const char **enum_values,
               const int *int_values, int num_enum_vals,
               ValkeyModuleConfigGetEnumFunc getfn,
               ValkeyModuleConfigSetEnumFunc setfn,
               ValkeyModuleConfigApplyFunc applyfn, void *privdata));
  MOCK_METHOD(int, RegisterNumericConfig,
              (ValkeyModuleCtx * ctx, const char *name, long long default_val,
               unsigned int flags, long long min, long long max,
               ValkeyModuleConfigGetNumericFunc getfn,
               ValkeyModuleConfigSetNumericFunc setfn,
               ValkeyModuleConfigApplyFunc applyfn, void *privdata));
  MOCK_METHOD(int, RegisterBoolConfig,
              (ValkeyModuleCtx * ctx, const char *name, int default_val,
               unsigned int flags, ValkeyModuleConfigGetBoolFunc getfn,
               ValkeyModuleConfigSetBoolFunc setfn,
               ValkeyModuleConfigApplyFunc applyfn, void *privdata));
  MOCK_METHOD(int, LoadConfigs, (ValkeyModuleCtx * ctx));
  MOCK_METHOD(int, SetConnectionProperties,
              (const ValkeyModuleConnectionProperty *properties, int length));
  MOCK_METHOD(int, SetShardId, (const char *shard_id, int len));
  MOCK_METHOD(int, GetClusterInfo, (void *cli));
  MOCK_METHOD(const char *, GetMyShardID, ());
  MOCK_METHOD(int, GetContextFlags, (ValkeyModuleCtx * ctx));
  MOCK_METHOD(uint64_t, LoadUnsigned, (ValkeyModuleIO * io));
  MOCK_METHOD(int64_t, LoadSigned, (ValkeyModuleIO * io));
  MOCK_METHOD(double, LoadDouble, (ValkeyModuleIO * io));
  MOCK_METHOD(char *, LoadStringBuffer, (ValkeyModuleIO * io, size_t *lenptr));
  MOCK_METHOD(ValkeyModuleString *, LoadString, (ValkeyModuleIO * io));
  MOCK_METHOD(void, SaveUnsigned, (ValkeyModuleIO * io, uint64_t val));
  MOCK_METHOD(void, SaveSigned, (ValkeyModuleIO * io, int64_t val));
  MOCK_METHOD(void, SaveDouble, (ValkeyModuleIO * io, double val));
  MOCK_METHOD(void, SaveStringBuffer,
              (ValkeyModuleIO * io, const char *str, size_t len));
  MOCK_METHOD(int, IsIOError, (ValkeyModuleIO * io));
  MOCK_METHOD(int, ReplicationSetMasterCrossCluster,
              (ValkeyModuleCtx * ctx, const char *ip, const int port));
  MOCK_METHOD(int, ReplicationUnsetMasterCrossCluster, (ValkeyModuleCtx * ctx));
  MOCK_METHOD(const char *, GetMyClusterID, ());
  MOCK_METHOD(int, GetClusterNodeInfo,
              (ValkeyModuleCtx * ctx, const char *id, char *ip, char *master_id,
               int *port, int *flags));
  MOCK_METHOD(int, ReplicationSetSecondaryCluster,
              (ValkeyModuleCtx * ctx, bool is_secondary_cluster));
  MOCK_METHOD(ValkeyModuleCrossClusterReplicasList *,
              GetCrossClusterReplicasList, ());
  MOCK_METHOD(void, FreeCrossClusterReplicasList,
              (ValkeyModuleCrossClusterReplicasList * list));
  MOCK_METHOD(void *, Alloc, (size_t size));
  MOCK_METHOD(void, Free, (void *ptr));
  MOCK_METHOD(void *, Realloc, (void *ptr, size_t size));
  MOCK_METHOD(void *, Calloc, (size_t nmemb, size_t size));
  MOCK_METHOD(size_t, MallocUsableSize, (void *ptr));
  MOCK_METHOD(size_t, GetClusterSize, ());
  MOCK_METHOD(ValkeyModuleCallReply *, Call,
              (ValkeyModuleCtx * ctx, const char *cmd, const char *fmt,
               const char *arg1, const char *arg2));
  MOCK_METHOD(ValkeyModuleCallReply *, Call,
              (ValkeyModuleCtx * ctx, const char *cmd, const char *fmt,
               const char *arg1));
  MOCK_METHOD(ValkeyModuleCallReply *, CallReplyArrayElement,
              (ValkeyModuleCallReply * reply, size_t index));
  MOCK_METHOD(int, CallReplyMapElement,
              (ValkeyModuleCallReply * reply, size_t index,
               ValkeyModuleCallReply **key, ValkeyModuleCallReply **val));
  MOCK_METHOD(const char *, CallReplyStringPtr,
              (ValkeyModuleCallReply * reply, size_t *len));
  MOCK_METHOD(void, FreeCallReply, (ValkeyModuleCallReply * reply));
  MOCK_METHOD(void, RegisterClusterMessageReceiver,
              (ValkeyModuleCtx * ctx, uint8_t type,
               ValkeyModuleClusterMessageReceiver callback));
  MOCK_METHOD(int, SendClusterMessage,
              (ValkeyModuleCtx * ctx, const char *target_id, uint8_t type,
               const char *msg, uint32_t len));
  MOCK_METHOD(char **, GetClusterNodesList,
              (ValkeyModuleCtx * ctx, size_t *numnodes));
  MOCK_METHOD(ValkeyModuleCtx *, GetContextFromIO, (ValkeyModuleIO * rdb));
  MOCK_METHOD(int, GetDbIdFromIO, (ValkeyModuleIO * rdb));
  MOCK_METHOD(void, FreeClusterNodesList, (char **ids));
  MOCK_METHOD(int, CallReplyType, (ValkeyModuleCallReply * reply));
  MOCK_METHOD(size_t, CallReplyLength, (ValkeyModuleCallReply * reply));
  MOCK_METHOD(ValkeyModuleString *, CreateStringFromCallReply,
              (ValkeyModuleCallReply * reply));
  MOCK_METHOD(int, WrongArity, (ValkeyModuleCtx * ctx));
  MOCK_METHOD(int, Fork, (ValkeyModuleForkDoneHandler cb, void *user_data));
  MOCK_METHOD(int, ExitFromChild, (int retcode));
  MOCK_METHOD(ValkeyModuleRdbStream *, RdbStreamCreateFromRioHandler,
              (const ValkeyModuleRIOHandler *handler));
  MOCK_METHOD(int, RdbLoad,
              (ValkeyModuleCtx * ctx, ValkeyModuleRdbStream *stream,
               int flags));
  MOCK_METHOD(int, RdbSave,
              (ValkeyModuleCtx * ctx, ValkeyModuleRdbStream *stream,
               int flags));
  MOCK_METHOD(void, RdbStreamFree, (ValkeyModuleRdbStream * stream));
  MOCK_METHOD(ValkeyModuleString *, GetCurrentUserName,
              (ValkeyModuleCtx * ctx));
};
// NOLINTBEGIN(readability-identifier-naming)
// Global kMockValkeyModule is a fake Valkey module used for static wrappers
// around MockValkeyModule methods.
MockValkeyModule *kMockValkeyModule VALKEYMODULE_ATTR;

inline void TestValkeyModule_Log(ValkeyModuleCtx *ctx [[maybe_unused]],
                                 const char *levelstr [[maybe_unused]],
                                 const char *fmt [[maybe_unused]], ...) {
  char out[2048];
  va_list args;
  va_start(args, fmt);
  vsnprintf(out, sizeof(out), fmt, args);
  va_end(args);
  printf("TestValkey[%s]: %s\n", levelstr, out);
  kMockValkeyModule->Log(ctx, levelstr, out);
}

inline void TestValkeyModule_LogIOError(ValkeyModuleIO *io [[maybe_unused]],
                                        const char *levelstr [[maybe_unused]],
                                        const char *fmt [[maybe_unused]], ...) {
  char out[2048];
  va_list args;
  va_start(args, fmt);
  vsnprintf(out, sizeof(out), fmt, args);
  va_end(args);
  printf("TestValkey[%s]: %s\n", levelstr, out);
  kMockValkeyModule->LogIOError(io, levelstr, out);
}

inline int TestValkeyModule_BlockedClientMeasureTimeStart(
    ValkeyModuleBlockedClient *bc [[maybe_unused]]) {
  return 0;
}

inline int TestValkeyModule_BlockedClientMeasureTimeEnd(
    ValkeyModuleBlockedClient *bc [[maybe_unused]]) {
  return 0;
}

inline int TestValkeyModule_UnblockClient(ValkeyModuleBlockedClient *bc,
                                          void *privdata) {
  return kMockValkeyModule->UnblockClient(bc, privdata);
}

struct ValkeyModuleBlockedClient {};

// Simple test implementation of ValkeyModuleString
struct ValkeyModuleString {
  std::string data;
  std::atomic<int> cnt{1};
};

class ReplyCapture {
 public:
  struct ReplyElement;
  struct ReplyArray {
    long target_length;  // NOLINT
    std::vector<ReplyElement> elements;
  };
  struct ReplyElement {
    std::optional<long long> long_long_value;  // NOLINT
    std::optional<std::string> simple_string_value;
    std::optional<std::string> string_value;
    std::optional<ReplyArray> array_value;
    std::optional<double> double_value;
  };
  void ReplyWithArray(long len) {  // NOLINT
    auto result = AllocateElement();
    result->array_value = ReplyArray{.target_length = len};
    if (len == VALKEYMODULE_POSTPONED_ARRAY_LEN) {
      curr_postponed_length_arrays.push_back(result);
    }
  }
  void ReplySetArrayLength(long len) {  // NOLINT
    EXPECT_FALSE(curr_postponed_length_arrays.empty());
    curr_postponed_length_arrays.back()->array_value->target_length = len;
    curr_postponed_length_arrays.pop_back();
  }
  void ReplyWithLongLong(long long val) {  // NOLINT
    auto result = AllocateElement();
    result->long_long_value = val;
  }
  void ReplyWithSimpleString(const char *msg) {
    auto result = AllocateElement();
    result->simple_string_value = msg;
  }
  void ReplyWithString(ValkeyModuleString *str) {
    auto result = AllocateElement();
    result->string_value = vmsdk::ToStringView(str);
  }
  void ReplyWithCString(const char *str) {
    auto result = AllocateElement();
    result->string_value = std::string(str);
  }
  void ReplyWithStringBuffer(const char *buf, size_t len) {
    auto result = AllocateElement();
    result->string_value = std::string(buf, len);
  }
  void ReplyWithError(const char *str) {
    auto result = AllocateElement();
    result->string_value = std::string(str);
  }
  void ReplyWithDouble(double val) {
    auto result = AllocateElement();
    result->double_value = val;
  }
  std::string GetReply() const {
    std::string result;
    for (auto &reply_element : captured_elements) {
      result += ToString(reply_element);
    }
    return result;
  }
  void ClearReply() { captured_elements.clear(); }
  static std::string ToString(const ReplyElement &element) {
    if (element.long_long_value.has_value()) {
      return absl::StrFormat(":%lld\r\n", *element.long_long_value);
    } else if (element.simple_string_value.has_value()) {
      return absl::StrFormat("+%s\r\n", *element.simple_string_value);
    } else if (element.string_value.has_value()) {
      return absl::StrFormat("$%d\r\n%s\r\n", element.string_value->size(),
                             *element.string_value);
    } else if (element.array_value.has_value()) {
      std::string result =
          absl::StrFormat("*%d\r\n", element.array_value->target_length);
      for (auto &array_element : element.array_value->elements) {
        result += ToString(array_element);
      }
      return result;
    } else if (element.double_value.has_value()) {
      return absl::StrFormat("%g\r\n", *element.double_value);
    } else {
      return "";
    }
  }

 private:
  ReplyElement *AllocateElement(std::optional<ReplyArray> &array_opt) {
    if (!array_opt.has_value()) {
      return nullptr;
    }
    auto &array = array_opt.value();
    if (!array.elements.empty()) {
      auto result = AllocateElement(array.elements.back().array_value);
      if (result) {
        return result;
      }
    }
    if (array.target_length == VALKEYMODULE_POSTPONED_ARRAY_LEN ||
        array.elements.size() < (size_t)array.target_length) {
      array.elements.push_back(ReplyElement{});
      return &array.elements.back();
    }
    return nullptr;
  }
  ReplyElement *AllocateElement() {
    if (captured_elements.empty()) {
      captured_elements.push_back(ReplyElement{});
      return &captured_elements.back();
    }
    auto result = AllocateElement(captured_elements.back().array_value);
    if (result) {
      return result;
    }
    captured_elements.push_back(ReplyElement{});
    return &captured_elements.back();
  }
  std::vector<ReplyElement *> curr_postponed_length_arrays;
  std::vector<ReplyElement> captured_elements;
};

struct RegisteredKey {
  std::string key;
  void *data;
  ValkeyModuleType *module_type;
  bool operator==(const RegisteredKey &other) const {
    return key == other.key && data == other.data &&
           module_type == other.module_type;
  }
};

struct ValkeyModuleCtx {
  ReplyCapture reply_capture;
  absl::flat_hash_map<std::string, RegisteredKey> registered_keys;
};

struct ValkeyModuleIO {};

class InfoCapture {
 public:
  void InfoAddSection(const char *str) { info_ << str << std::endl; }
  void InfoAddFieldLongLong(const char *str, long long field,  // NOLINT
                            int in_dict_field) {
    if (in_dict_field) {
      info_ << str << "=" << field << ",";
    } else {
      info_ << str << ": " << field << std::endl;
    }
  }
  void InfoAddFieldCString(const char *str, const char *field,
                           int in_dict_field) {
    if (in_dict_field) {
      info_ << str << "=" << field << ",";
    } else {
      info_ << str << ": '" << field << "'" << std::endl;
    }
  }
  void InfoEndDictField() {
    if (!info_.str().empty() && info_.str().back() == ',') {
      info_.seekp(-1, std::ios_base::end);
    }
    info_ << std::endl;
  }
  void InfoBeginDictField(const char *str, int in_dict_field) {
    if (in_dict_field) {
      InfoEndDictField();
    }
    info_ << str << ":";
  }
  std::string GetInfo() const { return info_.str(); }

 private:
  std::stringstream info_;
};

struct ValkeyModuleInfoCtx {
  InfoCapture info_capture;
  int in_dict_field = 0;
};

struct ValkeyModuleKey {
  ValkeyModuleCtx *ctx;
  std::string key;
};

inline const char *TestValkeyModule_StringPtrLen(const ValkeyModuleString *str,
                                                 size_t *len) {
  if (len != nullptr) {
    *len = str->data.size();
  }
  return str->data.c_str();
}

inline ValkeyModuleString *TestValkeyModule_CreateStringPrintf(
    ValkeyModuleCtx *ctx [[maybe_unused]], const char *fmt, ...) {
  char out[1024];
  va_list args;
  va_start(args, fmt);
  vsnprintf(out, sizeof(out), fmt, args);
  va_end(args);
  return new ValkeyModuleString{std::string(out)};
}

inline void *TestValkeyModule_GetBlockedClientPrivateData(
    ValkeyModuleCtx *ctx) {
  return kMockValkeyModule->GetBlockedClientPrivateData(ctx);
}

inline ValkeyModuleBlockedClient *TestValkeyModule_BlockClientOnAuth(
    ValkeyModuleCtx *ctx, ValkeyModuleAuthCallback reply_callback,
    void (*free_privdata)(ValkeyModuleCtx *, void *)) {
  return kMockValkeyModule->BlockClientOnAuth(ctx, reply_callback,
                                              free_privdata);
}

inline ValkeyModuleBlockedClient *TestValkeyModule_BlockClient(
    ValkeyModuleCtx *ctx, ValkeyModuleCmdFunc reply_callback,
    ValkeyModuleCmdFunc timeout_callback,
    void (*free_privdata)(ValkeyModuleCtx *, void *),
    long long timeout_ms) {  // NOLINT
  return kMockValkeyModule->BlockClient(ctx, reply_callback, timeout_callback,
                                        free_privdata, timeout_ms);
}

inline int TestValkeyModule_AuthenticateClientWithACLUser(
    ValkeyModuleCtx *ctx, const char *name, size_t len,
    ValkeyModuleUserChangedFunc callback, void *privdata, uint64_t *client_id) {
  return kMockValkeyModule->AuthenticateClientWithACLUser(
      ctx, name, len, callback, privdata, client_id);
}

inline void TestValkeyModule_ACLAddLogEntryByUserName(
    ValkeyModuleCtx *ctx, ValkeyModuleString *user, ValkeyModuleString *object,
    ValkeyModuleACLLogEntryReason reason) {
  return kMockValkeyModule->ACLAddLogEntryByUserName(ctx, user, object, reason);
}

<<<<<<< HEAD
inline RedisModuleString *TestRedisModule_CreateString(RedisModuleCtx *ctx,
                                                       const char *ptr,
                                                       size_t len) {
  return kMockRedisModule->CreateString(ctx, ptr, len);
=======
inline ValkeyModuleString *TestValkeyModule_CreateString(ValkeyModuleCtx *ctx
                                                         [[maybe_unused]],
                                                         const char *ptr,
                                                         size_t len) {
  return new ValkeyModuleString{std::string(ptr, len)};
>>>>>>> 71e80207
}

inline void TestValkeyModule_FreeString(ValkeyModuleCtx *ctx [[maybe_unused]],
                                        ValkeyModuleString *str) {
  str->cnt--;
  if (str->cnt == 0) {
    delete str;
  }
}

inline void TestValkeyModule_RetainString(ValkeyModuleCtx *ctx [[maybe_unused]],
                                          ValkeyModuleString *str) {
  str->cnt++;
}

inline int TestValkeyModule_EventLoopAdd(int fd, int mask,
                                         ValkeyModuleEventLoopFunc func,
                                         void *user_data) {
  return kMockValkeyModule->EventLoopAdd(fd, mask, func, user_data);
}

inline int TestValkeyModule_EventLoopAddOneShot(
    ValkeyModuleEventLoopOneShotFunc func, void *user_data) {
  return kMockValkeyModule->EventLoopAddOneShot(func, user_data);
}

inline int TestValkeyModule_EventLoopDel(int fd, int mask) {
  return kMockValkeyModule->EventLoopDel(fd, mask);
}

inline ValkeyModuleTimerID TestValkeyModule_CreateTimer(
    ValkeyModuleCtx *ctx, mstime_t period, ValkeyModuleTimerProc callback,
    void *data) {
  return kMockValkeyModule->CreateTimer(ctx, period, callback, data);
}

inline int TestValkeyModule_StopTimer(ValkeyModuleCtx *ctx,
                                      ValkeyModuleTimerID id, void **data) {
  return kMockValkeyModule->StopTimer(ctx, id, data);
}

inline void TestValkeyModule_SetModuleOptions(ValkeyModuleCtx *ctx,
                                              int options) {
  return kMockValkeyModule->SetModuleOptions(ctx, options);
}

inline unsigned long long TestValkeyModule_GetClientId(  // NOLINT
    ValkeyModuleCtx *ctx) {
  return kMockValkeyModule->GetClientId(ctx);
}

inline int TestValkeyModule_GetClientInfoById(void *ci, uint64_t id) {
  return kMockValkeyModule->GetClientInfoById(ci, id);
}

inline int TestValkeyModule_SubscribeToKeyspaceEvents(
    ValkeyModuleCtx *ctx, int types, ValkeyModuleNotificationFunc cb) {
  return kMockValkeyModule->SubscribeToKeyspaceEvents(ctx, types, cb);
}

inline int TestValkeyModule_KeyExistsDefaultImpl(ValkeyModuleCtx *ctx,
                                                 ValkeyModuleString *key) {
  if (ctx != nullptr) {
    return ctx->registered_keys.contains(key->data) ? 1 : 0;
  }
  return 0;
}

inline int TestValkeyModule_HashExternalizeDefaultImpl(
    ValkeyModuleKey *key, ValkeyModuleString *field,
    ValkeyModuleHashExternCB fn, void *privdata) {
  return VALKEYMODULE_OK;
}

inline int TestValkeyModule_GetApiDefaultImpl(const char *name, void *func) {
  return VALKEYMODULE_OK;
}

inline int TestValkeyModule_KeyExists(ValkeyModuleCtx *ctx,
                                      ValkeyModuleString *key) {
  return kMockValkeyModule->KeyExists(ctx, key);
}

inline ValkeyModuleKey *TestValkeyModule_OpenKeyDefaultImpl(
    ValkeyModuleCtx *ctx, ValkeyModuleString *key, int flags) {
  return new ValkeyModuleKey{ctx, key->data};
}

inline ValkeyModuleKey *TestValkeyModule_OpenKey(ValkeyModuleCtx *ctx,
                                                 ValkeyModuleString *key,
                                                 int flags) {
  return kMockValkeyModule->OpenKey(ctx, key, flags);
}

inline int TestValkeyModule_HashExternalize(ValkeyModuleKey *key,
                                            ValkeyModuleString *field,
                                            ValkeyModuleHashExternCB fn,
                                            void *privdata) {
  return kMockValkeyModule->HashExternalize(key, field, fn, privdata);
}

inline int TestValkeyModule_GetApi(const char *name, void *func) {
  return kMockValkeyModule->GetApi(name, func);
}

inline int TestValkeyModule_HashGet(ValkeyModuleKey *key, int flags, ...) {
  va_list args;
  va_start(args, flags);

  const char *field = va_arg(args, const char *);
  int result;
  if (flags & VALKEYMODULE_HASH_EXISTS) {
    int *exists_out = va_arg(args, int *);
    void *terminating_null = va_arg(args, void *);
    result = kMockValkeyModule->HashGet(key, flags, field, exists_out,
                                        terminating_null);
  } else {
    ValkeyModuleString **value_out = va_arg(args, ValkeyModuleString **);
    void *terminating_null = va_arg(args, void *);
    result = kMockValkeyModule->HashGet(key, flags, field, value_out,
                                        terminating_null);
  }

  va_end(args);
  return result;
}

inline int TestValkeyModule_HashSet(ValkeyModuleKey *key, int flags, ...) {
  va_list args;
  va_start(args, flags);

  ValkeyModuleString *field = va_arg(args, ValkeyModuleString *);
  ValkeyModuleString *value = va_arg(args, ValkeyModuleString *);
  void *terminating_null = va_arg(args, void *);
  int result =
      kMockValkeyModule->HashSet(key, flags, field, value, terminating_null);
  va_end(args);
  return result;
}

struct ValkeyModuleScanCursor {
  int cursor{0};
};

inline int TestValkeyModule_ScanKey(ValkeyModuleKey *key,
                                    ValkeyModuleScanCursor *cursor,
                                    ValkeyModuleScanKeyCB fn, void *privdata) {
  return kMockValkeyModule->ScanKey(key, cursor, fn, privdata);
}

inline ValkeyModuleScanCursor *TestValkeyModule_ScanCursorCreate() {
  return new ValkeyModuleScanCursor();
}

inline void TestValkeyModule_ScanCursorDestroy(ValkeyModuleScanCursor *cursor) {
  delete cursor;
}

inline void TestValkeyModule_CloseKeyDefaultImpl(ValkeyModuleKey *key) {
  delete key;
}

inline void TestValkeyModule_CloseKey(ValkeyModuleKey *key) {
  return kMockValkeyModule->CloseKey(key);
}

inline int TestValkeyModule_CreateCommand(ValkeyModuleCtx *ctx,
                                          const char *name,
                                          ValkeyModuleCmdFunc cmdfunc,
                                          const char *strflags, int firstkey,
                                          int lastkey, int keystep) {
  return kMockValkeyModule->CreateCommand(ctx, name, cmdfunc, strflags,
                                          firstkey, lastkey, keystep);
}

inline int TestValkeyModule_KeyTypeDefaultImpl(ValkeyModuleKey *key) {
  if (key->ctx && key->ctx->registered_keys.contains(key->key)) {
    return VALKEYMODULE_KEYTYPE_MODULE;
  }
  return VALKEYMODULE_KEYTYPE_EMPTY;
}

inline int TestValkeyModule_KeyType(ValkeyModuleKey *key) {
  return kMockValkeyModule->KeyType(key);
}

inline int TestValkeyModule_ModuleTypeSetValueDefaultImpl(ValkeyModuleKey *key,
                                                          ValkeyModuleType *mt,
                                                          void *value) {
  key->ctx->registered_keys[key->key] = RegisteredKey{
      .key = key->key,
      .data = value,
      .module_type = mt,
  };
  return VALKEYMODULE_OK;
}

inline int TestValkeyModule_ModuleTypeSetValue(ValkeyModuleKey *key,
                                               ValkeyModuleType *mt,
                                               void *value) {
  return kMockValkeyModule->ModuleTypeSetValue(key, mt, value);
}

inline int TestValkeyModule_DeleteKeyDefaultImpl(ValkeyModuleKey *key) {
  if (key->ctx != nullptr) {
    if (key->ctx->registered_keys.contains(key->key)) {
      key->ctx->registered_keys.erase(key->key);
      return VALKEYMODULE_OK;
    }
  }
  return VALKEYMODULE_ERR;
}

inline int TestValkeyModule_DeleteKey(ValkeyModuleKey *key) {
  return kMockValkeyModule->DeleteKey(key);
}

inline int TestValkeyModule_ReplyWithArray(ValkeyModuleCtx *ctx,
                                           long len) {  // NOLINT
  if (ctx) {
    ctx->reply_capture.ReplyWithArray(len);
  }
  return kMockValkeyModule->ReplyWithArray(ctx, len);
}

inline void TestValkeyModule_ReplySetArrayLength(ValkeyModuleCtx *ctx,
                                                 long len) {  // NOLINT
  if (ctx) {
    ctx->reply_capture.ReplySetArrayLength(len);
  }
  kMockValkeyModule->ReplySetArrayLength(ctx, len);
}

inline int TestValkeyModule_ReplyWithLongLong(ValkeyModuleCtx *ctx,
                                              long long ll) {  // NOLINT
  if (ctx) {
    ctx->reply_capture.ReplyWithLongLong(ll);
  }
  return kMockValkeyModule->ReplyWithLongLong(ctx, ll);
}

inline int TestValkeyModule_ReplyWithSimpleString(ValkeyModuleCtx *ctx,
                                                  const char *msg) {
  if (ctx) {
    ctx->reply_capture.ReplyWithSimpleString(msg);
  }
  return kMockValkeyModule->ReplyWithSimpleString(ctx, msg);
}

inline int TestValkeyModule_ReplyWithString(ValkeyModuleCtx *ctx,
                                            ValkeyModuleString *msg) {
  if (ctx) {
    ctx->reply_capture.ReplyWithString(msg);
  }
  return kMockValkeyModule->ReplyWithString(ctx, msg);
}

inline int TestValkeyModule_ReplyWithDouble(ValkeyModuleCtx *ctx, double val) {
  if (ctx) {
    ctx->reply_capture.ReplyWithDouble(val);
  }
  return kMockValkeyModule->ReplyWithDouble(ctx, val);
}

inline int TestValkeyModule_ReplyWithCString(ValkeyModuleCtx *ctx,
                                             const char *str) {
  if (ctx) {
    ctx->reply_capture.ReplyWithCString(str);
  }
  return kMockValkeyModule->ReplyWithCString(ctx, str);
}

inline int TestValkeyModule_ReplyWithStringBuffer(ValkeyModuleCtx *ctx,
                                                  const char *buf, size_t len) {
  if (ctx) {
    ctx->reply_capture.ReplyWithStringBuffer(buf, len);
  }
  return kMockValkeyModule->ReplyWithStringBuffer(ctx, buf, len);
}

inline int TestValkeyModule_RegisterInfoFunc(ValkeyModuleCtx *ctx,
                                             ValkeyModuleInfoFunc cb) {
  return kMockValkeyModule->RegisterInfoFunc(ctx, cb);
}

inline int TestValkeyModule_Init(ValkeyModuleCtx *ctx, const char *name,
                                 int ver, int apiver) {
  return kMockValkeyModule->Init(ctx, name, ver, apiver);
}

inline ValkeyModuleType *TestValkeyModule_CreateDataType(
    ValkeyModuleCtx *ctx, const char *name, int encver,
    ValkeyModuleTypeMethods *typemethods) {
  return kMockValkeyModule->CreateDataType(ctx, name, encver, typemethods);
}

inline int TestValkeyModule_ReplyWithError(ValkeyModuleCtx *ctx,
                                           const char *err) {
  if (ctx) {
    ctx->reply_capture.ReplyWithError(err);
  }
  return kMockValkeyModule->ReplyWithError(ctx, err);
}

inline int TestValkeyModule_SubscribeToServerEvent(
    ValkeyModuleCtx *ctx, ValkeyModuleEvent event,
    ValkeyModuleEventCallback cb) {
  return kMockValkeyModule->SubscribeToServerEvent(ctx, event, cb);
}

inline int TestValkeyModule_Scan(ValkeyModuleCtx *ctx,
                                 ValkeyModuleScanCursor *cursor,
                                 ValkeyModuleScanCB fn, void *privdata) {
  return kMockValkeyModule->Scan(ctx, cursor, fn, privdata);
}

inline int TestValkeyModule_ReplicateVerbatim(ValkeyModuleCtx *ctx) {
  return kMockValkeyModule->ReplicateVerbatim(ctx);
}

inline ValkeyModuleType *TestValkeyModule_ModuleTypeGetTypeDefaultImpl(
    ValkeyModuleKey *key) {
  if (key->ctx->registered_keys.contains(key->key)) {
    return key->ctx->registered_keys[key->key].module_type;
  } else {
    return nullptr;
  }
  return key->ctx->registered_keys[key->key].module_type;
}

inline ValkeyModuleType *TestValkeyModule_ModuleTypeGetType(
    ValkeyModuleKey *key) {
  return kMockValkeyModule->ModuleTypeGetType(key);
}

inline ValkeyModuleCtx *TestValkeyModule_GetDetachedThreadSafeContext(
    ValkeyModuleCtx *ctx) {
  return kMockValkeyModule->GetDetachedThreadSafeContext(ctx);
}

inline void TestValkeyModule_FreeThreadSafeContext(ValkeyModuleCtx *ctx) {
  return kMockValkeyModule->FreeThreadSafeContext(ctx);
}

inline int TestValkeyModule_SelectDb(ValkeyModuleCtx *ctx, int newid) {
  return kMockValkeyModule->SelectDb(ctx, newid);
}

inline int TestValkeyModule_GetSelectedDb(ValkeyModuleCtx *ctx) {
  return kMockValkeyModule->GetSelectedDb(ctx);
}

inline void *TestValkeyModule_ModuleTypeGetValueDefaultImpl(
    ValkeyModuleKey *key) {
  if (key->ctx->registered_keys.contains(key->key)) {
    return key->ctx->registered_keys[key->key].data;
  } else {
    return nullptr;
  }
}

inline void *TestValkeyModule_ModuleTypeGetValue(ValkeyModuleKey *key) {
  return kMockValkeyModule->ModuleTypeGetValue(key);
}

inline unsigned long long TestValkeyModule_DbSize(  // NOLINT
    ValkeyModuleCtx *ctx) {
  return kMockValkeyModule->DbSize(ctx);
}

inline int TestValkeyModule_InfoAddSection(ValkeyModuleInfoCtx *ctx,
                                           const char *str) {
  if (ctx) {
    ctx->info_capture.InfoAddSection(str);
  }
  return kMockValkeyModule->InfoAddSection(ctx, str);
}

inline int TestValkeyModule_InfoAddFieldLongLong(ValkeyModuleInfoCtx *ctx,
                                                 const char *str,
                                                 long long field) {  // NOLINT
  if (ctx) {
    ctx->info_capture.InfoAddFieldLongLong(str, field, ctx->in_dict_field);
  }
  return kMockValkeyModule->InfoAddFieldLongLong(ctx, str, field);
}

inline int TestValkeyModule_InfoAddFieldCString(ValkeyModuleInfoCtx *ctx,
                                                const char *str,
                                                const char *field) {
  if (ctx) {
    ctx->info_capture.InfoAddFieldCString(str, field, ctx->in_dict_field);
  }
  return kMockValkeyModule->InfoAddFieldCString(ctx, str, field);
}

inline int TestValkeyModule_InfoBeginDictField(ValkeyModuleInfoCtx *ctx,
                                               const char *str) {
  if (ctx) {
    ctx->info_capture.InfoBeginDictField(str, ctx->in_dict_field);
    ctx->in_dict_field = 1;
  }
  return kMockValkeyModule->InfoBeginDictField(ctx, str);
}

inline int TestValkeyModule_InfoEndDictField(ValkeyModuleInfoCtx *ctx) {
  if (ctx) {
    ctx->info_capture.InfoEndDictField();
  }
  ctx->in_dict_field = 0;
  return kMockValkeyModule->InfoEndDictField(ctx);
}

inline int TestValkeyModule_RegisterStringConfig(
    ValkeyModuleCtx *ctx, const char *name, const char *default_val,
    unsigned int flags, ValkeyModuleConfigGetStringFunc getfn,
    ValkeyModuleConfigSetStringFunc setfn, ValkeyModuleConfigApplyFunc applyfn,
    void *privdata) {
  return kMockValkeyModule->RegisterStringConfig(
      ctx, name, default_val, flags, getfn, setfn, applyfn, privdata);
}

inline int TestValkeyModule_RegisterEnumConfig(
    ValkeyModuleCtx *ctx, const char *name, int default_val, unsigned int flags,
    const char **enum_values, const int *int_values, int num_enum_vals,
    ValkeyModuleConfigGetEnumFunc getfn, ValkeyModuleConfigSetEnumFunc setfn,
    ValkeyModuleConfigApplyFunc applyfn, void *privdata) {
  return kMockValkeyModule->RegisterEnumConfig(
      ctx, name, default_val, flags, enum_values, int_values, num_enum_vals,
      getfn, setfn, applyfn, privdata);
}

inline int TestValkeyModule_RegisterNumericConfig(
    ValkeyModuleCtx *ctx, const char *name, long long default_val,
    unsigned int flags, long long min, long long max,
    ValkeyModuleConfigGetNumericFunc getfn,
    ValkeyModuleConfigSetNumericFunc setfn, ValkeyModuleConfigApplyFunc applyfn,
    void *privdata) {
  return kMockValkeyModule->RegisterNumericConfig(
      ctx, name, default_val, flags, min, max, getfn, setfn, applyfn, privdata);
}

inline int TestValkeyModule_RegisterBoolConfig(
    ValkeyModuleCtx *ctx, const char *name, int default_val, unsigned int flags,
    ValkeyModuleConfigGetBoolFunc getfn, ValkeyModuleConfigSetBoolFunc setfn,
    ValkeyModuleConfigApplyFunc applyfn, void *privdata) {
  return kMockValkeyModule->RegisterBoolConfig(ctx, name, default_val, flags,
                                               getfn, setfn, applyfn, privdata);
}

inline int TestValkeyModule_LoadConfigs(ValkeyModuleCtx *ctx) {
  return kMockValkeyModule->LoadConfigs(ctx);
}

inline int TestValkeyModule_StringCompare(ValkeyModuleString *a,
                                          ValkeyModuleString *b) {
  if (a == nullptr && b == nullptr) {
    return 0;
  }
  if (a == nullptr && b != nullptr) {
    return -1;
  }
  if (a != nullptr && b == nullptr) {
    return 1;
  }
  return strcmp(a->data.c_str(), b->data.c_str());
}

inline int TestValkeyModule_SetConnectionProperties(
    const ValkeyModuleConnectionProperty *properties, int length) {
  return kMockValkeyModule->SetConnectionProperties(properties, length);
}

inline int TestValkeyModule_SetShardId(const char *shardId, int len) {
  return kMockValkeyModule->SetShardId(shardId, len);
}

inline int TestValkeyModule_GetClusterInfo(void *cli) {
  return kMockValkeyModule->GetClusterInfo(cli);
}

inline const char *TestValkeyModule_GetMyShardID() {
  return kMockValkeyModule->GetMyShardID();
}

inline int TestValkeyModule_GetContextFlags(ValkeyModuleCtx *ctx) {
  return kMockValkeyModule->GetContextFlags(ctx);
}

inline uint64_t TestValkeyModule_LoadUnsigned(ValkeyModuleIO *io) {
  return kMockValkeyModule->LoadUnsigned(io);
}

inline int64_t TestValkeyModule_LoadSigned(ValkeyModuleIO *io) {
  return kMockValkeyModule->LoadSigned(io);
}

inline double TestValkeyModule_LoadDouble(ValkeyModuleIO *io) {
  return kMockValkeyModule->LoadDouble(io);
}

inline char *TestValkeyModule_LoadStringBuffer(ValkeyModuleIO *io,
                                               size_t *lenptr) {
  return kMockValkeyModule->LoadStringBuffer(io, lenptr);
}

inline ValkeyModuleString *TestValkeyModule_LoadString(ValkeyModuleIO *io) {
  return kMockValkeyModule->LoadString(io);
}

inline void TestValkeyModule_SaveUnsigned(ValkeyModuleIO *io, uint64_t val) {
  return kMockValkeyModule->SaveUnsigned(io, val);
}

inline void TestValkeyModule_SaveSigned(ValkeyModuleIO *io, int64_t val) {
  return kMockValkeyModule->SaveSigned(io, val);
}

inline void TestValkeyModule_SaveDouble(ValkeyModuleIO *io, double val) {
  return kMockValkeyModule->SaveDouble(io, val);
}

inline void TestValkeyModule_SaveStringBuffer(ValkeyModuleIO *io,
                                              const char *str, size_t len) {
  return kMockValkeyModule->SaveStringBuffer(io, str, len);
}

inline int TestValkeyModule_IsIOError(ValkeyModuleIO *io) {
  return kMockValkeyModule->IsIOError(io);
}

inline int TestValkeyModule_ReplicationSetMasterCrossCluster(
    ValkeyModuleCtx *ctx, const char *ip, int port) {
  return kMockValkeyModule->ReplicationSetMasterCrossCluster(ctx, ip, port);
}

inline int TestValkeyModule_ReplicationUnsetMasterCrossCluster(
    ValkeyModuleCtx *ctx) {
  return kMockValkeyModule->ReplicationUnsetMasterCrossCluster(ctx);
}

inline const char *TestValkeyModule_GetMyClusterID() {
  return kMockValkeyModule->GetMyClusterID();
}

inline int TestValkeyModule_GetClusterNodeInfo(ValkeyModuleCtx *ctx,
                                               const char *id, char *ip,
                                               char *master_id, int *port,
                                               int *flags) {
  return kMockValkeyModule->GetClusterNodeInfo(ctx, id, ip, master_id, port,
                                               flags);
}

inline int TestValkeyModule_ReplicationSetSecondaryCluster(
    ValkeyModuleCtx *ctx, bool is_secondary_cluster) {
  return kMockValkeyModule->ReplicationSetSecondaryCluster(
      ctx, is_secondary_cluster);
}

inline ValkeyModuleCrossClusterReplicasList *
TestValkeyModule_GetCrossClusterReplicasList() {
  return kMockValkeyModule->GetCrossClusterReplicasList();
}

inline void TestValkeyModule_FreeCrossClusterReplicasList(
    ValkeyModuleCrossClusterReplicasList *list) {
  return kMockValkeyModule->FreeCrossClusterReplicasList(list);
}

inline void *TestValkeyModule_Alloc(size_t size) {
  return kMockValkeyModule->Alloc(size);
}

inline void TestValkeyModule_Free(void *ptr) {
  return kMockValkeyModule->Free(ptr);
}

inline void *TestValkeyModule_Realloc(void *ptr, size_t size) {
  return kMockValkeyModule->Realloc(ptr, size);
}

inline void *TestValkeyModule_Calloc(size_t nmemb, size_t size) {
  return kMockValkeyModule->Calloc(nmemb, size);
}

inline size_t TestValkeyModule_MallocUsableSize(void *ptr) {
  return kMockValkeyModule->MallocUsableSize(ptr);
}

inline size_t TestValkeyModule_GetClusterSize() {
  return kMockValkeyModule->GetClusterSize();
}

inline int TestValkeyModule_WrongArity(ValkeyModuleCtx *ctx) {
  return kMockValkeyModule->WrongArity(ctx);
}

inline int TestValkeyModule_Fork(ValkeyModuleForkDoneHandler cb,
                                 void *user_data) {
  return kMockValkeyModule->Fork(cb, user_data);
}

inline int TestValkeyModule_ExitFromChild(int retcode) {
  return kMockValkeyModule->ExitFromChild(retcode);
}

inline ValkeyModuleRdbStream *TestValkeyModule_RdbStreamCreateFromRioHandler(
    const ValkeyModuleRIOHandler *handler) {
  return kMockValkeyModule->RdbStreamCreateFromRioHandler(handler);
}

inline void TestValkeyModule_RdbStreamFree(ValkeyModuleRdbStream *stream) {
  return kMockValkeyModule->RdbStreamFree(stream);
}

inline int TestValkeyModule_RdbSave(ValkeyModuleCtx *ctx,
                                    ValkeyModuleRdbStream *stream, int flags) {
  return kMockValkeyModule->RdbSave(ctx, stream, flags);
}

inline int TestValkeyModule_RdbLoad(ValkeyModuleCtx *ctx,
                                    ValkeyModuleRdbStream *stream, int flags) {
  return kMockValkeyModule->RdbLoad(ctx, stream, flags);
}

/* The same order as the reply types in valkey_module.h */
using CallReplyString = std::string;
using CallReplyInteger = long long;
using CallReplyArray = std::vector<std::unique_ptr<ValkeyModuleCallReply>>;
using CallReplyNull = void *;
using CallReplyMap =
    std::vector<std::pair<std::unique_ptr<ValkeyModuleCallReply>,
                          std::unique_ptr<ValkeyModuleCallReply>>>;
using CallReplyDouble = double;

using CallReplyVariant =
    std::variant<CallReplyString, CallReplyInteger, CallReplyArray,
                 CallReplyNull, CallReplyMap, CallReplyDouble>;

struct ValkeyModuleCallReply {
  int type = VALKEYMODULE_REPLY_UNKNOWN;
  CallReplyVariant val;
  std::string msg;
};
std::unique_ptr<ValkeyModuleCallReply> default_reply VALKEYMODULE_ATTR;

inline std::unique_ptr<ValkeyModuleCallReply> CreateValkeyModuleCallReply(
    CallReplyVariant value) {
  std::unique_ptr<ValkeyModuleCallReply> reply{new ValkeyModuleCallReply{
      .type = std::visit(
          [&](auto &value) {
            using T = std::decay_t<decltype(value)>;
            if constexpr (std::is_same_v<T, CallReplyString>) {
              return VALKEYMODULE_REPLY_STRING;
            } else if constexpr (std::is_same_v<T, CallReplyInteger>) {
              return VALKEYMODULE_REPLY_INTEGER;
            } else if constexpr (std::is_same_v<T, CallReplyArray>) {
              return VALKEYMODULE_REPLY_ARRAY;
            } else if constexpr (std::is_same_v<T, CallReplyNull>) {
              return VALKEYMODULE_REPLY_NULL;
            } else if constexpr (std::is_same_v<T, CallReplyMap>) {
              return VALKEYMODULE_REPLY_MAP;
            } else if constexpr (std::is_same_v<T, CallReplyDouble>) {
              return VALKEYMODULE_REPLY_DOUBLE;
            }
            return VALKEYMODULE_REPLY_UNKNOWN;
          },
          value),
      .val = std::move(value)}};
  return reply;
}

inline void AddElementToCallReplyMap(CallReplyMap &map, CallReplyVariant key,
                                     CallReplyVariant val) {
  std::unique_ptr<ValkeyModuleCallReply> k =
      CreateValkeyModuleCallReply(std::move(key));
  std::unique_ptr<ValkeyModuleCallReply> v =
      CreateValkeyModuleCallReply(std::move(val));
  map.emplace_back(std::pair<std::unique_ptr<ValkeyModuleCallReply>,
                             std::unique_ptr<ValkeyModuleCallReply>>(
      std::move(k), std::move(v)));
}

inline ValkeyModuleCallReply *TestValkeyModule_Call(ValkeyModuleCtx *ctx,
                                                    const char *cmdname,
                                                    const char *fmt, ...) {
  va_list args;
  va_start(args, fmt);
  std::string format(fmt);
  if (format == "c") {
    const char *arg1 = va_arg(args, const char *);
    auto ret = kMockValkeyModule->Call(ctx, cmdname, fmt, arg1);
    return ret;
  }
  if (format == "cc") {
    const char *arg1 = va_arg(args, const char *);
    const char *arg2 = va_arg(args, const char *);
    auto ret = kMockValkeyModule->Call(ctx, cmdname, fmt, arg1, arg2);
    return ret;
  }
  if (format == "cs3") {
    const char *arg1 = va_arg(args, const char *);
    std::string sub_command(arg1);
    const ValkeyModuleString *arg2 = va_arg(args, ValkeyModuleString *);
    std::string maybe_username(arg2->data);
    if (sub_command == "GETUSER" && maybe_username == "default") {
      CallReplyMap reply_map;
      AddElementToCallReplyMap(reply_map, "commands", "+@all");
      AddElementToCallReplyMap(reply_map, "keys", "~*");
      default_reply = CreateValkeyModuleCallReply(std::move(reply_map));
      return default_reply.get();
    }
    auto ret =
        kMockValkeyModule->Call(ctx, cmdname, fmt, arg1, arg2->data.c_str());
    return ret;
  }
  CHECK(false && "Unsupported format specifier");
  return nullptr;
}

inline ValkeyModuleCallReply *TestValkeyModule_CallReplyArrayElement(
    ValkeyModuleCallReply *reply, size_t idx) {
  return kMockValkeyModule->CallReplyArrayElement(reply, idx);
}
inline ValkeyModuleCallReply *TestValkeyModule_CallReplyArrayElementImpl(
    ValkeyModuleCallReply *reply, size_t idx) {
  if (reply == nullptr || reply->type != VALKEYMODULE_REPLY_ARRAY) {
    return nullptr;
  }
  CHECK(std::holds_alternative<CallReplyArray>(reply->val));
  auto &list = std::get<CallReplyArray>(reply->val);
  if (list.size() <= idx) {
    return nullptr;
  }
  return list[idx].get();
}

inline int TestValkeyModule_CallReplyMapElement(ValkeyModuleCallReply *reply,
                                                size_t idx,
                                                ValkeyModuleCallReply **key,
                                                ValkeyModuleCallReply **val) {
  return kMockValkeyModule->CallReplyMapElement(reply, idx, key, val);
}
inline int TestValkeyModule_CallReplyMapElementImpl(
    ValkeyModuleCallReply *reply, size_t idx, ValkeyModuleCallReply **key,
    ValkeyModuleCallReply **val) {
  if (reply == nullptr || reply->type != VALKEYMODULE_REPLY_MAP) {
    return VALKEYMODULE_ERR;
  }
  CHECK(std::holds_alternative<CallReplyMap>(reply->val));
  auto &map = std::get<CallReplyMap>(reply->val);
  if (map.size() <= idx) {
    return VALKEYMODULE_ERR;
  }

  if (key != nullptr) {
    *key = map[idx].first.get();
  }
  if (val != nullptr) {
    *val = map[idx].second.get();
  }
  return VALKEYMODULE_OK;
}

inline const char *TestValkeyModule_CallReplyStringPtr(
    ValkeyModuleCallReply *reply, size_t *len) {
  return kMockValkeyModule->CallReplyStringPtr(reply, len);
}
inline const char *TestValkeyModule_CallReplyStringPtrImpl(
    ValkeyModuleCallReply *reply, size_t *len) {
  if (reply == nullptr || reply->type != VALKEYMODULE_REPLY_STRING) {
    return nullptr;
  }
  CHECK(std::holds_alternative<std::string>(reply->val));
  auto &s = std::get<std::string>(reply->val);
  *len = s.size();
  return s.c_str();
}

inline void TestValkeyModule_FreeCallReply(ValkeyModuleCallReply *reply) {
  return kMockValkeyModule->FreeCallReply(reply);
}

inline void TestValkeyModule_RegisterClusterMessageReceiver(
    ValkeyModuleCtx *ctx, uint8_t type,
    ValkeyModuleClusterMessageReceiver callback) {
  return kMockValkeyModule->RegisterClusterMessageReceiver(ctx, type, callback);
}

inline int TestValkeyModule_SendClusterMessage(ValkeyModuleCtx *ctx,
                                               const char *target_id,
                                               uint8_t type, const char *msg,
                                               uint32_t len) {
  return kMockValkeyModule->SendClusterMessage(ctx, target_id, type, msg, len);
}

inline char **TestValkeyModule_GetClusterNodesList(ValkeyModuleCtx *ctx,
                                                   size_t *numnodes) {
  return kMockValkeyModule->GetClusterNodesList(ctx, numnodes);
}

inline ValkeyModuleCtx *TestValkeyModule_GetContextFromIO(ValkeyModuleIO *rdb) {
  return kMockValkeyModule->GetContextFromIO(rdb);
}

inline int TestValkeyModule_GetDbIdFromIO(ValkeyModuleIO *rdb) {
  return kMockValkeyModule->GetDbIdFromIO(rdb);
}

inline void TestValkeyModule_FreeClusterNodesList(char **ids) {
  return kMockValkeyModule->FreeClusterNodesList(ids);
}

inline int TestValkeyModule_CallReplyType(ValkeyModuleCallReply *reply) {
  return kMockValkeyModule->CallReplyType(reply);
}

inline size_t TestValkeyModule_CallReplyLength(ValkeyModuleCallReply *reply) {
  return kMockValkeyModule->CallReplyLength(reply);
}

inline int TestValkeyModule_CallReplyTypeImpl(ValkeyModuleCallReply *reply) {
  return reply->type;
}

inline ValkeyModuleString *TestValkeyModule_CreateStringFromCallReply(
    ValkeyModuleCallReply *reply) {
  return kMockValkeyModule->CreateStringFromCallReply(reply);
}

inline ValkeyModuleString *TestValkeyModule_GetCurrentUserName(
    ValkeyModuleCtx *ctx) {
  return kMockValkeyModule->GetCurrentUserName(ctx);
}

inline ValkeyModuleString *TestValkeyModule_GetCurrentUserNameImpl(
    ValkeyModuleCtx *ctx) {
  return new ValkeyModuleString{std::string("default")};
}

// TestValkeyModule_Init initializes the module API function table with mock
// implementations of functions to prevent segmentation faults when
// executing tests and to allow validation of Valkey module API calls.
inline void TestValkeyModule_Init() {
  ValkeyModule_Log = &TestValkeyModule_Log;
  ValkeyModule_LogIOError = &TestValkeyModule_LogIOError;
  ValkeyModule_BlockClientOnAuth = &TestValkeyModule_BlockClientOnAuth;
  ValkeyModule_BlockedClientMeasureTimeEnd =
      &TestValkeyModule_BlockedClientMeasureTimeEnd;
  ValkeyModule_BlockedClientMeasureTimeStart =
      &TestValkeyModule_BlockedClientMeasureTimeStart;
  ValkeyModule_BlockClient = &TestValkeyModule_BlockClient;
  ValkeyModule_UnblockClient = &TestValkeyModule_UnblockClient;
  ValkeyModule_StringPtrLen = &TestValkeyModule_StringPtrLen;
  ValkeyModule_CreateStringPrintf = &TestValkeyModule_CreateStringPrintf;
  ValkeyModule_GetBlockedClientPrivateData =
      &TestValkeyModule_GetBlockedClientPrivateData;
  ValkeyModule_AuthenticateClientWithACLUser =
      &TestValkeyModule_AuthenticateClientWithACLUser;
  ValkeyModule_ACLAddLogEntryByUserName =
      &TestValkeyModule_ACLAddLogEntryByUserName;
  ValkeyModule_CreateString = &TestValkeyModule_CreateString;
  ValkeyModule_FreeString = &TestValkeyModule_FreeString;
  ValkeyModule_RetainString = &TestValkeyModule_RetainString;
  ValkeyModule_EventLoopAdd = &TestValkeyModule_EventLoopAdd;
  ValkeyModule_EventLoopAddOneShot = &TestValkeyModule_EventLoopAddOneShot;
  ValkeyModule_EventLoopDel = &TestValkeyModule_EventLoopDel;
  ValkeyModule_CreateTimer = &TestValkeyModule_CreateTimer;
  ValkeyModule_StopTimer = &TestValkeyModule_StopTimer;
  ValkeyModule_SetModuleOptions = &TestValkeyModule_SetModuleOptions;
  ValkeyModule_GetClientId = &TestValkeyModule_GetClientId;
  ValkeyModule_GetClientInfoById = &TestValkeyModule_GetClientInfoById;
  ValkeyModule_SubscribeToKeyspaceEvents =
      &TestValkeyModule_SubscribeToKeyspaceEvents;
  ValkeyModule_KeyExists = &TestValkeyModule_KeyExists;
  ValkeyModule_OpenKey = &TestValkeyModule_OpenKey;
  ValkeyModule_HashExternalize = &TestValkeyModule_HashExternalize;
  ValkeyModule_GetApi = &TestValkeyModule_GetApi;
  ValkeyModule_HashGet = &TestValkeyModule_HashGet;
  ValkeyModule_HashSet = &TestValkeyModule_HashSet;
  ValkeyModule_ScanKey = &TestValkeyModule_ScanKey;
  ValkeyModule_ScanCursorCreate = &TestValkeyModule_ScanCursorCreate;
  ValkeyModule_ScanCursorDestroy = &TestValkeyModule_ScanCursorDestroy;
  ValkeyModule_CloseKey = &TestValkeyModule_CloseKey;
  ValkeyModule_CreateCommand = &TestValkeyModule_CreateCommand;
  ValkeyModule_KeyType = &TestValkeyModule_KeyType;
  ValkeyModule_ModuleTypeSetValue = &TestValkeyModule_ModuleTypeSetValue;
  ValkeyModule_DeleteKey = &TestValkeyModule_DeleteKey;
  ValkeyModule_RegisterInfoFunc = &TestValkeyModule_RegisterInfoFunc;
  ValkeyModule_ReplyWithArray = &TestValkeyModule_ReplyWithArray;
  ValkeyModule_ReplySetArrayLength = &TestValkeyModule_ReplySetArrayLength;
  ValkeyModule_ReplyWithLongLong = &TestValkeyModule_ReplyWithLongLong;
  ValkeyModule_ReplyWithSimpleString = &TestValkeyModule_ReplyWithSimpleString;
  ValkeyModule_ReplyWithString = &TestValkeyModule_ReplyWithString;
  ValkeyModule_ReplyWithDouble = &TestValkeyModule_ReplyWithDouble;
  ValkeyModule_ReplyWithCString = &TestValkeyModule_ReplyWithCString;
  ValkeyModule_ReplyWithStringBuffer = &TestValkeyModule_ReplyWithStringBuffer;
  ValkeyModule_CreateDataType = &TestValkeyModule_CreateDataType;
  ValkeyModule_ReplyWithError = &TestValkeyModule_ReplyWithError;
  ValkeyModule_SubscribeToServerEvent =
      &TestValkeyModule_SubscribeToServerEvent;
  ValkeyModule_Scan = &TestValkeyModule_Scan;
  ValkeyModule_ReplicateVerbatim = &TestValkeyModule_ReplicateVerbatim;
  ValkeyModule_ModuleTypeGetType = &TestValkeyModule_ModuleTypeGetType;
  ValkeyModule_GetDetachedThreadSafeContext =
      &TestValkeyModule_GetDetachedThreadSafeContext;
  ValkeyModule_FreeThreadSafeContext = &TestValkeyModule_FreeThreadSafeContext;
  ValkeyModule_SelectDb = &TestValkeyModule_SelectDb;
  ValkeyModule_GetSelectedDb = &TestValkeyModule_GetSelectedDb;
  ValkeyModule_ModuleTypeGetValue = &TestValkeyModule_ModuleTypeGetValue;
  ValkeyModule_DbSize = &TestValkeyModule_DbSize;
  ValkeyModule_InfoAddSection = &TestValkeyModule_InfoAddSection;
  ValkeyModule_InfoAddFieldLongLong = &TestValkeyModule_InfoAddFieldLongLong;
  ValkeyModule_InfoAddFieldCString = &TestValkeyModule_InfoAddFieldCString;
  ValkeyModule_InfoBeginDictField = &TestValkeyModule_InfoBeginDictField;
  ValkeyModule_InfoEndDictField = &TestValkeyModule_InfoEndDictField;
  ValkeyModule_RegisterStringConfig = &TestValkeyModule_RegisterStringConfig;
  ValkeyModule_RegisterEnumConfig = &TestValkeyModule_RegisterEnumConfig;
  ValkeyModule_LoadConfigs = &TestValkeyModule_LoadConfigs;
  ValkeyModule_SetConnectionProperties =
      &TestValkeyModule_SetConnectionProperties;
  ValkeyModule_SetShardId = &TestValkeyModule_SetShardId;
  ValkeyModule_GetClusterInfo = &TestValkeyModule_GetClusterInfo;
  ValkeyModule_GetMyShardID = &TestValkeyModule_GetMyShardID;
  ValkeyModule_GetContextFlags = &TestValkeyModule_GetContextFlags;
  ValkeyModule_LoadUnsigned = &TestValkeyModule_LoadUnsigned;
  ValkeyModule_LoadSigned = &TestValkeyModule_LoadSigned;
  ValkeyModule_LoadDouble = &TestValkeyModule_LoadDouble;
  ValkeyModule_LoadStringBuffer = &TestValkeyModule_LoadStringBuffer;
  ValkeyModule_LoadString = &TestValkeyModule_LoadString;
  ValkeyModule_SaveUnsigned = &TestValkeyModule_SaveUnsigned;
  ValkeyModule_SaveSigned = &TestValkeyModule_SaveSigned;
  ValkeyModule_SaveDouble = &TestValkeyModule_SaveDouble;
  ValkeyModule_SaveStringBuffer = &TestValkeyModule_SaveStringBuffer;
  ValkeyModule_IsIOError = &TestValkeyModule_IsIOError;
  ValkeyModule_ReplicationSetMasterCrossCluster =
      &TestValkeyModule_ReplicationSetMasterCrossCluster;
  ValkeyModule_ReplicationUnsetMasterCrossCluster =
      &TestValkeyModule_ReplicationUnsetMasterCrossCluster;
  ValkeyModule_GetMyClusterID = &TestValkeyModule_GetMyClusterID;
  ValkeyModule_GetClusterNodeInfo = &TestValkeyModule_GetClusterNodeInfo;
  ValkeyModule_ReplicationSetSecondaryCluster =
      &TestValkeyModule_ReplicationSetSecondaryCluster;
  ValkeyModule_GetCrossClusterReplicasList =
      &TestValkeyModule_GetCrossClusterReplicasList;
  ValkeyModule_FreeCrossClusterReplicasList =
      &TestValkeyModule_FreeCrossClusterReplicasList;
  ValkeyModule_Alloc = &TestValkeyModule_Alloc;
  ValkeyModule_Free = &TestValkeyModule_Free;
  ValkeyModule_Realloc = &TestValkeyModule_Realloc;
  ValkeyModule_Calloc = &TestValkeyModule_Calloc;
  ValkeyModule_MallocUsableSize = &TestValkeyModule_MallocUsableSize;
  ValkeyModule_GetClusterSize = &TestValkeyModule_GetClusterSize;
  ValkeyModule_Call = &TestValkeyModule_Call;
  ValkeyModule_CallReplyArrayElement = &TestValkeyModule_CallReplyArrayElement;
  ValkeyModule_CallReplyMapElement = &TestValkeyModule_CallReplyMapElement;
  ValkeyModule_CallReplyStringPtr = &TestValkeyModule_CallReplyStringPtr;
  ValkeyModule_FreeCallReply = &TestValkeyModule_FreeCallReply;
  ValkeyModule_RegisterClusterMessageReceiver =
      &TestValkeyModule_RegisterClusterMessageReceiver;
  ValkeyModule_SendClusterMessage = &TestValkeyModule_SendClusterMessage;
  ValkeyModule_GetClusterNodesList = &TestValkeyModule_GetClusterNodesList;
  ValkeyModule_GetContextFromIO = &TestValkeyModule_GetContextFromIO;
  ValkeyModule_GetDbIdFromIO = &TestValkeyModule_GetDbIdFromIO;
  ValkeyModule_FreeClusterNodesList = &TestValkeyModule_FreeClusterNodesList;
  ValkeyModule_CallReplyType = &TestValkeyModule_CallReplyType;
  ValkeyModule_CallReplyLength = &TestValkeyModule_CallReplyLength;
  ValkeyModule_CreateStringFromCallReply =
      &TestValkeyModule_CreateStringFromCallReply;
  ValkeyModule_WrongArity = &TestValkeyModule_WrongArity;
  ValkeyModule_Fork = &TestValkeyModule_Fork;
  ValkeyModule_ExitFromChild = &TestValkeyModule_ExitFromChild;
  ValkeyModule_RdbStreamCreateFromRioHandler =
      &TestValkeyModule_RdbStreamCreateFromRioHandler;
  ValkeyModule_RdbStreamFree = &TestValkeyModule_RdbStreamFree;
  ValkeyModule_RdbSave = &TestValkeyModule_RdbSave;
  ValkeyModule_RdbLoad = &TestValkeyModule_RdbLoad;
  ValkeyModule_GetCurrentUserName = &TestValkeyModule_GetCurrentUserName;
  ValkeyModule_RegisterNumericConfig = &TestValkeyModule_RegisterNumericConfig;
  ValkeyModule_RegisterBoolConfig = &TestValkeyModule_RegisterBoolConfig;

  kMockValkeyModule = new testing::NiceMock<MockValkeyModule>();

  // Implement basic key registration functions with simple implementations by
  // default.
  ON_CALL(*kMockValkeyModule, OpenKey(testing::_, testing::_, testing::_))
      .WillByDefault(TestValkeyModule_OpenKeyDefaultImpl);
  ON_CALL(*kMockValkeyModule, CloseKey(testing::_))
      .WillByDefault(TestValkeyModule_CloseKeyDefaultImpl);
  ON_CALL(*kMockValkeyModule,
          ModuleTypeSetValue(testing::_, testing::_, testing::_))
      .WillByDefault(TestValkeyModule_ModuleTypeSetValueDefaultImpl);
  ON_CALL(*kMockValkeyModule, ModuleTypeGetValue(testing::_))
      .WillByDefault(TestValkeyModule_ModuleTypeGetValueDefaultImpl);
  ON_CALL(*kMockValkeyModule, ModuleTypeGetType(testing::_))
      .WillByDefault(TestValkeyModule_ModuleTypeGetTypeDefaultImpl);
  ON_CALL(*kMockValkeyModule, KeyType(testing::_))
      .WillByDefault(TestValkeyModule_KeyTypeDefaultImpl);
  ON_CALL(*kMockValkeyModule, DeleteKey(testing::_))
      .WillByDefault(TestValkeyModule_DeleteKeyDefaultImpl);
  ON_CALL(*kMockValkeyModule, KeyExists(testing::_, testing::_))
      .WillByDefault(TestValkeyModule_KeyExistsDefaultImpl);
  ON_CALL(*kMockValkeyModule,
          HashExternalize(testing::_, testing::_, testing::_, testing::_))
<<<<<<< HEAD
      .WillByDefault(TestRedisModule_HashExternalizeDefaultImpl);
  ON_CALL(*kMockRedisModule, GetApi(testing::_, testing::_))
      .WillByDefault(TestRedisModule_GetApiDefaultImpl);

  ON_CALL(*kMockRedisModule, GetCurrentUserName(testing::_))
      .WillByDefault(TestRedisModule_GetCurrentUserNameImpl);
  ON_CALL(*kMockRedisModule, CreateString(testing::_, testing::_, testing::_))
      .WillByDefault([](RedisModuleCtx *ctx, const char *ptr, size_t len) -> RedisModuleString* {
        return new RedisModuleString{std::string(ptr, len)};
      });

  ON_CALL(*kMockRedisModule, CallReplyType(testing::_))
      .WillByDefault(TestRedisModule_CallReplyTypeImpl);
  ON_CALL(*kMockRedisModule, CallReplyStringPtr(testing::_, testing::_))
      .WillByDefault(TestRedisModule_CallReplyStringPtrImpl);
  ON_CALL(*kMockRedisModule, CallReplyArrayElement(testing::_, testing::_))
      .WillByDefault(TestRedisModule_CallReplyArrayElementImpl);
  ON_CALL(*kMockRedisModule,
=======
      .WillByDefault(TestValkeyModule_HashExternalizeDefaultImpl);
  ON_CALL(*kMockValkeyModule, GetApi(testing::_, testing::_))
      .WillByDefault(TestValkeyModule_GetApiDefaultImpl);

  ON_CALL(*kMockValkeyModule, GetCurrentUserName(testing::_))
      .WillByDefault(TestValkeyModule_GetCurrentUserNameImpl);

  ON_CALL(*kMockValkeyModule, CallReplyType(testing::_))
      .WillByDefault(TestValkeyModule_CallReplyTypeImpl);
  ON_CALL(*kMockValkeyModule, CallReplyStringPtr(testing::_, testing::_))
      .WillByDefault(TestValkeyModule_CallReplyStringPtrImpl);
  ON_CALL(*kMockValkeyModule, CallReplyArrayElement(testing::_, testing::_))
      .WillByDefault(TestValkeyModule_CallReplyArrayElementImpl);
  ON_CALL(*kMockValkeyModule,
>>>>>>> 71e80207
          CallReplyMapElement(testing::_, testing::_, testing::_, testing::_))
      .WillByDefault(TestValkeyModule_CallReplyMapElementImpl);
  static absl::once_flag flag;
  absl::call_once(flag, []() { vmsdk::TrackCurrentAsMainThread(); });
  CHECK(vmsdk::InitLogging(nullptr, "debug").ok());
}

inline void TestValkeyModule_Teardown() {
  delete kMockValkeyModule;
  // Explicitly delete any remaining reference pointer from `default_reply`
  default_reply.reset();
}

// NOLINTEND(readability-identifier-naming)
#endif  // VMSDK_SRC_TESTING_INFRA_MODULE<|MERGE_RESOLUTION|>--- conflicted
+++ resolved
@@ -126,24 +126,15 @@
   MOCK_METHOD(int, ReplyWithDouble, (ValkeyModuleCtx * ctx, double val));
   MOCK_METHOD(int, ReplyWithCString, (ValkeyModuleCtx * ctx, const char *str));
   MOCK_METHOD(int, ReplyWithStringBuffer,
-<<<<<<< HEAD
-              (RedisModuleCtx * ctx, const char *buf, size_t len));
-  MOCK_METHOD(int, FreeString, (RedisModuleCtx * ctx, RedisModuleString *str));
-  MOCK_METHOD(RedisModuleString *, CreateString,
-              (RedisModuleCtx * ctx, const char *ptr, size_t len));
-  MOCK_METHOD(RedisModuleType *, CreateDataType,
-              (RedisModuleCtx * ctx, const char *name, int encver,
-               RedisModuleTypeMethods *typemethods));
-  MOCK_METHOD(int, ReplyWithError, (RedisModuleCtx * ctx, const char *err));
-=======
               (ValkeyModuleCtx * ctx, const char *buf, size_t len));
   MOCK_METHOD(int, FreeString,
               (ValkeyModuleCtx * ctx, ValkeyModuleString *str));
+  MOCK_METHOD(ValkeyModuleString *, CreateString,
+              (ValkeyModuleCtx * ctx, const char *str, size_t len));
   MOCK_METHOD(ValkeyModuleType *, CreateDataType,
               (ValkeyModuleCtx * ctx, const char *name, int encver,
                ValkeyModuleTypeMethods *typemethods));
   MOCK_METHOD(int, ReplyWithError, (ValkeyModuleCtx * ctx, const char *err));
->>>>>>> 71e80207
   MOCK_METHOD(int, ScanKey,
               (ValkeyModuleKey * key, ValkeyModuleScanCursor *cursor,
                ValkeyModuleScanKeyCB fn, void *privdata));
@@ -565,18 +556,11 @@
   return kMockValkeyModule->ACLAddLogEntryByUserName(ctx, user, object, reason);
 }
 
-<<<<<<< HEAD
-inline RedisModuleString *TestRedisModule_CreateString(RedisModuleCtx *ctx,
-                                                       const char *ptr,
-                                                       size_t len) {
-  return kMockRedisModule->CreateString(ctx, ptr, len);
-=======
 inline ValkeyModuleString *TestValkeyModule_CreateString(ValkeyModuleCtx *ctx
                                                          [[maybe_unused]],
                                                          const char *ptr,
                                                          size_t len) {
-  return new ValkeyModuleString{std::string(ptr, len)};
->>>>>>> 71e80207
+  return kMockValkeyModule->CreateString(ctx, ptr, len);
 }
 
 inline void TestValkeyModule_FreeString(ValkeyModuleCtx *ctx [[maybe_unused]],
@@ -1581,33 +1565,16 @@
       .WillByDefault(TestValkeyModule_KeyExistsDefaultImpl);
   ON_CALL(*kMockValkeyModule,
           HashExternalize(testing::_, testing::_, testing::_, testing::_))
-<<<<<<< HEAD
-      .WillByDefault(TestRedisModule_HashExternalizeDefaultImpl);
-  ON_CALL(*kMockRedisModule, GetApi(testing::_, testing::_))
-      .WillByDefault(TestRedisModule_GetApiDefaultImpl);
-
-  ON_CALL(*kMockRedisModule, GetCurrentUserName(testing::_))
-      .WillByDefault(TestRedisModule_GetCurrentUserNameImpl);
-  ON_CALL(*kMockRedisModule, CreateString(testing::_, testing::_, testing::_))
-      .WillByDefault([](RedisModuleCtx *ctx, const char *ptr, size_t len) -> RedisModuleString* {
-        return new RedisModuleString{std::string(ptr, len)};
-      });
-
-  ON_CALL(*kMockRedisModule, CallReplyType(testing::_))
-      .WillByDefault(TestRedisModule_CallReplyTypeImpl);
-  ON_CALL(*kMockRedisModule, CallReplyStringPtr(testing::_, testing::_))
-      .WillByDefault(TestRedisModule_CallReplyStringPtrImpl);
-  ON_CALL(*kMockRedisModule, CallReplyArrayElement(testing::_, testing::_))
-      .WillByDefault(TestRedisModule_CallReplyArrayElementImpl);
-  ON_CALL(*kMockRedisModule,
-=======
       .WillByDefault(TestValkeyModule_HashExternalizeDefaultImpl);
   ON_CALL(*kMockValkeyModule, GetApi(testing::_, testing::_))
       .WillByDefault(TestValkeyModule_GetApiDefaultImpl);
 
   ON_CALL(*kMockValkeyModule, GetCurrentUserName(testing::_))
       .WillByDefault(TestValkeyModule_GetCurrentUserNameImpl);
-
+  ON_CALL(*kMockValkeyModule, CreateString(testing::_, testing::_, testing::_))
+      .WillByDefault([](ValkeyModuleCtx *ctx, const char *ptr, size_t len) -> ValkeyModuleString* {
+        return new ValkeyModuleString{std::string(ptr, len)};
+      });
   ON_CALL(*kMockValkeyModule, CallReplyType(testing::_))
       .WillByDefault(TestValkeyModule_CallReplyTypeImpl);
   ON_CALL(*kMockValkeyModule, CallReplyStringPtr(testing::_, testing::_))
@@ -1615,7 +1582,6 @@
   ON_CALL(*kMockValkeyModule, CallReplyArrayElement(testing::_, testing::_))
       .WillByDefault(TestValkeyModule_CallReplyArrayElementImpl);
   ON_CALL(*kMockValkeyModule,
->>>>>>> 71e80207
           CallReplyMapElement(testing::_, testing::_, testing::_, testing::_))
       .WillByDefault(TestValkeyModule_CallReplyMapElementImpl);
   static absl::once_flag flag;
