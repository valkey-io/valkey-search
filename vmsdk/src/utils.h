--- conflicted
+++ resolved
@@ -91,9 +91,10 @@
 //
 std::optional<absl::string_view> ParseHashTag(absl::string_view);
 
-<<<<<<< HEAD
-bool IsRealUserClient(RedisModuleCtx *ctx);
-bool MultiOrLua(RedisModuleCtx *ctx);
+bool IsRealUserClient(ValkeyModuleCtx *ctx);
+bool MultiOrLua(ValkeyModuleCtx *ctx);
+
+size_t DisplayAsSIBytes(size_t value, char *buffer, size_t buffer_size);
 
 #define VMSDK_NON_COPYABLE(ClassName)              \
   ClassName(const ClassName&) = delete;            \
@@ -106,12 +107,6 @@
 #define VMSDK_NON_COPYABLE_NON_MOVABLE(ClassName)  \
   VMSDK_NON_COPYABLE(ClassName);                   \
   VMSDK_NON_MOVABLE(ClassName)
-=======
-bool IsRealUserClient(ValkeyModuleCtx *ctx);
-bool MultiOrLua(ValkeyModuleCtx *ctx);
-
-size_t DisplayAsSIBytes(size_t value, char *buffer, size_t buffer_size);
->>>>>>> 71e80207
 
 }  // namespace vmsdk
 #endif  // VMSDK_SRC_UTILS_H_