/*
 * Copyright (c) 2025, valkey-search contributors
 * All rights reserved.
 * SPDX-License-Identifier: BSD 3-Clause
 *
 */

#ifndef VMSDK_SRC_UTILS_H_
#define VMSDK_SRC_UTILS_H_
#include <optional>
#include <string>
#include <utility>

#include "absl/functional/any_invocable.h"
#include "absl/log/check.h"
#include "absl/strings/string_view.h"
#include "absl/time/clock.h"
#include "absl/time/time.h"
#include "vmsdk/src/valkey_module_api/valkey_module.h"
namespace vmsdk {

class StopWatch {
 public:
  StopWatch() { Reset(); }
  ~StopWatch() = default;
  void Reset() { start_time_ = absl::Now(); }
  absl::Duration Duration() const { return absl::Now() - start_time_; }

 private:
  absl::Time start_time_;
};
// Timer creation from background threads is not safe. The event loop of Redis/
// Valkey releases the GIL, and during this period also checks the timer data
// structure for the next pending timer, meaning there is no way to safely
// create a timer from a background thread.
//
// This function creates a timer from a background thread by creating a task
// that is added to the event loop, which then creates the timer.
int StartTimerFromBackgroundThread(ValkeyModuleCtx *ctx, mstime_t period,
                                   ValkeyModuleTimerProc callback, void *data);
struct TimerDeletionTask {
  ValkeyModuleCtx *ctx;
  ValkeyModuleTimerID timer_id;
  absl::AnyInvocable<void(void *)> user_data_deleter;
};
int StopTimerFromBackgroundThread(
    ValkeyModuleCtx *ctx, ValkeyModuleTimerID timer_id,
    absl::AnyInvocable<void(void *)> user_data_deleter);

void TrackCurrentAsMainThread();
bool IsMainThread();
inline void VerifyMainThread() { CHECK(IsMainThread()); }

// MainThreadAccessGuard ensures that all access to the underlying data
// structure is done on the main thread.
template <typename T>
class MainThreadAccessGuard {
 public:
  MainThreadAccessGuard() = default;
  MainThreadAccessGuard(const T &var) : var_(var) {}
  MainThreadAccessGuard(T &&var) noexcept : var_(std::move(var)) {}
  MainThreadAccessGuard &operator=(MainThreadAccessGuard<T> const &other) {
    VerifyMainThread();
    var_ = other.var_;
    return *this;
  }
  MainThreadAccessGuard &operator=(MainThreadAccessGuard<T> &&other) noexcept {
    VerifyMainThread();
    var_ = std::move(other.var_);
    return *this;
  }
  T &Get() {
    VerifyMainThread();
    return var_;
  }
  const T &Get() const {
    VerifyMainThread();
    return var_;
  }

 private:
  T var_;
};

int RunByMain(absl::AnyInvocable<void()> fn, bool force_async = false);

std::string WrongArity(absl::string_view cmd);

//
// Parse out a hash tag from a string view
//
std::optional<absl::string_view> ParseHashTag(absl::string_view);

bool IsRealUserClient(ValkeyModuleCtx *ctx);
bool MultiOrLua(ValkeyModuleCtx *ctx);

size_t DisplayAsSIBytes(size_t value, char *buffer, size_t buffer_size);

<<<<<<< HEAD
#define VMSDK_NON_COPYABLE(ClassName)              \
  ClassName(const ClassName&) = delete;            \
  ClassName& operator=(const ClassName&) = delete

#define VMSDK_NON_MOVABLE(ClassName)               \
  ClassName(ClassName&&) = delete;                 \
  ClassName& operator=(ClassName&&) = delete

#define VMSDK_NON_COPYABLE_NON_MOVABLE(ClassName)  \
  VMSDK_NON_COPYABLE(ClassName);                   \
  VMSDK_NON_MOVABLE(ClassName)

=======
// Checks if a numeric value falls within an optional inclusive range [min,
// max]. The range is inclusive: a value is considered valid if min <= value <=
// max. If either boundary is not specified (`std::nullopt`), that check is
// skipped.
absl::Status VerifyRange(long long num_value, std::optional<long long> min,
                         std::optional<long long> max);
>>>>>>> a932c9bb
}  // namespace vmsdk
#endif  // VMSDK_SRC_UTILS_H_<|MERGE_RESOLUTION|>--- conflicted
+++ resolved
@@ -96,7 +96,13 @@
 
 size_t DisplayAsSIBytes(size_t value, char *buffer, size_t buffer_size);
 
-<<<<<<< HEAD
+// Checks if a numeric value falls within an optional inclusive range [min,
+// max]. The range is inclusive: a value is considered valid if min <= value <=
+// max. If either boundary is not specified (`std::nullopt`), that check is
+// skipped.
+absl::Status VerifyRange(long long num_value, std::optional<long long> min,
+                         std::optional<long long> max);
+
 #define VMSDK_NON_COPYABLE(ClassName)              \
   ClassName(const ClassName&) = delete;            \
   ClassName& operator=(const ClassName&) = delete
@@ -109,13 +115,5 @@
   VMSDK_NON_COPYABLE(ClassName);                   \
   VMSDK_NON_MOVABLE(ClassName)
 
-=======
-// Checks if a numeric value falls within an optional inclusive range [min,
-// max]. The range is inclusive: a value is considered valid if min <= value <=
-// max. If either boundary is not specified (`std::nullopt`), that check is
-// skipped.
-absl::Status VerifyRange(long long num_value, std::optional<long long> min,
-                         std::optional<long long> max);
->>>>>>> a932c9bb
 }  // namespace vmsdk
 #endif  // VMSDK_SRC_UTILS_H_