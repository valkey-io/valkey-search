
/*
 * Copyright (c) 2025, valkey-search contributors
 * All rights reserved.
 *
 * Redistribution and use in source and binary forms, with or without
 * modification, are permitted provided that the following conditions are met:
 *
 *   * Redistributions of source code must retain the above copyright notice,
 *     this list of conditions and the following disclaimer.
 *   * Redistributions in binary form must reproduce the above copyright
 *     notice, this list of conditions and the following disclaimer in the
 *     documentation and/or other materials provided with the distribution.
 *   * Neither the name of Redis nor the names of its contributors may be used
 *     to endorse or promote products derived from this software without
 *     specific prior written permission.
 *
 * THIS SOFTWARE IS PROVIDED BY THE COPYRIGHT HOLDERS AND CONTRIBUTORS "AS IS"
 * AND ANY EXPRESS OR IMPLIED WARRANTIES, INCLUDING, BUT NOT LIMITED TO, THE
 * IMPLIED WARRANTIES OF MERCHANTABILITY AND FITNESS FOR A PARTICULAR PURPOSE
 * ARE DISCLAIMED. IN NO EVENT SHALL THE COPYRIGHT OWNER OR CONTRIBUTORS BE
 * LIABLE FOR ANY DIRECT, INDIRECT, INCIDENTAL, SPECIAL, EXEMPLARY, OR
 * CONSEQUENTIAL DAMAGES (INCLUDING, BUT NOT LIMITED TO, PROCUREMENT OF
 * SUBSTITUTE GOODS OR SERVICES; LOSS OF USE, DATA, OR PROFITS; OR BUSINESS
 * INTERRUPTION) HOWEVER CAUSED AND ON ANY THEORY OF LIABILITY, WHETHER IN
 * CONTRACT, STRICT LIABILITY, OR TORT (INCLUDING NEGLIGENCE OR OTHERWISE)
 * ARISING IN ANY WAY OUT OF THE USE OF THIS SOFTWARE, EVEN IF ADVISED OF THE
 * POSSIBILITY OF SUCH DAMAGE.
 */

#ifndef VMSDK_SRC_UTILS_H_
#define VMSDK_SRC_UTILS_H_
<<<<<<< HEAD
#include <cassert>
#include <iostream>
=======
#include <optional>
>>>>>>> 41c4ff08
#include <string>
#include <utility>

#include "absl/functional/any_invocable.h"
#include "absl/log/check.h"
#include "absl/strings/string_view.h"
#include "absl/time/clock.h"
#include "absl/time/time.h"
#include "vmsdk/src/valkey_module_api/valkey_module.h"
namespace vmsdk {

class StopWatch {
 public:
  StopWatch() { Reset(); }
  ~StopWatch() = default;
  void Reset() { start_time_ = absl::Now(); }
  absl::Duration Duration() const { return absl::Now() - start_time_; }

 private:
  absl::Time start_time_;
};
// Timer creation from background threads is not safe. The event loop of Redis/
// Valkey releases the GIL, and during this period also checks the timer data
// structure for the next pending timer, meaning there is no way to safely
// create a timer from a background thread.
//
// This function creates a timer from a background thread by creating a task
// that is added to the event loop, which then creates the timer.
int StartTimerFromBackgroundThread(RedisModuleCtx *ctx, mstime_t period,
                                   RedisModuleTimerProc callback, void *data);
struct TimerDeletionTask {
  RedisModuleCtx *ctx;
  RedisModuleTimerID timer_id;
  absl::AnyInvocable<void(void *)> user_data_deleter;
};
int StopTimerFromBackgroundThread(
    RedisModuleCtx *ctx, RedisModuleTimerID timer_id,
    absl::AnyInvocable<void(void *)> user_data_deleter);

void TrackCurrentAsMainThread();
bool IsMainThread();
inline void VerifyMainThread() { CHECK(IsMainThread()); }

// MainThreadAccessGuard ensures that all access to the underlying data
// structure is done on the main thread.
template <typename T>
class MainThreadAccessGuard {
 public:
  MainThreadAccessGuard() = default;
  MainThreadAccessGuard(const T &var) : var_(var) {}
  MainThreadAccessGuard(T &&var) noexcept : var_(std::move(var)) {}
  MainThreadAccessGuard &operator=(MainThreadAccessGuard<T> const &other) {
    VerifyMainThread();
    var_ = other.var_;
    return *this;
  }
  MainThreadAccessGuard &operator=(MainThreadAccessGuard<T> &&other) noexcept {
    VerifyMainThread();
    var_ = std::move(other.var_);
    return *this;
  }
  T &Get() {
    VerifyMainThread();
    return var_;
  }
  const T &Get() const {
    VerifyMainThread();
    return var_;
  }

 private:
  T var_;
};

int RunByMain(absl::AnyInvocable<void()> fn, bool force_async = false);

std::string WrongArity(absl::string_view cmd);

<<<<<<< HEAD
std::ostream& operator<<(std::ostream& os, RedisModuleString *s) {
  return os << (*(std::string *)s);
}

=======
//
// Parse out a hash tag from a string view
//
std::optional<absl::string_view> ParseHashTag(absl::string_view);

bool IsRealUserClient(RedisModuleCtx *ctx);
bool MultiOrLua(RedisModuleCtx *ctx);
>>>>>>> 41c4ff08
}  // namespace vmsdk
#endif  // VMSDK_SRC_UTILS_H_<|MERGE_RESOLUTION|>--- conflicted
+++ resolved
@@ -30,12 +30,9 @@
 
 #ifndef VMSDK_SRC_UTILS_H_
 #define VMSDK_SRC_UTILS_H_
-<<<<<<< HEAD
 #include <cassert>
 #include <iostream>
-=======
 #include <optional>
->>>>>>> 41c4ff08
 #include <string>
 #include <utility>
 
@@ -114,12 +111,10 @@
 
 std::string WrongArity(absl::string_view cmd);
 
-<<<<<<< HEAD
-std::ostream& operator<<(std::ostream& os, RedisModuleString *s) {
+std::ostream &operator<<(std::ostream &os, RedisModuleString *s) {
   return os << (*(std::string *)s);
 }
 
-=======
 //
 // Parse out a hash tag from a string view
 //
@@ -127,6 +122,5 @@
 
 bool IsRealUserClient(RedisModuleCtx *ctx);
 bool MultiOrLua(RedisModuleCtx *ctx);
->>>>>>> 41c4ff08
 }  // namespace vmsdk
 #endif  // VMSDK_SRC_UTILS_H_