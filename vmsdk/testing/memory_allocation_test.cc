/*
 * Copyright (c) 2025, valkey-search contributors
 * All rights reserved.
 *
 * Redistribution and use in source and binary forms, with or without
 * modification, are permitted provided that the following conditions are met:
 *
 *   * Redistributions of source code must retain the above copyright notice,
 *     this list of conditions and the following disclaimer.
 *   * Redistributions in binary form must reproduce the above copyright
 *     notice, this list of conditions and the following disclaimer in the
 *     documentation and/or other materials provided with the distribution.
 *   * Neither the name of Redis nor the names of its contributors may be used
 *     to endorse or promote products derived from this software without
 *     specific prior written permission.
 *
 * THIS SOFTWARE IS PROVIDED BY THE COPYRIGHT HOLDERS AND CONTRIBUTORS "AS IS"
 * AND ANY EXPRESS OR IMPLIED WARRANTIES, INCLUDING, BUT NOT LIMITED TO, THE
 * IMPLIED WARRANTIES OF MERCHANTABILITY AND FITNESS FOR A PARTICULAR PURPOSE
 * ARE DISCLAIMED. IN NO EVENT SHALL THE COPYRIGHT OWNER OR CONTRIBUTORS BE
 * LIABLE FOR ANY DIRECT, INDIRECT, INCIDENTAL, SPECIAL, EXEMPLARY, OR
 * CONSEQUENTIAL DAMAGES (INCLUDING, BUT NOT LIMITED TO, PROCUREMENT OF
 * SUBSTITUTE GOODS OR SERVICES; LOSS OF USE, DATA, OR PROFITS; OR BUSINESS
 * INTERRUPTION) HOWEVER CAUSED AND ON ANY THEORY OF LIABILITY, WHETHER IN
 * CONTRACT, STRICT LIABILITY, OR TORT (INCLUDING NEGLIGENCE OR OTHERWISE)
 * ARISING IN ANY WAY OUT OF THE USE OF THIS SOFTWARE, EVEN IF ADVISED OF THE
 * POSSIBILITY OF SUCH DAMAGE.
 */

#include "vmsdk/src/memory_allocation.h"

#include <cstddef>
#include <cstdlib>
#include <atomic>

#include "gmock/gmock.h"
#include "gtest/gtest.h"
#include "vmsdk/src/memory_allocation_overrides.h"
#include "vmsdk/src/testing_infra/module.h"
#include "vmsdk/src/testing_infra/utils.h"
#include "vmsdk/src/memory_tracker.h"

class MockSystemAlloc {
 public:
  // Prefixed with _ to avoid name collision with system functions.
  MOCK_METHOD(void*, _malloc, (size_t size), (noexcept));
  MOCK_METHOD(void, _free, (void* ptr), (noexcept));
  MOCK_METHOD(void*, _calloc, (size_t nmemb, size_t size), (noexcept));
  MOCK_METHOD(void*, _realloc, (void* ptr, size_t size), (noexcept));
  MOCK_METHOD(void*, _aligned_alloc, (size_t alignment, size_t size),
              (noexcept));
  MOCK_METHOD(size_t, _malloc_usable_size, (void* ptr), (noexcept));
  MOCK_METHOD(void*, _memalign, (size_t alignment, size_t size), (noexcept));
  MOCK_METHOD(int, _posix_memalign, (void** r, size_t alignment, size_t size),
              (noexcept));
  MOCK_METHOD(void*, _pvalloc, (size_t size), (noexcept));
  MOCK_METHOD(void*, _valloc, (size_t size), (noexcept));
  MOCK_METHOD(void, _cfree, (void* ptr), (noexcept));
};

MockSystemAlloc* kMockSystemAlloc;

namespace vmsdk {

namespace {
#ifndef TESTING_TMP_DISABLED
class MemoryAllocationTest : public RedisTest {
 protected:
  void SetUp() override {
    RedisTest::SetUp();
    kMockSystemAlloc = new MockSystemAlloc();
    SetRealAllocators(
        [](size_t size) { return kMockSystemAlloc->_malloc(size); },
        [](void* ptr) { kMockSystemAlloc->_free(ptr); },
        [](size_t nmemb, size_t size) {
          return kMockSystemAlloc->_calloc(nmemb, size);
        },
        [](void* ptr, size_t size) {
          return kMockSystemAlloc->_realloc(ptr, size);
        },
        [](size_t alignment, size_t size) {
          return kMockSystemAlloc->_aligned_alloc(alignment, size);
        },
        [](void** r, size_t alignment, size_t size) {
          return kMockSystemAlloc->_posix_memalign(r, alignment, size);
        },
        [](size_t size) { return kMockSystemAlloc->_valloc(size); });
    vmsdk::ResetValkeyAlloc();
  }
  void TearDown() override {
    SetRealAllocators(malloc, free, calloc, realloc, aligned_alloc,
                      posix_memalign, valloc);
    RedisTest::TearDown();
    delete kMockSystemAlloc;
    vmsdk::ResetValkeyAlloc();
  }
};

TEST_F(MemoryAllocationTest, SystemAllocIsDefault) {
  size_t size = 10;
  void* test_ptr = reinterpret_cast<void*>(0xBAADF00D);
  EXPECT_CALL(*kMockSystemAlloc, _malloc(size))
      .WillOnce(testing::Return(test_ptr));
  EXPECT_CALL(*kMockRedisModule, Alloc(size)).Times(0);
  void* ptr = __wrap_malloc(size);
  EXPECT_EQ(ptr, test_ptr);
  EXPECT_EQ(vmsdk::GetUsedMemoryCnt(), 0);

  EXPECT_CALL(*kMockSystemAlloc, _free(test_ptr)).Times(1);
  __wrap_free(test_ptr);
  EXPECT_EQ(vmsdk::GetUsedMemoryCnt(), 0);
}

TEST_F(MemoryAllocationTest, SystemCallocIsDefault) {
  size_t size = 10;
  void* test_ptr = reinterpret_cast<void*>(0xBAADF00D);
  EXPECT_CALL(*kMockSystemAlloc, _calloc(size, sizeof(int)))
      .WillOnce(testing::Return(test_ptr));
  EXPECT_CALL(*kMockRedisModule, Calloc(size, sizeof(int))).Times(0);
  void* ptr = __wrap_calloc(size, sizeof(int));
  EXPECT_EQ(ptr, test_ptr);
  EXPECT_EQ(vmsdk::GetUsedMemoryCnt(), 0);

  EXPECT_CALL(*kMockSystemAlloc, _free(test_ptr)).Times(1);
  __wrap_free(test_ptr);
  EXPECT_EQ(vmsdk::GetUsedMemoryCnt(), 0);
}

TEST_F(MemoryAllocationTest, SystemAlignedAllocIsDefault) {
  size_t size = 10;
  size_t align = 1024;
  void* test_ptr = reinterpret_cast<void*>(0xBAADF00D);
  EXPECT_CALL(*kMockSystemAlloc, _aligned_alloc(align, size))
      .WillOnce(testing::Return(test_ptr));
  EXPECT_CALL(*kMockRedisModule, Alloc(align)).Times(0);
  void* ptr = __wrap_aligned_alloc(align, size);
  EXPECT_EQ(ptr, test_ptr);
  EXPECT_EQ(vmsdk::GetUsedMemoryCnt(), 0);

  EXPECT_CALL(*kMockSystemAlloc, _free(test_ptr)).Times(1);
  __wrap_free(test_ptr);
  EXPECT_EQ(vmsdk::GetUsedMemoryCnt(), 0);
}

TEST_F(MemoryAllocationTest, MallocUsableSize) {
  vmsdk::UseValkeyAlloc();
  size_t valkey_size = 20;
  void* valkey_test_ptr = reinterpret_cast<void*>(0xBADF00D1);
  EXPECT_CALL(*kMockRedisModule, Alloc(valkey_size))
      .WillOnce(testing::Return(valkey_test_ptr));
  EXPECT_CALL(*kMockRedisModule, MallocUsableSize(valkey_test_ptr))
      .Times(3)
      .WillRepeatedly(testing::Return(valkey_size));

  void* valkey_ptr = __wrap_malloc(valkey_size);
  EXPECT_EQ(valkey_ptr, valkey_test_ptr);
  EXPECT_EQ(vmsdk::GetUsedMemoryCnt(), valkey_size);
  EXPECT_EQ(__wrap_malloc_usable_size(valkey_ptr), valkey_size);

  EXPECT_CALL(*kMockRedisModule, Free(valkey_test_ptr)).Times(1);
  __wrap_free(valkey_ptr);
  EXPECT_EQ(vmsdk::GetUsedMemoryCnt(), 0);
}

TEST_F(MemoryAllocationTest, SwitchToValkeyAlloc) {
  vmsdk::UseValkeyAlloc();

  size_t size = 10;
  void* test_ptr = reinterpret_cast<void*>(0xBAADF00D);
  EXPECT_CALL(*kMockSystemAlloc, _malloc(size)).Times(0);
  EXPECT_CALL(*kMockRedisModule, Alloc(size))
      .WillOnce(testing::Return(test_ptr));
  EXPECT_CALL(*kMockRedisModule, MallocUsableSize(test_ptr))
      .Times(2)
      .WillRepeatedly(testing::Return(size));

  void* ptr = __wrap_malloc(10);
  EXPECT_EQ(ptr, test_ptr);
  EXPECT_EQ(vmsdk::GetUsedMemoryCnt(), size);

  EXPECT_CALL(*kMockRedisModule, Free(test_ptr)).Times(1);
  __wrap_free(test_ptr);
  EXPECT_EQ(vmsdk::GetUsedMemoryCnt(), 0);
}

TEST_F(MemoryAllocationTest, SwitchToValkeyCalloc) {
  size_t size = 10;
  void* test_ptr = reinterpret_cast<void*>(0xBAADF00D);
  EXPECT_CALL(*kMockSystemAlloc, _calloc(size, sizeof(int))).Times(0);
  EXPECT_CALL(*kMockRedisModule, Calloc(size, sizeof(int)))
      .WillOnce(testing::Return(test_ptr));
  EXPECT_CALL(*kMockRedisModule, MallocUsableSize(test_ptr))
      .Times(2)
      .WillRepeatedly(testing::Return(size * sizeof(int)));

  vmsdk::UseValkeyAlloc();
  void* ptr = __wrap_calloc(size, sizeof(int));
  EXPECT_EQ(ptr, test_ptr);
  EXPECT_EQ(vmsdk::GetUsedMemoryCnt(), size * sizeof(int));

  EXPECT_CALL(*kMockRedisModule, Free(test_ptr)).Times(1);
  __wrap_free(test_ptr);
  EXPECT_EQ(vmsdk::GetUsedMemoryCnt(), 0);
}

TEST_F(MemoryAllocationTest, SwitchToValkeyAlignedAlloc) {
  size_t size = 10;
  size_t align = 1024;
  void* test_ptr = reinterpret_cast<void*>(0xBAADF00D);
  EXPECT_CALL(*kMockSystemAlloc, _aligned_alloc(align, size)).Times(0);
  EXPECT_CALL(*kMockRedisModule, Alloc(align))
      .WillOnce(testing::Return(test_ptr));
  EXPECT_CALL(*kMockRedisModule, MallocUsableSize(test_ptr))
      .Times(2)
      .WillRepeatedly(testing::Return(align));

  vmsdk::UseValkeyAlloc();
  void* ptr = __wrap_aligned_alloc(align, size);
  EXPECT_EQ(ptr, test_ptr);
  EXPECT_EQ(vmsdk::GetUsedMemoryCnt(), align);

  EXPECT_CALL(*kMockRedisModule, Free(test_ptr)).Times(1);
  __wrap_free(test_ptr);
  EXPECT_EQ(vmsdk::GetUsedMemoryCnt(), 0);
}

TEST_F(MemoryAllocationTest, FreeSystemAllocAfterSwitching) {
  size_t size = 10;
  void* test_ptr = reinterpret_cast<void*>(0xBAADF00D);
  EXPECT_CALL(*kMockSystemAlloc, _malloc(size))
      .WillOnce(testing::Return(test_ptr));
  void* ptr = __wrap_malloc(10);
  EXPECT_EQ(ptr, test_ptr);
  EXPECT_EQ(vmsdk::GetUsedMemoryCnt(), 0);

  vmsdk::UseValkeyAlloc();
  EXPECT_CALL(*kMockSystemAlloc, _free(test_ptr)).Times(1);
  __wrap_free(test_ptr);
  EXPECT_EQ(vmsdk::GetUsedMemoryCnt(), 0);
}

TEST_F(MemoryAllocationTest, SystemFreeNullptr) {
  EXPECT_CALL(*kMockSystemAlloc, _malloc_usable_size(testing::_)).Times(0);
  EXPECT_CALL(*kMockSystemAlloc, _free(testing::_)).Times(0);
  __wrap_free(nullptr);
  EXPECT_EQ(vmsdk::GetUsedMemoryCnt(), 0);
}

TEST_F(MemoryAllocationTest, ValkeyFreeNullptr) {
  vmsdk::UseValkeyAlloc();
  EXPECT_CALL(*kMockRedisModule, MallocUsableSize(testing::_)).Times(0);
  EXPECT_CALL(*kMockRedisModule, Free(testing::_)).Times(0);
  __wrap_free(nullptr);
  EXPECT_EQ(vmsdk::GetUsedMemoryCnt(), 0);
}

TEST_F(MemoryAllocationTest, SystemAllocReturnsNullptr) {
  size_t size = 10;
  EXPECT_CALL(*kMockSystemAlloc, _malloc(size))
      .WillOnce(testing::Return(nullptr));
  EXPECT_CALL(*kMockSystemAlloc, _malloc_usable_size(testing::_)).Times(0);
  void* ptr = __wrap_malloc(size);
  EXPECT_EQ(ptr, nullptr);
  EXPECT_EQ(vmsdk::GetUsedMemoryCnt(), 0);
}

TEST_F(MemoryAllocationTest, ValkeyAllocReturnsNullptr) {
  size_t size = 10;
  vmsdk::UseValkeyAlloc();
  EXPECT_CALL(*kMockRedisModule, Alloc(size))
      .WillOnce(testing::Return(nullptr));
  EXPECT_CALL(*kMockRedisModule, MallocUsableSize(testing::_)).Times(0);
  void* ptr = __wrap_malloc(size);
  EXPECT_EQ(ptr, nullptr);
  EXPECT_EQ(vmsdk::GetUsedMemoryCnt(), 0);
}

TEST_F(MemoryAllocationTest, SystemReallocBasic) {
  size_t initial_size = 10;
  size_t realloc_size = 20;
  void* test_ptr = reinterpret_cast<void*>(0xBAADF00D);
  EXPECT_CALL(*kMockSystemAlloc, _malloc(initial_size))
      .WillOnce(testing::Return(test_ptr));

  void* test_ptr_2 = reinterpret_cast<void*>(0xBADF00D1);
  EXPECT_CALL(*kMockSystemAlloc, _realloc(test_ptr, realloc_size))
      .WillOnce(testing::Return(test_ptr_2));

  void* ptr = __wrap_malloc(initial_size);
  EXPECT_EQ(ptr, test_ptr);
  EXPECT_EQ(vmsdk::GetUsedMemoryCnt(), 0);
  void* ptr_2 = __wrap_realloc(ptr, realloc_size);
  EXPECT_EQ(vmsdk::GetUsedMemoryCnt(), 0);
  EXPECT_EQ(ptr_2, test_ptr_2);

  EXPECT_CALL(*kMockSystemAlloc, _free(ptr_2)).Times(1);
  __wrap_free(ptr_2);
  EXPECT_EQ(vmsdk::GetUsedMemoryCnt(), 0);
}
TEST_F(MemoryAllocationTest, SystemReallocNullptr) {
  size_t realloc_size = 20;
  void* test_ptr = reinterpret_cast<void*>(0xBAADF00D);
  EXPECT_CALL(*kMockSystemAlloc, _realloc(nullptr, realloc_size))
      .WillOnce(testing::Return(test_ptr));

  void* ptr = __wrap_realloc(nullptr, realloc_size);
  EXPECT_EQ(vmsdk::GetUsedMemoryCnt(), 0);
  EXPECT_EQ(ptr, test_ptr);

  EXPECT_CALL(*kMockSystemAlloc, _free(test_ptr)).Times(1);
  __wrap_free(ptr);
  EXPECT_EQ(vmsdk::GetUsedMemoryCnt(), 0);
}
TEST_F(MemoryAllocationTest, SystemReallocAfterSwitch) {
  size_t initial_size = 10;
  size_t realloc_size = 20;
  void* test_ptr = reinterpret_cast<void*>(0xBAADF00D);
  EXPECT_CALL(*kMockSystemAlloc, _malloc(initial_size))
      .WillOnce(testing::Return(test_ptr));

  void* test_ptr_2 = reinterpret_cast<void*>(0xBADF00D1);
  EXPECT_CALL(*kMockSystemAlloc, _realloc(test_ptr, realloc_size))
      .WillOnce(testing::Return(test_ptr_2));

  void* ptr = __wrap_malloc(initial_size);
  EXPECT_EQ(ptr, test_ptr);
  EXPECT_EQ(vmsdk::GetUsedMemoryCnt(), 0);

  vmsdk::UseValkeyAlloc();

  void* ptr_2 = __wrap_realloc(ptr, realloc_size);
  EXPECT_EQ(vmsdk::GetUsedMemoryCnt(), 0);
  EXPECT_EQ(ptr_2, test_ptr_2);

  EXPECT_CALL(*kMockSystemAlloc, _free(ptr_2)).Times(1);
  __wrap_free(ptr_2);
  EXPECT_EQ(vmsdk::GetUsedMemoryCnt(), 0);
}
TEST_F(MemoryAllocationTest, ValkeyReallocBasic) {
  size_t initial_size = 10;
  size_t realloc_size = 20;
  void* test_ptr = reinterpret_cast<void*>(0xBAADF00D);
  EXPECT_CALL(*kMockRedisModule, Alloc(initial_size))
      .WillOnce(testing::Return(test_ptr));
  EXPECT_CALL(*kMockRedisModule, MallocUsableSize(test_ptr))
      .Times(2)
      .WillRepeatedly(testing::Return(initial_size));

  void* test_ptr_2 = reinterpret_cast<void*>(0xBADF00D1);
  EXPECT_CALL(*kMockRedisModule, Realloc(test_ptr, realloc_size))
      .WillOnce(testing::Return(test_ptr_2));
  EXPECT_CALL(*kMockRedisModule, MallocUsableSize(test_ptr_2))
      .Times(2)
      .WillRepeatedly(testing::Return(realloc_size));

  vmsdk::UseValkeyAlloc();

  void* ptr = __wrap_malloc(initial_size);
  EXPECT_EQ(ptr, test_ptr);
  EXPECT_EQ(vmsdk::GetUsedMemoryCnt(), initial_size);

  void* ptr_2 = __wrap_realloc(ptr, realloc_size);
  EXPECT_EQ(vmsdk::GetUsedMemoryCnt(), realloc_size);
  EXPECT_EQ(ptr_2, test_ptr_2);

  EXPECT_CALL(*kMockRedisModule, Free(test_ptr_2)).Times(1);
  __wrap_free(ptr_2);
  EXPECT_EQ(vmsdk::GetUsedMemoryCnt(), 0);
}
TEST_F(MemoryAllocationTest, ValkeyReallocNullptr) {
  size_t realloc_size = 20;
  void* test_ptr = reinterpret_cast<void*>(0xBAADF00D);
  EXPECT_CALL(*kMockRedisModule, MallocUsableSize(test_ptr))
      .Times(2)
      .WillRepeatedly(testing::Return(realloc_size));
  EXPECT_CALL(*kMockRedisModule, Realloc(nullptr, realloc_size))
      .WillOnce(testing::Return(test_ptr));

  vmsdk::UseValkeyAlloc();
  void* ptr = __wrap_realloc(nullptr, realloc_size);
  EXPECT_EQ(vmsdk::GetUsedMemoryCnt(), realloc_size);
  EXPECT_EQ(ptr, test_ptr);

  EXPECT_CALL(*kMockRedisModule, Free(ptr)).Times(1);
  __wrap_free(ptr);
  EXPECT_EQ(vmsdk::GetUsedMemoryCnt(), 0);
}
TEST_F(MemoryAllocationTest, SystemFreeUntracksPointer) {
  size_t size = 10;
  void* test_ptr = reinterpret_cast<void*>(0xBAADF00D);
  EXPECT_CALL(*kMockSystemAlloc, _malloc(testing::_))
      .WillOnce(testing::Return(test_ptr));
  __wrap_malloc(size);
  EXPECT_CALL(*kMockSystemAlloc, _free(testing::_)).Times(1);
  __wrap_free(test_ptr);

  vmsdk::UseValkeyAlloc();

  EXPECT_CALL(*kMockRedisModule, Alloc(testing::_))
      .WillOnce(testing::Return(test_ptr));
  __wrap_malloc(size);
  EXPECT_CALL(*kMockRedisModule, Free(testing::_)).Times(1);
  __wrap_free(test_ptr);
}
TEST_F(MemoryAllocationTest, SystemFreeDefaultsDuringBootstrap) {
  void* test_ptr = reinterpret_cast<void*>(0xBAADF00D);
  EXPECT_CALL(*kMockSystemAlloc, _free(testing::_)).Times(1);
  __wrap_free(test_ptr);
}
TEST_F(MemoryAllocationTest, PosixMemalignOverride) {
  size_t size = 10;
  size_t align = 1024;
  void* test_ptr = reinterpret_cast<void*>(0xBAADF00D);
  EXPECT_CALL(*kMockSystemAlloc, _aligned_alloc(align, size))
      .WillOnce(testing::Return(test_ptr));
  void* out_ptr;
  __wrap_posix_memalign(&out_ptr, align, size);
  EXPECT_EQ(out_ptr, test_ptr);
  __wrap_free(test_ptr);
}
TEST_F(MemoryAllocationTest, VallocOverride) {
  size_t size = 10;
  size_t page_size = sysconf(_SC_PAGESIZE);
  void* test_ptr = reinterpret_cast<void*>(0xBAADF00D);
  EXPECT_CALL(*kMockSystemAlloc, _aligned_alloc(page_size, size))
      .WillOnce(testing::Return(test_ptr));
  EXPECT_EQ(__wrap_valloc(size), test_ptr);
  __wrap_free(test_ptr);
}

TEST_F(MemoryAllocationTest, MemoryTrackingScopeSimple) {
<<<<<<< HEAD
  vmsdk::UseValkeyAlloc(); // Ensure ReportAlloc/Free are called
=======
  vmsdk::UseValkeyAlloc();
>>>>>>> 8fed3134

  std::atomic<int64_t> memory_pool{0};
  EXPECT_EQ(memory_pool.load(), 0);
  EXPECT_EQ(vmsdk::GetUsedMemoryCnt(), 0);

  void* ptr1 = nullptr;
  void* ptr2 = nullptr;

  {
<<<<<<< HEAD
    MemoryTrackingScope scope(&memory_pool);
=======
    MemoryTrackingScope scope {&memory_pool};
>>>>>>> 8fed3134
    EXPECT_CALL(*kMockRedisModule, Alloc(100)).WillOnce(testing::Return(reinterpret_cast<void*>(0x1000)));
    EXPECT_CALL(*kMockRedisModule, MallocUsableSize(reinterpret_cast<void*>(0x1000))).WillRepeatedly(testing::Return(100));
    ptr1 = __wrap_malloc(100);
    EXPECT_EQ(memory_pool.load(), 0);
    EXPECT_EQ(vmsdk::GetUsedMemoryCnt(), 100);
<<<<<<< HEAD
=======
    EXPECT_EQ(MemoryTrackingScope::GetCurrentScope()->GetMemoryDelta(), 0);
>>>>>>> 8fed3134

    EXPECT_CALL(*kMockRedisModule, Alloc(50)).WillOnce(testing::Return(reinterpret_cast<void*>(0x2000)));
    EXPECT_CALL(*kMockRedisModule, MallocUsableSize(reinterpret_cast<void*>(0x2000))).WillRepeatedly(testing::Return(50));
    ptr2 = __wrap_malloc(50);
    EXPECT_EQ(memory_pool.load(), 0);
    EXPECT_EQ(vmsdk::GetUsedMemoryCnt(), 150);
<<<<<<< HEAD
=======
    EXPECT_EQ(MemoryTrackingScope::GetCurrentScope()->GetMemoryDelta(), 0);
>>>>>>> 8fed3134

    EXPECT_CALL(*kMockRedisModule, Free(reinterpret_cast<void*>(0x1000))).Times(1);
    __wrap_free(ptr1);
    ptr1 = nullptr;
    EXPECT_EQ(memory_pool.load(), 0);
    EXPECT_EQ(vmsdk::GetUsedMemoryCnt(), 50);
<<<<<<< HEAD
=======
    EXPECT_EQ(MemoryTrackingScope::GetCurrentScope()->GetMemoryDelta(), 0);
>>>>>>> 8fed3134
  } // Scope ends, net change: +50

  EXPECT_EQ(memory_pool.load(), 50);

  EXPECT_CALL(*kMockRedisModule, Free(reinterpret_cast<void*>(0x2000))).Times(1);
  __wrap_free(ptr2);
  ptr2 = nullptr;
  EXPECT_EQ(memory_pool.load(), 50);
  EXPECT_EQ(vmsdk::GetUsedMemoryCnt(), 0);
}

<<<<<<< HEAD
TEST_F(MemoryAllocationTest, MemoryTrackingScopeNested) {
  vmsdk::UseValkeyAlloc();

  std::atomic<int64_t> pool{0};
  EXPECT_EQ(pool.load(), 0);
  EXPECT_EQ(vmsdk::GetUsedMemoryCnt(), 0);

  void* ptr1 = nullptr;
  void* ptr2 = nullptr;
  void* ptr3 = nullptr;
  void* ptr4 = nullptr;

  {
    MemoryTrackingScope outer_scope(&pool);
    EXPECT_CALL(*kMockRedisModule, Alloc(100)).WillOnce(testing::Return(reinterpret_cast<void*>(0x1000)));
    EXPECT_CALL(*kMockRedisModule, MallocUsableSize(reinterpret_cast<void*>(0x1000))).WillRepeatedly(testing::Return(100));
    ptr1 = __wrap_malloc(100);
    EXPECT_EQ(pool.load(), 0);
    EXPECT_EQ(vmsdk::GetUsedMemoryCnt(), 100);

    {
      MemoryTrackingScope inner_scope(&pool);
      EXPECT_CALL(*kMockRedisModule, Alloc(50)).WillOnce(testing::Return(reinterpret_cast<void*>(0x2000)));
      EXPECT_CALL(*kMockRedisModule, MallocUsableSize(reinterpret_cast<void*>(0x2000))).WillRepeatedly(testing::Return(50));
      ptr2 = __wrap_malloc(50);
      EXPECT_EQ(pool.load(), 0);
      EXPECT_EQ(vmsdk::GetUsedMemoryCnt(), 150);

      EXPECT_CALL(*kMockRedisModule, Alloc(30)).WillOnce(testing::Return(reinterpret_cast<void*>(0x3000)));
      EXPECT_CALL(*kMockRedisModule, MallocUsableSize(reinterpret_cast<void*>(0x3000))).WillRepeatedly(testing::Return(30));
      ptr3 = __wrap_malloc(30);
      EXPECT_EQ(pool.load(), 0);
      EXPECT_EQ(vmsdk::GetUsedMemoryCnt(), 180);

      EXPECT_CALL(*kMockRedisModule, Free(reinterpret_cast<void*>(0x2000))).Times(1);
      __wrap_free(ptr3);
      ptr3 = nullptr;
      EXPECT_EQ(pool.load(), 0);
      EXPECT_EQ(vmsdk::GetUsedMemoryCnt(), 150);
    } // inner_scope ends, net change: +50

    EXPECT_EQ(pool.load(), 50);

    EXPECT_CALL(*kMockRedisModule, Free(reinterpret_cast<void*>(0x3000))).Times(1);
    __wrap_free(ptr2);
    ptr2 = nullptr;
    EXPECT_EQ(pool.load(), 50);
    EXPECT_EQ(vmsdk::GetUsedMemoryCnt(), 100);

    EXPECT_CALL(*kMockRedisModule, Alloc(20)).WillOnce(testing::Return(reinterpret_cast<void*>(0x4000)));
    EXPECT_CALL(*kMockRedisModule, MallocUsableSize(reinterpret_cast<void*>(0x4000))).WillRepeatedly(testing::Return(20));
    ptr4 = __wrap_malloc(20);
    EXPECT_EQ(pool.load(), 50);
    EXPECT_EQ(vmsdk::GetUsedMemoryCnt(), 120);

    EXPECT_CALL(*kMockRedisModule, Free(reinterpret_cast<void*>(0x1000))).Times(1);
    __wrap_free(ptr1);
    ptr1 = nullptr;
    EXPECT_EQ(pool.load(), 50);
    EXPECT_EQ(vmsdk::GetUsedMemoryCnt(), 20);
  } // outer_scope ends, net change: +20

  EXPECT_EQ(pool.load(), 20);

  EXPECT_CALL(*kMockRedisModule, Free(reinterpret_cast<void*>(0x3000))).Times(1);
  __wrap_free(ptr4);
  ptr4 = nullptr;
  EXPECT_EQ(pool.load(), 20);
  EXPECT_EQ(vmsdk::GetUsedMemoryCnt(), 0);
}

=======
>>>>>>> 8fed3134
TEST_F(MemoryAllocationTest, MemoryTrackingScopeNullPool) {
  vmsdk::UseValkeyAlloc();

  void* ptr = nullptr;

  {
    MemoryTrackingScope scope(nullptr);
    
    EXPECT_CALL(*kMockRedisModule, Alloc(100)).WillOnce(testing::Return(reinterpret_cast<void*>(0x1000)));
    EXPECT_CALL(*kMockRedisModule, MallocUsableSize(reinterpret_cast<void*>(0x1000))).WillRepeatedly(testing::Return(100));
    ptr = __wrap_malloc(100);
    EXPECT_NE(ptr, nullptr);
    EXPECT_EQ(vmsdk::GetUsedMemoryCnt(), 100);
<<<<<<< HEAD
=======
    EXPECT_EQ(MemoryTrackingScope::GetCurrentScope()->GetMemoryDelta(), 0);
>>>>>>> 8fed3134
  }

  EXPECT_CALL(*kMockRedisModule, Free(reinterpret_cast<void*>(0x1000))).Times(1);
  __wrap_free(ptr);
  EXPECT_EQ(vmsdk::GetUsedMemoryCnt(), 0);
}

TEST_F(MemoryAllocationTest, MemoryTrackingScopeNonZeroBaseline) {
  vmsdk::UseValkeyAlloc();

  std::atomic<int64_t> memory_pool{0};
  void* ptr1 = nullptr;
  void* ptr2 = nullptr;
  void* ptr3 = nullptr;

  EXPECT_CALL(*kMockRedisModule, Alloc(200)).WillOnce(testing::Return(reinterpret_cast<void*>(0x1000)));
  EXPECT_CALL(*kMockRedisModule, MallocUsableSize(reinterpret_cast<void*>(0x1000))).WillRepeatedly(testing::Return(200));
  ptr1 = __wrap_malloc(200);
  EXPECT_EQ(memory_pool.load(), 0);
  EXPECT_EQ(vmsdk::GetUsedMemoryCnt(), 200);

  {
    MemoryTrackingScope scope(&memory_pool);
    
    EXPECT_CALL(*kMockRedisModule, Alloc(100)).WillOnce(testing::Return(reinterpret_cast<void*>(0x2000)));
    EXPECT_CALL(*kMockRedisModule, MallocUsableSize(reinterpret_cast<void*>(0x2000))).WillRepeatedly(testing::Return(100));
    ptr2 = __wrap_malloc(100);
    EXPECT_EQ(memory_pool.load(), 0);
    EXPECT_EQ(vmsdk::GetUsedMemoryCnt(), 300);
<<<<<<< HEAD
=======
    EXPECT_EQ(MemoryTrackingScope::GetCurrentScope()->GetMemoryDelta(), 0);
>>>>>>> 8fed3134

    EXPECT_CALL(*kMockRedisModule, Free(reinterpret_cast<void*>(0x1000))).Times(1);
    __wrap_free(ptr1);
    ptr1 = nullptr;
    EXPECT_EQ(memory_pool.load(), 0);
    EXPECT_EQ(vmsdk::GetUsedMemoryCnt(), 100);
<<<<<<< HEAD
=======
    EXPECT_EQ(MemoryTrackingScope::GetCurrentScope()->GetMemoryDelta(), 0);
>>>>>>> 8fed3134

    EXPECT_CALL(*kMockRedisModule, Alloc(50)).WillOnce(testing::Return(reinterpret_cast<void*>(0x3000)));
    EXPECT_CALL(*kMockRedisModule, MallocUsableSize(reinterpret_cast<void*>(0x3000))).WillRepeatedly(testing::Return(50));
    ptr3 = __wrap_malloc(50);
    EXPECT_EQ(memory_pool.load(), 0);
    EXPECT_EQ(vmsdk::GetUsedMemoryCnt(), 150);
<<<<<<< HEAD
=======
    EXPECT_EQ(MemoryTrackingScope::GetCurrentScope()->GetMemoryDelta(), 0);
>>>>>>> 8fed3134
  } // Scope ends
  // current_delta = 200 - 200 + 100 + 50 = 150
  // net_change = 150 - 200 = -50

  EXPECT_EQ(memory_pool.load(), -50);
  EXPECT_EQ(vmsdk::GetUsedMemoryCnt(), 150);

  EXPECT_CALL(*kMockRedisModule, Free(reinterpret_cast<void*>(0x2000))).Times(1);
  __wrap_free(ptr2);
  ptr2 = nullptr;
  EXPECT_EQ(memory_pool.load(), -50);
  EXPECT_EQ(vmsdk::GetUsedMemoryCnt(), 50);

  EXPECT_CALL(*kMockRedisModule, Free(reinterpret_cast<void*>(0x3000))).Times(1);
  __wrap_free(ptr3);
  ptr3 = nullptr;
  EXPECT_EQ(memory_pool.load(), -50); 
  EXPECT_EQ(vmsdk::GetUsedMemoryCnt(), 0);
}

<<<<<<< HEAD
=======
TEST_F(MemoryAllocationTest, MemoryTrackingScopeNested) {
  vmsdk::UseValkeyAlloc();

  std::atomic<int64_t> outer_pool{0};
  std::atomic<int64_t> inner_pool{0};

  void* ptr1 = nullptr;
  void* ptr2 = nullptr;
  void* ptr3 = nullptr;

  {
    MemoryTrackingScope outer_scope(&outer_pool);
    
    EXPECT_CALL(*kMockRedisModule, Alloc(100)).WillOnce(testing::Return(reinterpret_cast<void*>(0x1000)));
    EXPECT_CALL(*kMockRedisModule, MallocUsableSize(reinterpret_cast<void*>(0x1000))).WillRepeatedly(testing::Return(100));
    ptr1 = __wrap_malloc(100);

    {
        MemoryTrackingScope inner_scope(&inner_pool);
        EXPECT_CALL(*kMockRedisModule, Alloc(50)).WillOnce(testing::Return(reinterpret_cast<void*>(0x2000)));
        EXPECT_CALL(*kMockRedisModule, MallocUsableSize(reinterpret_cast<void*>(0x2000))).WillRepeatedly(testing::Return(50));
        ptr2 = __wrap_malloc(50);
    } // Inner scope ends, net change: +50

    EXPECT_EQ(inner_pool.load(), 50);
    EXPECT_EQ(outer_pool.load(), 0);

    EXPECT_CALL(*kMockRedisModule, Alloc(20)).WillOnce(testing::Return(reinterpret_cast<void*>(0x3000)));
    EXPECT_CALL(*kMockRedisModule, MallocUsableSize(reinterpret_cast<void*>(0x3000))).WillRepeatedly(testing::Return(20));
    ptr3 = __wrap_malloc(20);
  } // Outer scope ends, net change: +100 + 20 = 120

  EXPECT_EQ(inner_pool.load(), 50);
  EXPECT_EQ(outer_pool.load(), 120);

  // Cleanup
  EXPECT_CALL(*kMockRedisModule, Free(reinterpret_cast<void*>(0x1000))).Times(1);
  EXPECT_CALL(*kMockRedisModule, Free(reinterpret_cast<void*>(0x2000))).Times(1);
  EXPECT_CALL(*kMockRedisModule, Free(reinterpret_cast<void*>(0x3000))).Times(1);
  __wrap_free(ptr1);
  __wrap_free(ptr2);
  __wrap_free(ptr3);
}

>>>>>>> 8fed3134
#endif  // TESTING_TMP_DISABLED
}  // namespace

}  // namespace vmsdk<|MERGE_RESOLUTION|>--- conflicted
+++ resolved
@@ -429,11 +429,7 @@
 }
 
 TEST_F(MemoryAllocationTest, MemoryTrackingScopeSimple) {
-<<<<<<< HEAD
-  vmsdk::UseValkeyAlloc(); // Ensure ReportAlloc/Free are called
-=======
-  vmsdk::UseValkeyAlloc();
->>>>>>> 8fed3134
+  vmsdk::UseValkeyAlloc();
 
   std::atomic<int64_t> memory_pool{0};
   EXPECT_EQ(memory_pool.load(), 0);
@@ -443,40 +439,27 @@
   void* ptr2 = nullptr;
 
   {
-<<<<<<< HEAD
-    MemoryTrackingScope scope(&memory_pool);
-=======
     MemoryTrackingScope scope {&memory_pool};
->>>>>>> 8fed3134
     EXPECT_CALL(*kMockRedisModule, Alloc(100)).WillOnce(testing::Return(reinterpret_cast<void*>(0x1000)));
     EXPECT_CALL(*kMockRedisModule, MallocUsableSize(reinterpret_cast<void*>(0x1000))).WillRepeatedly(testing::Return(100));
     ptr1 = __wrap_malloc(100);
     EXPECT_EQ(memory_pool.load(), 0);
     EXPECT_EQ(vmsdk::GetUsedMemoryCnt(), 100);
-<<<<<<< HEAD
-=======
-    EXPECT_EQ(MemoryTrackingScope::GetCurrentScope()->GetMemoryDelta(), 0);
->>>>>>> 8fed3134
+    EXPECT_EQ(MemoryTrackingScope::GetCurrentScope()->GetMemoryDelta(), 0);
 
     EXPECT_CALL(*kMockRedisModule, Alloc(50)).WillOnce(testing::Return(reinterpret_cast<void*>(0x2000)));
     EXPECT_CALL(*kMockRedisModule, MallocUsableSize(reinterpret_cast<void*>(0x2000))).WillRepeatedly(testing::Return(50));
     ptr2 = __wrap_malloc(50);
     EXPECT_EQ(memory_pool.load(), 0);
     EXPECT_EQ(vmsdk::GetUsedMemoryCnt(), 150);
-<<<<<<< HEAD
-=======
-    EXPECT_EQ(MemoryTrackingScope::GetCurrentScope()->GetMemoryDelta(), 0);
->>>>>>> 8fed3134
+    EXPECT_EQ(MemoryTrackingScope::GetCurrentScope()->GetMemoryDelta(), 0);
 
     EXPECT_CALL(*kMockRedisModule, Free(reinterpret_cast<void*>(0x1000))).Times(1);
     __wrap_free(ptr1);
     ptr1 = nullptr;
     EXPECT_EQ(memory_pool.load(), 0);
     EXPECT_EQ(vmsdk::GetUsedMemoryCnt(), 50);
-<<<<<<< HEAD
-=======
-    EXPECT_EQ(MemoryTrackingScope::GetCurrentScope()->GetMemoryDelta(), 0);
->>>>>>> 8fed3134
+    EXPECT_EQ(MemoryTrackingScope::GetCurrentScope()->GetMemoryDelta(), 0);
   } // Scope ends, net change: +50
 
   EXPECT_EQ(memory_pool.load(), 50);
@@ -488,80 +471,6 @@
   EXPECT_EQ(vmsdk::GetUsedMemoryCnt(), 0);
 }
 
-<<<<<<< HEAD
-TEST_F(MemoryAllocationTest, MemoryTrackingScopeNested) {
-  vmsdk::UseValkeyAlloc();
-
-  std::atomic<int64_t> pool{0};
-  EXPECT_EQ(pool.load(), 0);
-  EXPECT_EQ(vmsdk::GetUsedMemoryCnt(), 0);
-
-  void* ptr1 = nullptr;
-  void* ptr2 = nullptr;
-  void* ptr3 = nullptr;
-  void* ptr4 = nullptr;
-
-  {
-    MemoryTrackingScope outer_scope(&pool);
-    EXPECT_CALL(*kMockRedisModule, Alloc(100)).WillOnce(testing::Return(reinterpret_cast<void*>(0x1000)));
-    EXPECT_CALL(*kMockRedisModule, MallocUsableSize(reinterpret_cast<void*>(0x1000))).WillRepeatedly(testing::Return(100));
-    ptr1 = __wrap_malloc(100);
-    EXPECT_EQ(pool.load(), 0);
-    EXPECT_EQ(vmsdk::GetUsedMemoryCnt(), 100);
-
-    {
-      MemoryTrackingScope inner_scope(&pool);
-      EXPECT_CALL(*kMockRedisModule, Alloc(50)).WillOnce(testing::Return(reinterpret_cast<void*>(0x2000)));
-      EXPECT_CALL(*kMockRedisModule, MallocUsableSize(reinterpret_cast<void*>(0x2000))).WillRepeatedly(testing::Return(50));
-      ptr2 = __wrap_malloc(50);
-      EXPECT_EQ(pool.load(), 0);
-      EXPECT_EQ(vmsdk::GetUsedMemoryCnt(), 150);
-
-      EXPECT_CALL(*kMockRedisModule, Alloc(30)).WillOnce(testing::Return(reinterpret_cast<void*>(0x3000)));
-      EXPECT_CALL(*kMockRedisModule, MallocUsableSize(reinterpret_cast<void*>(0x3000))).WillRepeatedly(testing::Return(30));
-      ptr3 = __wrap_malloc(30);
-      EXPECT_EQ(pool.load(), 0);
-      EXPECT_EQ(vmsdk::GetUsedMemoryCnt(), 180);
-
-      EXPECT_CALL(*kMockRedisModule, Free(reinterpret_cast<void*>(0x2000))).Times(1);
-      __wrap_free(ptr3);
-      ptr3 = nullptr;
-      EXPECT_EQ(pool.load(), 0);
-      EXPECT_EQ(vmsdk::GetUsedMemoryCnt(), 150);
-    } // inner_scope ends, net change: +50
-
-    EXPECT_EQ(pool.load(), 50);
-
-    EXPECT_CALL(*kMockRedisModule, Free(reinterpret_cast<void*>(0x3000))).Times(1);
-    __wrap_free(ptr2);
-    ptr2 = nullptr;
-    EXPECT_EQ(pool.load(), 50);
-    EXPECT_EQ(vmsdk::GetUsedMemoryCnt(), 100);
-
-    EXPECT_CALL(*kMockRedisModule, Alloc(20)).WillOnce(testing::Return(reinterpret_cast<void*>(0x4000)));
-    EXPECT_CALL(*kMockRedisModule, MallocUsableSize(reinterpret_cast<void*>(0x4000))).WillRepeatedly(testing::Return(20));
-    ptr4 = __wrap_malloc(20);
-    EXPECT_EQ(pool.load(), 50);
-    EXPECT_EQ(vmsdk::GetUsedMemoryCnt(), 120);
-
-    EXPECT_CALL(*kMockRedisModule, Free(reinterpret_cast<void*>(0x1000))).Times(1);
-    __wrap_free(ptr1);
-    ptr1 = nullptr;
-    EXPECT_EQ(pool.load(), 50);
-    EXPECT_EQ(vmsdk::GetUsedMemoryCnt(), 20);
-  } // outer_scope ends, net change: +20
-
-  EXPECT_EQ(pool.load(), 20);
-
-  EXPECT_CALL(*kMockRedisModule, Free(reinterpret_cast<void*>(0x3000))).Times(1);
-  __wrap_free(ptr4);
-  ptr4 = nullptr;
-  EXPECT_EQ(pool.load(), 20);
-  EXPECT_EQ(vmsdk::GetUsedMemoryCnt(), 0);
-}
-
-=======
->>>>>>> 8fed3134
 TEST_F(MemoryAllocationTest, MemoryTrackingScopeNullPool) {
   vmsdk::UseValkeyAlloc();
 
@@ -575,10 +484,7 @@
     ptr = __wrap_malloc(100);
     EXPECT_NE(ptr, nullptr);
     EXPECT_EQ(vmsdk::GetUsedMemoryCnt(), 100);
-<<<<<<< HEAD
-=======
-    EXPECT_EQ(MemoryTrackingScope::GetCurrentScope()->GetMemoryDelta(), 0);
->>>>>>> 8fed3134
+    EXPECT_EQ(MemoryTrackingScope::GetCurrentScope()->GetMemoryDelta(), 0);
   }
 
   EXPECT_CALL(*kMockRedisModule, Free(reinterpret_cast<void*>(0x1000))).Times(1);
@@ -608,30 +514,21 @@
     ptr2 = __wrap_malloc(100);
     EXPECT_EQ(memory_pool.load(), 0);
     EXPECT_EQ(vmsdk::GetUsedMemoryCnt(), 300);
-<<<<<<< HEAD
-=======
-    EXPECT_EQ(MemoryTrackingScope::GetCurrentScope()->GetMemoryDelta(), 0);
->>>>>>> 8fed3134
+    EXPECT_EQ(MemoryTrackingScope::GetCurrentScope()->GetMemoryDelta(), 0);
 
     EXPECT_CALL(*kMockRedisModule, Free(reinterpret_cast<void*>(0x1000))).Times(1);
     __wrap_free(ptr1);
     ptr1 = nullptr;
     EXPECT_EQ(memory_pool.load(), 0);
     EXPECT_EQ(vmsdk::GetUsedMemoryCnt(), 100);
-<<<<<<< HEAD
-=======
-    EXPECT_EQ(MemoryTrackingScope::GetCurrentScope()->GetMemoryDelta(), 0);
->>>>>>> 8fed3134
+    EXPECT_EQ(MemoryTrackingScope::GetCurrentScope()->GetMemoryDelta(), 0);
 
     EXPECT_CALL(*kMockRedisModule, Alloc(50)).WillOnce(testing::Return(reinterpret_cast<void*>(0x3000)));
     EXPECT_CALL(*kMockRedisModule, MallocUsableSize(reinterpret_cast<void*>(0x3000))).WillRepeatedly(testing::Return(50));
     ptr3 = __wrap_malloc(50);
     EXPECT_EQ(memory_pool.load(), 0);
     EXPECT_EQ(vmsdk::GetUsedMemoryCnt(), 150);
-<<<<<<< HEAD
-=======
-    EXPECT_EQ(MemoryTrackingScope::GetCurrentScope()->GetMemoryDelta(), 0);
->>>>>>> 8fed3134
+    EXPECT_EQ(MemoryTrackingScope::GetCurrentScope()->GetMemoryDelta(), 0);
   } // Scope ends
   // current_delta = 200 - 200 + 100 + 50 = 150
   // net_change = 150 - 200 = -50
@@ -652,8 +549,6 @@
   EXPECT_EQ(vmsdk::GetUsedMemoryCnt(), 0);
 }
 
-<<<<<<< HEAD
-=======
 TEST_F(MemoryAllocationTest, MemoryTrackingScopeNested) {
   vmsdk::UseValkeyAlloc();
 
@@ -698,7 +593,6 @@
   __wrap_free(ptr3);
 }
 
->>>>>>> 8fed3134
 #endif  // TESTING_TMP_DISABLED
 }  // namespace
 
