/*
 * Copyright (c) 2025, valkey-search contributors
 * All rights reserved.
 * SPDX-License-Identifier: BSD 3-Clause
 *
 */

#include "vmsdk/src/memory_allocation.h"

#include <atomic>
#include <cstddef>
#include <cstdlib>

#include "gmock/gmock.h"
#include "gtest/gtest.h"
#include "vmsdk/src/memory_allocation_overrides.h"
#include "vmsdk/src/memory_tracker.h"
#include "vmsdk/src/testing_infra/module.h"
#include "vmsdk/src/testing_infra/utils.h"

class MockSystemAlloc {
 public:
  // Prefixed with _ to avoid name collision with system functions.
  MOCK_METHOD(void*, _malloc, (size_t size), (noexcept));
  MOCK_METHOD(void, _free, (void* ptr), (noexcept));
  MOCK_METHOD(void*, _calloc, (size_t nmemb, size_t size), (noexcept));
  MOCK_METHOD(void*, _realloc, (void* ptr, size_t size), (noexcept));
  MOCK_METHOD(void*, _aligned_alloc, (size_t alignment, size_t size),
              (noexcept));
  MOCK_METHOD(size_t, _malloc_usable_size, (void* ptr), (noexcept));
  MOCK_METHOD(void*, _memalign, (size_t alignment, size_t size), (noexcept));
  MOCK_METHOD(int, _posix_memalign, (void** r, size_t alignment, size_t size),
              (noexcept));
  MOCK_METHOD(void*, _pvalloc, (size_t size), (noexcept));
  MOCK_METHOD(void*, _valloc, (size_t size), (noexcept));
  MOCK_METHOD(void, _cfree, (void* ptr), (noexcept));
};

MockSystemAlloc* kMockSystemAlloc;

namespace vmsdk {

namespace {
#ifndef TESTING_TMP_DISABLED
class MemoryAllocationTest : public ValkeyTest {
 protected:
  void SetUp() override {
    ValkeyTest::SetUp();
    kMockSystemAlloc = new MockSystemAlloc();
    SetRealAllocators(
        [](size_t size) { return kMockSystemAlloc->_malloc(size); },
        [](void* ptr) { kMockSystemAlloc->_free(ptr); },
        [](size_t nmemb, size_t size) {
          return kMockSystemAlloc->_calloc(nmemb, size);
        },
        [](void* ptr, size_t size) {
          return kMockSystemAlloc->_realloc(ptr, size);
        },
        [](size_t alignment, size_t size) {
          return kMockSystemAlloc->_aligned_alloc(alignment, size);
        },
        [](void** r, size_t alignment, size_t size) {
          return kMockSystemAlloc->_posix_memalign(r, alignment, size);
        },
        [](size_t size) { return kMockSystemAlloc->_valloc(size); });
    vmsdk::ResetValkeyAlloc();
  }
  void TearDown() override {
    SetRealAllocators(malloc, free, calloc, realloc, aligned_alloc,
                      posix_memalign, valloc);
    ValkeyTest::TearDown();
    delete kMockSystemAlloc;
    vmsdk::ResetValkeyAlloc();
  }
};

TEST_F(MemoryAllocationTest, SystemAllocIsDefault) {
  size_t size = 10;
  void* test_ptr = reinterpret_cast<void*>(0xBAADF00D);
  EXPECT_CALL(*kMockSystemAlloc, _malloc(size))
      .WillOnce(testing::Return(test_ptr));
  EXPECT_CALL(*kMockValkeyModule, Alloc(size)).Times(0);
  void* ptr = __wrap_malloc(size);
  EXPECT_EQ(ptr, test_ptr);
  EXPECT_EQ(vmsdk::GetUsedMemoryCnt(), 0);

  EXPECT_CALL(*kMockSystemAlloc, _free(test_ptr)).Times(1);
  __wrap_free(test_ptr);
  EXPECT_EQ(vmsdk::GetUsedMemoryCnt(), 0);
}

TEST_F(MemoryAllocationTest, SystemCallocIsDefault) {
  size_t size = 10;
  void* test_ptr = reinterpret_cast<void*>(0xBAADF00D);
  EXPECT_CALL(*kMockSystemAlloc, _calloc(size, sizeof(int)))
      .WillOnce(testing::Return(test_ptr));
  EXPECT_CALL(*kMockValkeyModule, Calloc(size, sizeof(int))).Times(0);
  void* ptr = __wrap_calloc(size, sizeof(int));
  EXPECT_EQ(ptr, test_ptr);
  EXPECT_EQ(vmsdk::GetUsedMemoryCnt(), 0);

  EXPECT_CALL(*kMockSystemAlloc, _free(test_ptr)).Times(1);
  __wrap_free(test_ptr);
  EXPECT_EQ(vmsdk::GetUsedMemoryCnt(), 0);
}

TEST_F(MemoryAllocationTest, SystemAlignedAllocIsDefault) {
  size_t size = 10;
  size_t align = 1024;
  void* test_ptr = reinterpret_cast<void*>(0xBAADF00D);
  EXPECT_CALL(*kMockSystemAlloc, _aligned_alloc(align, size))
      .WillOnce(testing::Return(test_ptr));
  EXPECT_CALL(*kMockValkeyModule, Alloc(align)).Times(0);
  void* ptr = __wrap_aligned_alloc(align, size);
  EXPECT_EQ(ptr, test_ptr);
  EXPECT_EQ(vmsdk::GetUsedMemoryCnt(), 0);

  EXPECT_CALL(*kMockSystemAlloc, _free(test_ptr)).Times(1);
  __wrap_free(test_ptr);
  EXPECT_EQ(vmsdk::GetUsedMemoryCnt(), 0);
}

TEST_F(MemoryAllocationTest, MallocUsableSize) {
  vmsdk::UseValkeyAlloc();
  size_t valkey_size = 20;
  void* valkey_test_ptr = reinterpret_cast<void*>(0xBADF00D1);
  EXPECT_CALL(*kMockValkeyModule, Alloc(valkey_size))
      .WillOnce(testing::Return(valkey_test_ptr));
  EXPECT_CALL(*kMockValkeyModule, MallocUsableSize(valkey_test_ptr))
      .Times(3)
      .WillRepeatedly(testing::Return(valkey_size));

  void* valkey_ptr = __wrap_malloc(valkey_size);
  EXPECT_EQ(valkey_ptr, valkey_test_ptr);
  EXPECT_EQ(vmsdk::GetUsedMemoryCnt(), valkey_size);
  EXPECT_EQ(__wrap_malloc_usable_size(valkey_ptr), valkey_size);

  EXPECT_CALL(*kMockValkeyModule, Free(valkey_test_ptr)).Times(1);
  __wrap_free(valkey_ptr);
  EXPECT_EQ(vmsdk::GetUsedMemoryCnt(), 0);
}

TEST_F(MemoryAllocationTest, SwitchToValkeyAlloc) {
  vmsdk::UseValkeyAlloc();

  size_t size = 10;
  void* test_ptr = reinterpret_cast<void*>(0xBAADF00D);
  EXPECT_CALL(*kMockSystemAlloc, _malloc(size)).Times(0);
  EXPECT_CALL(*kMockValkeyModule, Alloc(size))
      .WillOnce(testing::Return(test_ptr));
  EXPECT_CALL(*kMockValkeyModule, MallocUsableSize(test_ptr))
      .Times(2)
      .WillRepeatedly(testing::Return(size));

  void* ptr = __wrap_malloc(10);
  EXPECT_EQ(ptr, test_ptr);
  EXPECT_EQ(vmsdk::GetUsedMemoryCnt(), size);

  EXPECT_CALL(*kMockValkeyModule, Free(test_ptr)).Times(1);
  __wrap_free(test_ptr);
  EXPECT_EQ(vmsdk::GetUsedMemoryCnt(), 0);
}

TEST_F(MemoryAllocationTest, SwitchToValkeyCalloc) {
  size_t size = 10;
  void* test_ptr = reinterpret_cast<void*>(0xBAADF00D);
  EXPECT_CALL(*kMockSystemAlloc, _calloc(size, sizeof(int))).Times(0);
  EXPECT_CALL(*kMockValkeyModule, Calloc(size, sizeof(int)))
      .WillOnce(testing::Return(test_ptr));
  EXPECT_CALL(*kMockValkeyModule, MallocUsableSize(test_ptr))
      .Times(2)
      .WillRepeatedly(testing::Return(size * sizeof(int)));

  vmsdk::UseValkeyAlloc();
  void* ptr = __wrap_calloc(size, sizeof(int));
  EXPECT_EQ(ptr, test_ptr);
  EXPECT_EQ(vmsdk::GetUsedMemoryCnt(), size * sizeof(int));

  EXPECT_CALL(*kMockValkeyModule, Free(test_ptr)).Times(1);
  __wrap_free(test_ptr);
  EXPECT_EQ(vmsdk::GetUsedMemoryCnt(), 0);
}

TEST_F(MemoryAllocationTest, SwitchToValkeyAlignedAlloc) {
  size_t size = 10;
  size_t align = 1024;
  void* test_ptr = reinterpret_cast<void*>(0xBAADF00D);
  EXPECT_CALL(*kMockSystemAlloc, _aligned_alloc(align, size)).Times(0);
  EXPECT_CALL(*kMockValkeyModule, Alloc(align))
      .WillOnce(testing::Return(test_ptr));
  EXPECT_CALL(*kMockValkeyModule, MallocUsableSize(test_ptr))
      .Times(2)
      .WillRepeatedly(testing::Return(align));

  vmsdk::UseValkeyAlloc();
  void* ptr = __wrap_aligned_alloc(align, size);
  EXPECT_EQ(ptr, test_ptr);
  EXPECT_EQ(vmsdk::GetUsedMemoryCnt(), align);

  EXPECT_CALL(*kMockValkeyModule, Free(test_ptr)).Times(1);
  __wrap_free(test_ptr);
  EXPECT_EQ(vmsdk::GetUsedMemoryCnt(), 0);
}

TEST_F(MemoryAllocationTest, FreeSystemAllocAfterSwitching) {
  size_t size = 10;
  void* test_ptr = reinterpret_cast<void*>(0xBAADF00D);
  EXPECT_CALL(*kMockSystemAlloc, _malloc(size))
      .WillOnce(testing::Return(test_ptr));
  void* ptr = __wrap_malloc(10);
  EXPECT_EQ(ptr, test_ptr);
  EXPECT_EQ(vmsdk::GetUsedMemoryCnt(), 0);

  vmsdk::UseValkeyAlloc();
  EXPECT_CALL(*kMockSystemAlloc, _free(test_ptr)).Times(1);
  __wrap_free(test_ptr);
  EXPECT_EQ(vmsdk::GetUsedMemoryCnt(), 0);
}

TEST_F(MemoryAllocationTest, SystemFreeNullptr) {
  EXPECT_CALL(*kMockSystemAlloc, _malloc_usable_size(testing::_)).Times(0);
  EXPECT_CALL(*kMockSystemAlloc, _free(testing::_)).Times(0);
  __wrap_free(nullptr);
  EXPECT_EQ(vmsdk::GetUsedMemoryCnt(), 0);
}

TEST_F(MemoryAllocationTest, ValkeyFreeNullptr) {
  vmsdk::UseValkeyAlloc();
  EXPECT_CALL(*kMockValkeyModule, MallocUsableSize(testing::_)).Times(0);
  EXPECT_CALL(*kMockValkeyModule, Free(testing::_)).Times(0);
  __wrap_free(nullptr);
  EXPECT_EQ(vmsdk::GetUsedMemoryCnt(), 0);
}

TEST_F(MemoryAllocationTest, SystemAllocReturnsNullptr) {
  size_t size = 10;
  EXPECT_CALL(*kMockSystemAlloc, _malloc(size))
      .WillOnce(testing::Return(nullptr));
  EXPECT_CALL(*kMockSystemAlloc, _malloc_usable_size(testing::_)).Times(0);
  void* ptr = __wrap_malloc(size);
  EXPECT_EQ(ptr, nullptr);
  EXPECT_EQ(vmsdk::GetUsedMemoryCnt(), 0);
}

TEST_F(MemoryAllocationTest, ValkeyAllocReturnsNullptr) {
  size_t size = 10;
  vmsdk::UseValkeyAlloc();
  EXPECT_CALL(*kMockValkeyModule, Alloc(size))
      .WillOnce(testing::Return(nullptr));
  EXPECT_CALL(*kMockValkeyModule, MallocUsableSize(testing::_)).Times(0);
  void* ptr = __wrap_malloc(size);
  EXPECT_EQ(ptr, nullptr);
  EXPECT_EQ(vmsdk::GetUsedMemoryCnt(), 0);
}

TEST_F(MemoryAllocationTest, SystemReallocBasic) {
  size_t initial_size = 10;
  size_t realloc_size = 20;
  void* test_ptr = reinterpret_cast<void*>(0xBAADF00D);
  EXPECT_CALL(*kMockSystemAlloc, _malloc(initial_size))
      .WillOnce(testing::Return(test_ptr));

  void* test_ptr_2 = reinterpret_cast<void*>(0xBADF00D1);
  EXPECT_CALL(*kMockSystemAlloc, _realloc(test_ptr, realloc_size))
      .WillOnce(testing::Return(test_ptr_2));

  void* ptr = __wrap_malloc(initial_size);
  EXPECT_EQ(ptr, test_ptr);
  EXPECT_EQ(vmsdk::GetUsedMemoryCnt(), 0);
  void* ptr_2 = __wrap_realloc(ptr, realloc_size);
  EXPECT_EQ(vmsdk::GetUsedMemoryCnt(), 0);
  EXPECT_EQ(ptr_2, test_ptr_2);

  EXPECT_CALL(*kMockSystemAlloc, _free(ptr_2)).Times(1);
  __wrap_free(ptr_2);
  EXPECT_EQ(vmsdk::GetUsedMemoryCnt(), 0);
}
TEST_F(MemoryAllocationTest, SystemReallocNullptr) {
  size_t realloc_size = 20;
  void* test_ptr = reinterpret_cast<void*>(0xBAADF00D);
  EXPECT_CALL(*kMockSystemAlloc, _realloc(nullptr, realloc_size))
      .WillOnce(testing::Return(test_ptr));

  void* ptr = __wrap_realloc(nullptr, realloc_size);
  EXPECT_EQ(vmsdk::GetUsedMemoryCnt(), 0);
  EXPECT_EQ(ptr, test_ptr);

  EXPECT_CALL(*kMockSystemAlloc, _free(test_ptr)).Times(1);
  __wrap_free(ptr);
  EXPECT_EQ(vmsdk::GetUsedMemoryCnt(), 0);
}
TEST_F(MemoryAllocationTest, SystemReallocAfterSwitch) {
  size_t initial_size = 10;
  size_t realloc_size = 20;
  void* test_ptr = reinterpret_cast<void*>(0xBAADF00D);
  EXPECT_CALL(*kMockSystemAlloc, _malloc(initial_size))
      .WillOnce(testing::Return(test_ptr));

  void* test_ptr_2 = reinterpret_cast<void*>(0xBADF00D1);
  EXPECT_CALL(*kMockSystemAlloc, _realloc(test_ptr, realloc_size))
      .WillOnce(testing::Return(test_ptr_2));

  void* ptr = __wrap_malloc(initial_size);
  EXPECT_EQ(ptr, test_ptr);
  EXPECT_EQ(vmsdk::GetUsedMemoryCnt(), 0);

  vmsdk::UseValkeyAlloc();

  void* ptr_2 = __wrap_realloc(ptr, realloc_size);
  EXPECT_EQ(vmsdk::GetUsedMemoryCnt(), 0);
  EXPECT_EQ(ptr_2, test_ptr_2);

  EXPECT_CALL(*kMockSystemAlloc, _free(ptr_2)).Times(1);
  __wrap_free(ptr_2);
  EXPECT_EQ(vmsdk::GetUsedMemoryCnt(), 0);
}
TEST_F(MemoryAllocationTest, ValkeyReallocBasic) {
  size_t initial_size = 10;
  size_t realloc_size = 20;
  void* test_ptr = reinterpret_cast<void*>(0xBAADF00D);
  EXPECT_CALL(*kMockValkeyModule, Alloc(initial_size))
      .WillOnce(testing::Return(test_ptr));
  EXPECT_CALL(*kMockValkeyModule, MallocUsableSize(test_ptr))
      .Times(2)
      .WillRepeatedly(testing::Return(initial_size));

  void* test_ptr_2 = reinterpret_cast<void*>(0xBADF00D1);
  EXPECT_CALL(*kMockValkeyModule, Realloc(test_ptr, realloc_size))
      .WillOnce(testing::Return(test_ptr_2));
  EXPECT_CALL(*kMockValkeyModule, MallocUsableSize(test_ptr_2))
      .Times(2)
      .WillRepeatedly(testing::Return(realloc_size));

  vmsdk::UseValkeyAlloc();

  void* ptr = __wrap_malloc(initial_size);
  EXPECT_EQ(ptr, test_ptr);
  EXPECT_EQ(vmsdk::GetUsedMemoryCnt(), initial_size);

  void* ptr_2 = __wrap_realloc(ptr, realloc_size);
  EXPECT_EQ(vmsdk::GetUsedMemoryCnt(), realloc_size);
  EXPECT_EQ(ptr_2, test_ptr_2);

  EXPECT_CALL(*kMockValkeyModule, Free(test_ptr_2)).Times(1);
  __wrap_free(ptr_2);
  EXPECT_EQ(vmsdk::GetUsedMemoryCnt(), 0);
}
TEST_F(MemoryAllocationTest, ValkeyReallocNullptr) {
  size_t realloc_size = 20;
  void* test_ptr = reinterpret_cast<void*>(0xBAADF00D);
  EXPECT_CALL(*kMockValkeyModule, MallocUsableSize(test_ptr))
      .Times(2)
      .WillRepeatedly(testing::Return(realloc_size));
  EXPECT_CALL(*kMockValkeyModule, Realloc(nullptr, realloc_size))
      .WillOnce(testing::Return(test_ptr));

  vmsdk::UseValkeyAlloc();
  void* ptr = __wrap_realloc(nullptr, realloc_size);
  EXPECT_EQ(vmsdk::GetUsedMemoryCnt(), realloc_size);
  EXPECT_EQ(ptr, test_ptr);

  EXPECT_CALL(*kMockValkeyModule, Free(ptr)).Times(1);
  __wrap_free(ptr);
  EXPECT_EQ(vmsdk::GetUsedMemoryCnt(), 0);
}
TEST_F(MemoryAllocationTest, SystemFreeUntracksPointer) {
  size_t size = 10;
  void* test_ptr = reinterpret_cast<void*>(0xBAADF00D);
  EXPECT_CALL(*kMockSystemAlloc, _malloc(testing::_))
      .WillOnce(testing::Return(test_ptr));
  __wrap_malloc(size);
  EXPECT_CALL(*kMockSystemAlloc, _free(testing::_)).Times(1);
  __wrap_free(test_ptr);

  vmsdk::UseValkeyAlloc();

  EXPECT_CALL(*kMockValkeyModule, Alloc(testing::_))
      .WillOnce(testing::Return(test_ptr));
  __wrap_malloc(size);
  EXPECT_CALL(*kMockValkeyModule, Free(testing::_)).Times(1);
  __wrap_free(test_ptr);
}
TEST_F(MemoryAllocationTest, SystemFreeDefaultsDuringBootstrap) {
  void* test_ptr = reinterpret_cast<void*>(0xBAADF00D);
  EXPECT_CALL(*kMockSystemAlloc, _free(testing::_)).Times(1);
  __wrap_free(test_ptr);
}
TEST_F(MemoryAllocationTest, PosixMemalignOverride) {
  size_t size = 10;
  size_t align = 1024;
  void* test_ptr = reinterpret_cast<void*>(0xBAADF00D);
  EXPECT_CALL(*kMockSystemAlloc, _aligned_alloc(align, size))
      .WillOnce(testing::Return(test_ptr));
  void* out_ptr;
  __wrap_posix_memalign(&out_ptr, align, size);
  EXPECT_EQ(out_ptr, test_ptr);
  __wrap_free(test_ptr);
}
TEST_F(MemoryAllocationTest, VallocOverride) {
  size_t size = 10;
  size_t page_size = sysconf(_SC_PAGESIZE);
  void* test_ptr = reinterpret_cast<void*>(0xBAADF00D);
  EXPECT_CALL(*kMockSystemAlloc, _aligned_alloc(page_size, size))
      .WillOnce(testing::Return(test_ptr));
  EXPECT_EQ(__wrap_valloc(size), test_ptr);
  __wrap_free(test_ptr);
}

TEST_F(MemoryAllocationTest, IsolatedMemoryScopeAllocationIsolation) {
  vmsdk::UseValkeyAlloc();

  MemoryPool outer_pool{0};
  MemoryPool inner_pool{0};

  void* outer_ptr = nullptr;
  void* inner_ptr = nullptr;

  EXPECT_EQ(vmsdk::GetUsedMemoryCnt(), 0);
  EXPECT_EQ(vmsdk::GetMemoryDelta(), 0);

  {
    IsolatedMemoryScope outer_scope{outer_pool};
<<<<<<< HEAD
    
    EXPECT_CALL(*kMockValkeyModule, Alloc(112))
        .WillOnce(testing::Return(reinterpret_cast<void*>(0x1000)));
    EXPECT_CALL(*kMockValkeyModule, MallocUsableSize(reinterpret_cast<void*>(0x1000)))
=======

    EXPECT_CALL(*kMockRedisModule, Alloc(112))
        .WillOnce(testing::Return(reinterpret_cast<void*>(0x1000)));
    EXPECT_CALL(*kMockRedisModule,
                MallocUsableSize(reinterpret_cast<void*>(0x1000)))
>>>>>>> c04c5bab
        .WillRepeatedly(testing::Return(128));
    outer_ptr = __wrap_malloc(100);

    EXPECT_EQ(vmsdk::GetUsedMemoryCnt(), 128);
    EXPECT_EQ(vmsdk::GetMemoryDelta(), 128);
    EXPECT_EQ(outer_pool.GetUsage(), 0);

    {
      IsolatedMemoryScope inner_scope{inner_pool};
<<<<<<< HEAD
      
      EXPECT_CALL(*kMockValkeyModule, Alloc(80))
          .WillOnce(testing::Return(reinterpret_cast<void*>(0x2000)));
      EXPECT_CALL(*kMockValkeyModule, MallocUsableSize(reinterpret_cast<void*>(0x2000)))
=======

      EXPECT_CALL(*kMockRedisModule, Alloc(80))
          .WillOnce(testing::Return(reinterpret_cast<void*>(0x2000)));
      EXPECT_CALL(*kMockRedisModule,
                  MallocUsableSize(reinterpret_cast<void*>(0x2000)))
>>>>>>> c04c5bab
          .WillRepeatedly(testing::Return(96));
      inner_ptr = __wrap_malloc(75);

      EXPECT_EQ(vmsdk::GetUsedMemoryCnt(), 224);
      EXPECT_EQ(vmsdk::GetMemoryDelta(), 224);
      EXPECT_EQ(outer_pool.GetUsage(), 0);
      EXPECT_EQ(inner_pool.GetUsage(), 0);
    }

    EXPECT_EQ(vmsdk::GetUsedMemoryCnt(), 224);
    EXPECT_EQ(vmsdk::GetMemoryDelta(), 128);
    EXPECT_EQ(outer_pool.GetUsage(), 0);
    EXPECT_EQ(inner_pool.GetUsage(), 96);
  }

  EXPECT_EQ(vmsdk::GetUsedMemoryCnt(), 224);
  EXPECT_EQ(vmsdk::GetMemoryDelta(), 0);
  EXPECT_EQ(outer_pool.GetUsage(), 128);
  EXPECT_EQ(inner_pool.GetUsage(), 96);

  __wrap_free(outer_ptr);
  __wrap_free(inner_ptr);
}

TEST_F(MemoryAllocationTest, IsolatedMemoryScopeFreeIsolation) {
  vmsdk::UseValkeyAlloc();

  EXPECT_EQ(vmsdk::GetUsedMemoryCnt(), 0);
  EXPECT_EQ(vmsdk::GetMemoryDelta(), 0);

  MemoryPool outer_pool{0};
  MemoryPool inner_pool{0};
  void* outer_ptr = nullptr;
  void* inner_ptr = nullptr;

  // Allocate outer pool.
  {
    IsolatedMemoryScope scope{outer_pool};
<<<<<<< HEAD
    
    EXPECT_CALL(*kMockValkeyModule, Alloc(112))
        .WillOnce(testing::Return(reinterpret_cast<void*>(0x1000)));
    EXPECT_CALL(*kMockValkeyModule, MallocUsableSize(reinterpret_cast<void*>(0x1000)))
=======

    EXPECT_CALL(*kMockRedisModule, Alloc(112))
        .WillOnce(testing::Return(reinterpret_cast<void*>(0x1000)));
    EXPECT_CALL(*kMockRedisModule,
                MallocUsableSize(reinterpret_cast<void*>(0x1000)))
>>>>>>> c04c5bab
        .WillRepeatedly(testing::Return(128));
    outer_ptr = __wrap_malloc(100);

    EXPECT_EQ(vmsdk::GetUsedMemoryCnt(), 128);
    EXPECT_EQ(vmsdk::GetMemoryDelta(), 128);
    EXPECT_EQ(outer_pool.GetUsage(), 0);
    EXPECT_EQ(inner_pool.GetUsage(), 0);
  }

  EXPECT_EQ(vmsdk::GetUsedMemoryCnt(), 128);
  EXPECT_EQ(vmsdk::GetMemoryDelta(), 0);
  EXPECT_EQ(outer_pool.GetUsage(), 128);
  EXPECT_EQ(inner_pool.GetUsage(), 0);

  // Allocate inner pool.
  {
    IsolatedMemoryScope scope{inner_pool};

    EXPECT_CALL(*kMockValkeyModule, Alloc(80))
        .WillOnce(testing::Return(reinterpret_cast<void*>(0x2000)));
<<<<<<< HEAD
    EXPECT_CALL(*kMockValkeyModule, MallocUsableSize(reinterpret_cast<void*>(0x2000)))
=======
    EXPECT_CALL(*kMockRedisModule,
                MallocUsableSize(reinterpret_cast<void*>(0x2000)))
>>>>>>> c04c5bab
        .WillRepeatedly(testing::Return(96));
    inner_ptr = __wrap_malloc(75);

    EXPECT_EQ(vmsdk::GetUsedMemoryCnt(), 224);
    EXPECT_EQ(vmsdk::GetMemoryDelta(), 96);
    EXPECT_EQ(outer_pool.GetUsage(), 128);
    EXPECT_EQ(inner_pool.GetUsage(), 0);
  }

  EXPECT_EQ(vmsdk::GetUsedMemoryCnt(), 224);
  EXPECT_EQ(vmsdk::GetMemoryDelta(), 0);
  EXPECT_EQ(outer_pool.GetUsage(), 128);
  EXPECT_EQ(inner_pool.GetUsage(), 96);

  {
    IsolatedMemoryScope outer_scope{outer_pool};

    {
      IsolatedMemoryScope inner_scope{inner_pool};

<<<<<<< HEAD
      EXPECT_CALL(*kMockValkeyModule, Free(reinterpret_cast<void*>(0x2000))).Times(1);
=======
      EXPECT_CALL(*kMockRedisModule, Free(reinterpret_cast<void*>(0x2000)))
          .Times(1);
>>>>>>> c04c5bab
      __wrap_free(inner_ptr);

      EXPECT_EQ(vmsdk::GetUsedMemoryCnt(), 128);
      EXPECT_EQ(vmsdk::GetMemoryDelta(), -96);
      EXPECT_EQ(outer_pool.GetUsage(), 128);
      EXPECT_EQ(inner_pool.GetUsage(), 0);
    }

    EXPECT_EQ(vmsdk::GetUsedMemoryCnt(), 128);
    EXPECT_EQ(vmsdk::GetMemoryDelta(), 0);
    EXPECT_EQ(outer_pool.GetUsage(), 128);
    EXPECT_EQ(inner_pool.GetUsage(), 0);

<<<<<<< HEAD
    EXPECT_CALL(*kMockValkeyModule, Free(reinterpret_cast<void*>(0x1000))).Times(1);
=======
    EXPECT_CALL(*kMockRedisModule, Free(reinterpret_cast<void*>(0x1000)))
        .Times(1);
>>>>>>> c04c5bab
    __wrap_free(outer_ptr);

    EXPECT_EQ(vmsdk::GetUsedMemoryCnt(), 0);
    EXPECT_EQ(vmsdk::GetMemoryDelta(), -128);
    EXPECT_EQ(outer_pool.GetUsage(), 128);
    EXPECT_EQ(inner_pool.GetUsage(), 0);
  }

  EXPECT_EQ(vmsdk::GetUsedMemoryCnt(), 0);
  EXPECT_EQ(vmsdk::GetMemoryDelta(), 0);
  EXPECT_EQ(outer_pool.GetUsage(), 0);
  EXPECT_EQ(inner_pool.GetUsage(), 0);
}

TEST_F(MemoryAllocationTest, NestedMemoryScopeAllocation) {
  vmsdk::UseValkeyAlloc();

  MemoryPool outer_pool{0};
  MemoryPool inner_pool{0};

  void* outer_ptr = nullptr;
  void* inner_ptr = nullptr;

  EXPECT_EQ(vmsdk::GetUsedMemoryCnt(), 0);
  EXPECT_EQ(vmsdk::GetMemoryDelta(), 0);

  {
    NestedMemoryScope outer_scope{outer_pool};

    EXPECT_CALL(*kMockValkeyModule, Alloc(112))
        .WillOnce(testing::Return(reinterpret_cast<void*>(0x1000)));
<<<<<<< HEAD
    EXPECT_CALL(*kMockValkeyModule, MallocUsableSize(reinterpret_cast<void*>(0x1000)))
=======
    EXPECT_CALL(*kMockRedisModule,
                MallocUsableSize(reinterpret_cast<void*>(0x1000)))
>>>>>>> c04c5bab
        .WillRepeatedly(testing::Return(128));
    outer_ptr = __wrap_malloc(100);

    EXPECT_EQ(vmsdk::GetUsedMemoryCnt(), 128);
    EXPECT_EQ(vmsdk::GetMemoryDelta(), 128);
    EXPECT_EQ(outer_pool.GetUsage(), 0);

    {
      NestedMemoryScope inner_scope{inner_pool};

      EXPECT_CALL(*kMockValkeyModule, Alloc(80))
          .WillOnce(testing::Return(reinterpret_cast<void*>(0x2000)));
<<<<<<< HEAD
      EXPECT_CALL(*kMockValkeyModule, MallocUsableSize(reinterpret_cast<void*>(0x2000)))
=======
      EXPECT_CALL(*kMockRedisModule,
                  MallocUsableSize(reinterpret_cast<void*>(0x2000)))
>>>>>>> c04c5bab
          .WillRepeatedly(testing::Return(96));
      inner_ptr = __wrap_malloc(75);

      EXPECT_EQ(vmsdk::GetUsedMemoryCnt(), 224);
      EXPECT_EQ(vmsdk::GetMemoryDelta(), 224);
      EXPECT_EQ(outer_pool.GetUsage(), 0);
      EXPECT_EQ(inner_pool.GetUsage(), 0);
    }

    EXPECT_EQ(vmsdk::GetUsedMemoryCnt(), 224);
    EXPECT_EQ(vmsdk::GetMemoryDelta(), 224);
    EXPECT_EQ(outer_pool.GetUsage(), 0);
    EXPECT_EQ(inner_pool.GetUsage(), 96);
  }

  EXPECT_EQ(vmsdk::GetUsedMemoryCnt(), 224);
  EXPECT_EQ(vmsdk::GetMemoryDelta(), 224);
  EXPECT_EQ(outer_pool.GetUsage(), 224);
  EXPECT_EQ(inner_pool.GetUsage(), 96);

  __wrap_free(outer_ptr);
  __wrap_free(inner_ptr);
}

TEST_F(MemoryAllocationTest, NestedMemoryScopeFree) {
  EXPECT_EQ(vmsdk::GetUsedMemoryCnt(), 0);
  EXPECT_EQ(vmsdk::GetMemoryDelta(), 0);

  MemoryPool outer_pool{0};
  MemoryPool inner_pool{0};
  void* outer_ptr = nullptr;
  void* inner_ptr = nullptr;

  // Allocate outer pool
  {
    NestedMemoryScope scope{outer_pool};

    EXPECT_CALL(*kMockValkeyModule, Alloc(112))
        .WillOnce(testing::Return(reinterpret_cast<void*>(0x1000)));
<<<<<<< HEAD
    EXPECT_CALL(*kMockValkeyModule, MallocUsableSize(reinterpret_cast<void*>(0x1000)))
=======
    EXPECT_CALL(*kMockRedisModule,
                MallocUsableSize(reinterpret_cast<void*>(0x1000)))
>>>>>>> c04c5bab
        .WillRepeatedly(testing::Return(128));
    outer_ptr = __wrap_malloc(100);
  }

  EXPECT_EQ(vmsdk::GetUsedMemoryCnt(), 128);
  EXPECT_EQ(vmsdk::GetMemoryDelta(), 128);
  EXPECT_EQ(outer_pool.GetUsage(), 128);
  EXPECT_EQ(inner_pool.GetUsage(), 0);

  // Allocate inner pool.
  {
    NestedMemoryScope scope{inner_pool};

    EXPECT_CALL(*kMockValkeyModule, Alloc(80))
        .WillOnce(testing::Return(reinterpret_cast<void*>(0x2000)));
<<<<<<< HEAD
    EXPECT_CALL(*kMockValkeyModule, MallocUsableSize(reinterpret_cast<void*>(0x2000)))
=======
    EXPECT_CALL(*kMockRedisModule,
                MallocUsableSize(reinterpret_cast<void*>(0x2000)))
>>>>>>> c04c5bab
        .WillRepeatedly(testing::Return(96));
    inner_ptr = __wrap_malloc(75);
  }

  EXPECT_EQ(vmsdk::GetUsedMemoryCnt(), 224);
  EXPECT_EQ(vmsdk::GetMemoryDelta(), 224);
  EXPECT_EQ(outer_pool.GetUsage(), 224);
  EXPECT_EQ(inner_pool.GetUsage(), 96);

  {
    NestedMemoryScope outer_scope{outer_pool};

    {
      NestedMemoryScope inner_scope{inner_pool};

<<<<<<< HEAD
      EXPECT_CALL(*kMockValkeyModule, Free(reinterpret_cast<void*>(0x2000))).Times(1);
=======
      EXPECT_CALL(*kMockRedisModule, Free(reinterpret_cast<void*>(0x2000)))
          .Times(1);
>>>>>>> c04c5bab
      __wrap_free(inner_ptr);

      EXPECT_EQ(vmsdk::GetUsedMemoryCnt(), 128);
      EXPECT_EQ(vmsdk::GetMemoryDelta(), 128);
      EXPECT_EQ(outer_pool.GetUsage(), 224);
      EXPECT_EQ(inner_pool.GetUsage(), 96);
    }

    EXPECT_EQ(vmsdk::GetUsedMemoryCnt(), 128);
    EXPECT_EQ(vmsdk::GetMemoryDelta(), 128);
    EXPECT_EQ(outer_pool.GetUsage(), 128);
    EXPECT_EQ(inner_pool.GetUsage(), 0);

<<<<<<< HEAD
    EXPECT_CALL(*kMockValkeyModule, Free(reinterpret_cast<void*>(0x1000))).Times(1);
=======
    EXPECT_CALL(*kMockRedisModule, Free(reinterpret_cast<void*>(0x1000)))
        .Times(1);
>>>>>>> c04c5bab
    __wrap_free(outer_ptr);

    EXPECT_EQ(vmsdk::GetUsedMemoryCnt(), 0);
    EXPECT_EQ(vmsdk::GetMemoryDelta(), 0);
    EXPECT_EQ(outer_pool.GetUsage(), 128);
    EXPECT_EQ(inner_pool.GetUsage(), 0);
  }

  EXPECT_EQ(vmsdk::GetUsedMemoryCnt(), 0);
  EXPECT_EQ(vmsdk::GetMemoryDelta(), 0);
  EXPECT_EQ(outer_pool.GetUsage(), 0);
  EXPECT_EQ(inner_pool.GetUsage(), 0);
}

TEST_F(MemoryAllocationTest, DisableMemoryTrackingAllocation) {
  vmsdk::UseValkeyAlloc();

  MemoryPool pool{0};

  void* first_ptr = nullptr;
  void* second_ptr = nullptr;

  EXPECT_EQ(vmsdk::GetUsedMemoryCnt(), 0);
  EXPECT_EQ(vmsdk::GetMemoryDelta(), 0);

  {
    NestedMemoryScope scope{pool};

    EXPECT_CALL(*kMockValkeyModule, Alloc(112))
        .WillOnce(testing::Return(reinterpret_cast<void*>(0x1000)));
    EXPECT_CALL(*kMockValkeyModule, MallocUsableSize(reinterpret_cast<void*>(0x1000)))
        .WillRepeatedly(testing::Return(128));
    first_ptr = __wrap_malloc(100);

    EXPECT_EQ(vmsdk::GetUsedMemoryCnt(), 128);
    EXPECT_EQ(vmsdk::GetMemoryDelta(), 128);
    EXPECT_EQ(pool.GetUsage(), 0);

    DisableMemoryTracking disable_tracking;

    EXPECT_CALL(*kMockValkeyModule, Alloc(80))
        .WillOnce(testing::Return(reinterpret_cast<void*>(0x2000)));
    EXPECT_CALL(*kMockValkeyModule, MallocUsableSize(reinterpret_cast<void*>(0x2000)))
        .WillRepeatedly(testing::Return(96));
    second_ptr = __wrap_malloc(75);

    EXPECT_EQ(vmsdk::GetUsedMemoryCnt(), 224);
    EXPECT_EQ(vmsdk::GetMemoryDelta(), 224);
    EXPECT_EQ(pool.GetUsage(), 0);
  }

  EXPECT_EQ(vmsdk::GetUsedMemoryCnt(), 224);
  EXPECT_EQ(vmsdk::GetMemoryDelta(), 128);
  EXPECT_EQ(pool.GetUsage(), 128);

  __wrap_free(first_ptr);
  __wrap_free(second_ptr);

  vmsdk::ResetValkeyAlloc();
}

TEST_F(MemoryAllocationTest, DisableMemoryTrackingFree) {
  vmsdk::UseValkeyAlloc();

  EXPECT_EQ(vmsdk::GetUsedMemoryCnt(), 0);
  EXPECT_EQ(vmsdk::GetMemoryDelta(), 0);
  
  MemoryPool pool{0};
  void* ptr = nullptr;

  // Allocate pool
  {
    NestedMemoryScope scope{pool};

    EXPECT_CALL(*kMockValkeyModule, Alloc(112))
        .WillOnce(testing::Return(reinterpret_cast<void*>(0x1000)));
    EXPECT_CALL(*kMockValkeyModule, MallocUsableSize(reinterpret_cast<void*>(0x1000)))
        .WillRepeatedly(testing::Return(128));
    ptr = __wrap_malloc(100);
  }

  EXPECT_EQ(vmsdk::GetUsedMemoryCnt(), 128);
  EXPECT_EQ(vmsdk::GetMemoryDelta(), 128);
  EXPECT_EQ(pool.GetUsage(), 128);

  {
    NestedMemoryScope scope{pool};

    DisableMemoryTracking disable_scope;

    EXPECT_CALL(*kMockValkeyModule, Free(reinterpret_cast<void*>(0x1000))).Times(1);
    __wrap_free(ptr);

    EXPECT_EQ(vmsdk::GetUsedMemoryCnt(), 0);
    EXPECT_EQ(vmsdk::GetMemoryDelta(), 0);
    EXPECT_EQ(pool.GetUsage(), 128);
  }

  EXPECT_EQ(vmsdk::GetUsedMemoryCnt(), 0);
  EXPECT_EQ(vmsdk::GetMemoryDelta(), 128);
  EXPECT_EQ(pool.GetUsage(), 128);

  vmsdk::ResetValkeyAlloc();
}

#endif  // TESTING_TMP_DISABLED
}  // namespace

}  // namespace vmsdk<|MERGE_RESOLUTION|>--- conflicted
+++ resolved
@@ -420,18 +420,10 @@
 
   {
     IsolatedMemoryScope outer_scope{outer_pool};
-<<<<<<< HEAD
     
     EXPECT_CALL(*kMockValkeyModule, Alloc(112))
         .WillOnce(testing::Return(reinterpret_cast<void*>(0x1000)));
     EXPECT_CALL(*kMockValkeyModule, MallocUsableSize(reinterpret_cast<void*>(0x1000)))
-=======
-
-    EXPECT_CALL(*kMockRedisModule, Alloc(112))
-        .WillOnce(testing::Return(reinterpret_cast<void*>(0x1000)));
-    EXPECT_CALL(*kMockRedisModule,
-                MallocUsableSize(reinterpret_cast<void*>(0x1000)))
->>>>>>> c04c5bab
         .WillRepeatedly(testing::Return(128));
     outer_ptr = __wrap_malloc(100);
 
@@ -441,18 +433,10 @@
 
     {
       IsolatedMemoryScope inner_scope{inner_pool};
-<<<<<<< HEAD
       
       EXPECT_CALL(*kMockValkeyModule, Alloc(80))
           .WillOnce(testing::Return(reinterpret_cast<void*>(0x2000)));
       EXPECT_CALL(*kMockValkeyModule, MallocUsableSize(reinterpret_cast<void*>(0x2000)))
-=======
-
-      EXPECT_CALL(*kMockRedisModule, Alloc(80))
-          .WillOnce(testing::Return(reinterpret_cast<void*>(0x2000)));
-      EXPECT_CALL(*kMockRedisModule,
-                  MallocUsableSize(reinterpret_cast<void*>(0x2000)))
->>>>>>> c04c5bab
           .WillRepeatedly(testing::Return(96));
       inner_ptr = __wrap_malloc(75);
 
@@ -491,18 +475,10 @@
   // Allocate outer pool.
   {
     IsolatedMemoryScope scope{outer_pool};
-<<<<<<< HEAD
     
     EXPECT_CALL(*kMockValkeyModule, Alloc(112))
         .WillOnce(testing::Return(reinterpret_cast<void*>(0x1000)));
     EXPECT_CALL(*kMockValkeyModule, MallocUsableSize(reinterpret_cast<void*>(0x1000)))
-=======
-
-    EXPECT_CALL(*kMockRedisModule, Alloc(112))
-        .WillOnce(testing::Return(reinterpret_cast<void*>(0x1000)));
-    EXPECT_CALL(*kMockRedisModule,
-                MallocUsableSize(reinterpret_cast<void*>(0x1000)))
->>>>>>> c04c5bab
         .WillRepeatedly(testing::Return(128));
     outer_ptr = __wrap_malloc(100);
 
@@ -523,12 +499,7 @@
 
     EXPECT_CALL(*kMockValkeyModule, Alloc(80))
         .WillOnce(testing::Return(reinterpret_cast<void*>(0x2000)));
-<<<<<<< HEAD
     EXPECT_CALL(*kMockValkeyModule, MallocUsableSize(reinterpret_cast<void*>(0x2000)))
-=======
-    EXPECT_CALL(*kMockRedisModule,
-                MallocUsableSize(reinterpret_cast<void*>(0x2000)))
->>>>>>> c04c5bab
         .WillRepeatedly(testing::Return(96));
     inner_ptr = __wrap_malloc(75);
 
@@ -549,12 +520,7 @@
     {
       IsolatedMemoryScope inner_scope{inner_pool};
 
-<<<<<<< HEAD
       EXPECT_CALL(*kMockValkeyModule, Free(reinterpret_cast<void*>(0x2000))).Times(1);
-=======
-      EXPECT_CALL(*kMockRedisModule, Free(reinterpret_cast<void*>(0x2000)))
-          .Times(1);
->>>>>>> c04c5bab
       __wrap_free(inner_ptr);
 
       EXPECT_EQ(vmsdk::GetUsedMemoryCnt(), 128);
@@ -568,12 +534,7 @@
     EXPECT_EQ(outer_pool.GetUsage(), 128);
     EXPECT_EQ(inner_pool.GetUsage(), 0);
 
-<<<<<<< HEAD
     EXPECT_CALL(*kMockValkeyModule, Free(reinterpret_cast<void*>(0x1000))).Times(1);
-=======
-    EXPECT_CALL(*kMockRedisModule, Free(reinterpret_cast<void*>(0x1000)))
-        .Times(1);
->>>>>>> c04c5bab
     __wrap_free(outer_ptr);
 
     EXPECT_EQ(vmsdk::GetUsedMemoryCnt(), 0);
@@ -605,12 +566,7 @@
 
     EXPECT_CALL(*kMockValkeyModule, Alloc(112))
         .WillOnce(testing::Return(reinterpret_cast<void*>(0x1000)));
-<<<<<<< HEAD
     EXPECT_CALL(*kMockValkeyModule, MallocUsableSize(reinterpret_cast<void*>(0x1000)))
-=======
-    EXPECT_CALL(*kMockRedisModule,
-                MallocUsableSize(reinterpret_cast<void*>(0x1000)))
->>>>>>> c04c5bab
         .WillRepeatedly(testing::Return(128));
     outer_ptr = __wrap_malloc(100);
 
@@ -623,12 +579,7 @@
 
       EXPECT_CALL(*kMockValkeyModule, Alloc(80))
           .WillOnce(testing::Return(reinterpret_cast<void*>(0x2000)));
-<<<<<<< HEAD
       EXPECT_CALL(*kMockValkeyModule, MallocUsableSize(reinterpret_cast<void*>(0x2000)))
-=======
-      EXPECT_CALL(*kMockRedisModule,
-                  MallocUsableSize(reinterpret_cast<void*>(0x2000)))
->>>>>>> c04c5bab
           .WillRepeatedly(testing::Return(96));
       inner_ptr = __wrap_malloc(75);
 
@@ -668,12 +619,7 @@
 
     EXPECT_CALL(*kMockValkeyModule, Alloc(112))
         .WillOnce(testing::Return(reinterpret_cast<void*>(0x1000)));
-<<<<<<< HEAD
     EXPECT_CALL(*kMockValkeyModule, MallocUsableSize(reinterpret_cast<void*>(0x1000)))
-=======
-    EXPECT_CALL(*kMockRedisModule,
-                MallocUsableSize(reinterpret_cast<void*>(0x1000)))
->>>>>>> c04c5bab
         .WillRepeatedly(testing::Return(128));
     outer_ptr = __wrap_malloc(100);
   }
@@ -689,12 +635,7 @@
 
     EXPECT_CALL(*kMockValkeyModule, Alloc(80))
         .WillOnce(testing::Return(reinterpret_cast<void*>(0x2000)));
-<<<<<<< HEAD
     EXPECT_CALL(*kMockValkeyModule, MallocUsableSize(reinterpret_cast<void*>(0x2000)))
-=======
-    EXPECT_CALL(*kMockRedisModule,
-                MallocUsableSize(reinterpret_cast<void*>(0x2000)))
->>>>>>> c04c5bab
         .WillRepeatedly(testing::Return(96));
     inner_ptr = __wrap_malloc(75);
   }
@@ -710,12 +651,7 @@
     {
       NestedMemoryScope inner_scope{inner_pool};
 
-<<<<<<< HEAD
       EXPECT_CALL(*kMockValkeyModule, Free(reinterpret_cast<void*>(0x2000))).Times(1);
-=======
-      EXPECT_CALL(*kMockRedisModule, Free(reinterpret_cast<void*>(0x2000)))
-          .Times(1);
->>>>>>> c04c5bab
       __wrap_free(inner_ptr);
 
       EXPECT_EQ(vmsdk::GetUsedMemoryCnt(), 128);
@@ -729,12 +665,7 @@
     EXPECT_EQ(outer_pool.GetUsage(), 128);
     EXPECT_EQ(inner_pool.GetUsage(), 0);
 
-<<<<<<< HEAD
     EXPECT_CALL(*kMockValkeyModule, Free(reinterpret_cast<void*>(0x1000))).Times(1);
-=======
-    EXPECT_CALL(*kMockRedisModule, Free(reinterpret_cast<void*>(0x1000)))
-        .Times(1);
->>>>>>> c04c5bab
     __wrap_free(outer_ptr);
 
     EXPECT_EQ(vmsdk::GetUsedMemoryCnt(), 0);
